--- conflicted
+++ resolved
@@ -97,14 +97,10 @@
 
         assert_received {:mix_shell, :info, [message]}
         assert message =~ " deleted"
-        refute User.get_by_nickname(user.nickname)
-
-<<<<<<< HEAD
+        assert %{deactivated: true} = User.get_by_nickname(user.nickname)
+
         assert called(Pleroma.Web.Federator.publish(:_))
       end
-=======
-      assert %{deactivated: true} = User.get_by_nickname(user.nickname)
->>>>>>> 09563545
     end
 
     test "no user to delete" do
