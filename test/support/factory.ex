# Pleroma: A lightweight social networking server
# Copyright © 2017-2019 Pleroma Authors <https://pleroma.social/>
# SPDX-License-Identifier: AGPL-3.0-only

defmodule Pleroma.Factory do
  use ExMachina.Ecto, repo: Pleroma.Repo
  alias Pleroma.Object
  alias Pleroma.User

  def participation_factory do
    conversation = insert(:conversation)
    user = insert(:user)

    %Pleroma.Conversation.Participation{
      conversation: conversation,
      user: user,
      read: false
    }
  end

  def conversation_factory do
    %Pleroma.Conversation{
      ap_id: sequence(:ap_id, &"https://some_conversation/#{&1}")
    }
  end

  def user_factory do
    user = %User{
      name: sequence(:name, &"Test テスト User #{&1}"),
      email: sequence(:email, &"user#{&1}@example.com"),
      nickname: sequence(:nickname, &"nick#{&1}"),
      password_hash: Comeonin.Pbkdf2.hashpwsalt("test"),
      bio: sequence(:bio, &"Tester Number #{&1}"),
<<<<<<< HEAD
      info: %{},
      last_digest_emailed_at: NaiveDateTime.utc_now(),
      notification_settings: %Pleroma.User.NotificationSetting{}
=======
      last_digest_emailed_at: NaiveDateTime.utc_now()
>>>>>>> 228bf4d2
    }

    %{
      user
      | ap_id: User.ap_id(user),
        follower_address: User.ap_followers(user),
        following_address: User.ap_following(user)
    }
  end

  def note_factory(attrs \\ %{}) do
    text = sequence(:text, &"This is :moominmamma: note #{&1}")

    user = attrs[:user] || insert(:user)

    data = %{
      "type" => "Note",
      "content" => text,
      "id" => Pleroma.Web.ActivityPub.Utils.generate_object_id(),
      "actor" => user.ap_id,
      "to" => ["https://www.w3.org/ns/activitystreams#Public"],
      "published" => DateTime.utc_now() |> DateTime.to_iso8601(),
      "likes" => [],
      "like_count" => 0,
      "context" => "2hu",
      "summary" => "2hu",
      "tag" => ["2hu"],
      "emoji" => %{
        "2hu" => "corndog.png"
      }
    }

    %Pleroma.Object{
      data: merge_attributes(data, Map.get(attrs, :data, %{}))
    }
  end

  def audio_factory(attrs \\ %{}) do
    text = sequence(:text, &"lain radio episode #{&1}")

    user = attrs[:user] || insert(:user)

    data = %{
      "type" => "Audio",
      "id" => Pleroma.Web.ActivityPub.Utils.generate_object_id(),
      "artist" => "lain",
      "title" => text,
      "album" => "lain radio",
      "to" => ["https://www.w3.org/ns/activitystreams#Public"],
      "published" => DateTime.utc_now() |> DateTime.to_iso8601(),
      "actor" => user.ap_id,
      "length" => 180_000
    }

    %Pleroma.Object{
      data: merge_attributes(data, Map.get(attrs, :data, %{}))
    }
  end

  def listen_factory do
    audio = insert(:audio)

    data = %{
      "id" => Pleroma.Web.ActivityPub.Utils.generate_activity_id(),
      "type" => "Listen",
      "actor" => audio.data["actor"],
      "to" => audio.data["to"],
      "object" => audio.data,
      "published" => audio.data["published"]
    }

    %Pleroma.Activity{
      data: data,
      actor: data["actor"],
      recipients: data["to"]
    }
  end

  def direct_note_factory do
    user2 = insert(:user)

    %Pleroma.Object{data: data} = note_factory()
    %Pleroma.Object{data: Map.merge(data, %{"to" => [user2.ap_id]})}
  end

  def article_factory do
    note_factory()
    |> Map.put("type", "Article")
  end

  def tombstone_factory do
    data = %{
      "type" => "Tombstone",
      "id" => Pleroma.Web.ActivityPub.Utils.generate_object_id(),
      "formerType" => "Note",
      "deleted" => DateTime.utc_now() |> DateTime.to_iso8601()
    }

    %Pleroma.Object{
      data: data
    }
  end

  def direct_note_activity_factory do
    dm = insert(:direct_note)

    data = %{
      "id" => Pleroma.Web.ActivityPub.Utils.generate_activity_id(),
      "type" => "Create",
      "actor" => dm.data["actor"],
      "to" => dm.data["to"],
      "object" => dm.data,
      "published" => DateTime.utc_now() |> DateTime.to_iso8601(),
      "context" => dm.data["context"]
    }

    %Pleroma.Activity{
      data: data,
      actor: data["actor"],
      recipients: data["to"]
    }
  end

  def note_activity_factory(attrs \\ %{}) do
    user = attrs[:user] || insert(:user)
    note = attrs[:note] || insert(:note, user: user)

    data_attrs = attrs[:data_attrs] || %{}
    attrs = Map.drop(attrs, [:user, :note, :data_attrs])

    data =
      %{
        "id" => Pleroma.Web.ActivityPub.Utils.generate_activity_id(),
        "type" => "Create",
        "actor" => note.data["actor"],
        "to" => note.data["to"],
        "object" => note.data["id"],
        "published" => DateTime.utc_now() |> DateTime.to_iso8601(),
        "context" => note.data["context"]
      }
      |> Map.merge(data_attrs)

    %Pleroma.Activity{
      data: data,
      actor: data["actor"],
      recipients: data["to"]
    }
    |> Map.merge(attrs)
  end

  defp expiration_offset_by_minutes(attrs, minutes) do
    scheduled_at =
      NaiveDateTime.utc_now()
      |> NaiveDateTime.add(:timer.minutes(minutes), :millisecond)
      |> NaiveDateTime.truncate(:second)

    %Pleroma.ActivityExpiration{}
    |> Map.merge(attrs)
    |> Map.put(:scheduled_at, scheduled_at)
  end

  def expiration_in_the_past_factory(attrs \\ %{}) do
    expiration_offset_by_minutes(attrs, -60)
  end

  def expiration_in_the_future_factory(attrs \\ %{}) do
    expiration_offset_by_minutes(attrs, 61)
  end

  def article_activity_factory do
    article = insert(:article)

    data = %{
      "id" => Pleroma.Web.ActivityPub.Utils.generate_activity_id(),
      "type" => "Create",
      "actor" => article.data["actor"],
      "to" => article.data["to"],
      "object" => article.data,
      "published" => DateTime.utc_now() |> DateTime.to_iso8601(),
      "context" => article.data["context"]
    }

    %Pleroma.Activity{
      data: data,
      actor: data["actor"],
      recipients: data["to"]
    }
  end

  def announce_activity_factory(attrs \\ %{}) do
    note_activity = attrs[:note_activity] || insert(:note_activity)
    user = attrs[:user] || insert(:user)

    data = %{
      "type" => "Announce",
      "actor" => note_activity.actor,
      "object" => note_activity.data["id"],
      "to" => [user.follower_address, note_activity.data["actor"]],
      "cc" => ["https://www.w3.org/ns/activitystreams#Public"],
      "context" => note_activity.data["context"]
    }

    %Pleroma.Activity{
      data: data,
      actor: user.ap_id,
      recipients: data["to"]
    }
  end

  def like_activity_factory(attrs \\ %{}) do
    note_activity = attrs[:note_activity] || insert(:note_activity)
    object = Object.normalize(note_activity)
    user = insert(:user)

    data =
      %{
        "id" => Pleroma.Web.ActivityPub.Utils.generate_activity_id(),
        "actor" => user.ap_id,
        "type" => "Like",
        "object" => object.data["id"],
        "published_at" => DateTime.utc_now() |> DateTime.to_iso8601()
      }
      |> Map.merge(attrs[:data_attrs] || %{})

    %Pleroma.Activity{
      data: data
    }
  end

  def follow_activity_factory do
    follower = insert(:user)
    followed = insert(:user)

    data = %{
      "id" => Pleroma.Web.ActivityPub.Utils.generate_activity_id(),
      "actor" => follower.ap_id,
      "type" => "Follow",
      "object" => followed.ap_id,
      "published_at" => DateTime.utc_now() |> DateTime.to_iso8601()
    }

    %Pleroma.Activity{
      data: data,
      actor: follower.ap_id
    }
  end

  def oauth_app_factory do
    %Pleroma.Web.OAuth.App{
      client_name: "Some client",
      redirect_uris: "https://example.com/callback",
      scopes: ["read", "write", "follow", "push"],
      website: "https://example.com",
      client_id: Ecto.UUID.generate(),
      client_secret: "aaa;/&bbb"
    }
  end

  def instance_factory do
    %Pleroma.Instances.Instance{
      host: "domain.com",
      unreachable_since: nil
    }
  end

  def oauth_token_factory do
    oauth_app = insert(:oauth_app)

    %Pleroma.Web.OAuth.Token{
      token: :crypto.strong_rand_bytes(32) |> Base.url_encode64(),
      scopes: ["read"],
      refresh_token: :crypto.strong_rand_bytes(32) |> Base.url_encode64(),
      user: build(:user),
      app_id: oauth_app.id,
      valid_until: NaiveDateTime.add(NaiveDateTime.utc_now(), 60 * 10)
    }
  end

  def oauth_authorization_factory do
    %Pleroma.Web.OAuth.Authorization{
      token: :crypto.strong_rand_bytes(32) |> Base.url_encode64(padding: false),
      scopes: ["read", "write", "follow", "push"],
      valid_until: NaiveDateTime.add(NaiveDateTime.utc_now(), 60 * 10),
      user: build(:user),
      app: build(:oauth_app)
    }
  end

  def push_subscription_factory do
    %Pleroma.Web.Push.Subscription{
      user: build(:user),
      token: build(:oauth_token),
      endpoint: "https://example.com/example/1234",
      key_auth: "8eDyX_uCN0XRhSbY5hs7Hg==",
      key_p256dh:
        "BCIWgsnyXDv1VkhqL2P7YRBvdeuDnlwAPT2guNhdIoW3IP7GmHh1SMKPLxRf7x8vJy6ZFK3ol2ohgn_-0yP7QQA=",
      data: %{}
    }
  end

  def notification_factory do
    %Pleroma.Notification{
      user: build(:user)
    }
  end

  def scheduled_activity_factory do
    %Pleroma.ScheduledActivity{
      user: build(:user),
      scheduled_at: NaiveDateTime.add(NaiveDateTime.utc_now(), :timer.minutes(60), :millisecond),
      params: build(:note) |> Map.from_struct() |> Map.get(:data)
    }
  end

  def registration_factory do
    user = insert(:user)

    %Pleroma.Registration{
      user: user,
      provider: "twitter",
      uid: "171799000",
      info: %{
        "name" => "John Doe",
        "email" => "john@doe.com",
        "nickname" => "johndoe",
        "description" => "My bio"
      }
    }
  end

  def config_factory do
    %Pleroma.Web.AdminAPI.Config{
      key: sequence(:key, &"some_key_#{&1}"),
      group: "pleroma",
      value:
        sequence(
          :value,
          fn key ->
            :erlang.term_to_binary(%{another_key: "#{key}somevalue", another: "#{key}somevalue"})
          end
        )
    }
  end

  def marker_factory do
    %Pleroma.Marker{
      user: build(:user),
      timeline: "notifications",
      lock_version: 0,
      last_read_id: "1"
    }
  end
end<|MERGE_RESOLUTION|>--- conflicted
+++ resolved
@@ -31,13 +31,8 @@
       nickname: sequence(:nickname, &"nick#{&1}"),
       password_hash: Comeonin.Pbkdf2.hashpwsalt("test"),
       bio: sequence(:bio, &"Tester Number #{&1}"),
-<<<<<<< HEAD
-      info: %{},
       last_digest_emailed_at: NaiveDateTime.utc_now(),
       notification_settings: %Pleroma.User.NotificationSetting{}
-=======
-      last_digest_emailed_at: NaiveDateTime.utc_now()
->>>>>>> 228bf4d2
     }
 
     %{
