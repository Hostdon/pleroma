--- conflicted
+++ resolved
@@ -118,20 +118,7 @@
   def note_activity_factory(attrs \\ %{}) do
     user = attrs[:user] || insert(:user)
     note = attrs[:note] || insert(:note, user: user)
-<<<<<<< HEAD
-    published = attrs[:published] || DateTime.utc_now() |> DateTime.to_iso8601()
-    attrs = Map.drop(attrs, [:user, :note])
-
-    data = %{
-      "id" => Pleroma.Web.ActivityPub.Utils.generate_activity_id(),
-      "type" => "Create",
-      "actor" => note.data["actor"],
-      "to" => note.data["to"],
-      "object" => note.data["id"],
-      "published" => published,
-      "context" => note.data["context"]
-    }
-=======
+
     data_attrs = attrs[:data_attrs] || %{}
     attrs = Map.drop(attrs, [:user, :note, :data_attrs])
 
@@ -146,7 +133,6 @@
         "context" => note.data["context"]
       }
       |> Map.merge(data_attrs)
->>>>>>> 1a751529
 
     %Pleroma.Activity{
       data: data,
