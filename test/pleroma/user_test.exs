# Pleroma: A lightweight social networking server
# Copyright © 2017-2021 Pleroma Authors <https://pleroma.social/>
# SPDX-License-Identifier: AGPL-3.0-only

defmodule Pleroma.UserTest do
  alias Pleroma.Activity
  alias Pleroma.Builders.UserBuilder
  alias Pleroma.Object
  alias Pleroma.Repo
  alias Pleroma.Tests.ObanHelpers
  alias Pleroma.User
  alias Pleroma.Web.ActivityPub.ActivityPub
  alias Pleroma.Web.CommonAPI

  use Pleroma.DataCase
  use Oban.Testing, repo: Pleroma.Repo

  import Pleroma.Factory
  import ExUnit.CaptureLog
  import Swoosh.TestAssertions

  setup_all do
    Tesla.Mock.mock_global(fn env -> apply(HttpRequestMock, :request, [env]) end)
    :ok
  end

  setup do: clear_config([:instance, :account_activation_required])

  describe "service actors" do
    test "returns updated invisible actor" do
      uri = "#{Pleroma.Web.Endpoint.url()}/relay"
      followers_uri = "#{uri}/followers"

      insert(
        :user,
        %{
          nickname: "relay",
          invisible: false,
          local: true,
          ap_id: uri,
          follower_address: followers_uri
        }
      )

      actor = User.get_or_create_service_actor_by_ap_id(uri, "relay")
      assert actor.invisible
    end

    test "returns relay user" do
      uri = "#{Pleroma.Web.Endpoint.url()}/relay"
      followers_uri = "#{uri}/followers"

      assert %User{
               nickname: "relay",
               invisible: true,
               local: true,
               ap_id: ^uri,
               follower_address: ^followers_uri
             } = User.get_or_create_service_actor_by_ap_id(uri, "relay")

      assert capture_log(fn ->
               refute User.get_or_create_service_actor_by_ap_id("/relay", "relay")
             end) =~ "Cannot create service actor:"
    end

    test "returns invisible actor" do
      uri = "#{Pleroma.Web.Endpoint.url()}/internal/fetch-test"
      followers_uri = "#{uri}/followers"
      user = User.get_or_create_service_actor_by_ap_id(uri, "internal.fetch-test")

      assert %User{
               nickname: "internal.fetch-test",
               invisible: true,
               local: true,
               ap_id: ^uri,
               follower_address: ^followers_uri
             } = user

      user2 = User.get_or_create_service_actor_by_ap_id(uri, "internal.fetch-test")
      assert user.id == user2.id
    end
  end

  describe "AP ID user relationships" do
    setup do
      {:ok, user: insert(:user)}
    end

    test "outgoing_relationships_ap_ids/1", %{user: user} do
      rel_types = [:block, :mute, :notification_mute, :reblog_mute, :inverse_subscription]

      ap_ids_by_rel =
        Enum.into(
          rel_types,
          %{},
          fn rel_type ->
            rel_records =
              insert_list(2, :user_relationship, %{source: user, relationship_type: rel_type})

            ap_ids = Enum.map(rel_records, fn rr -> Repo.preload(rr, :target).target.ap_id end)
            {rel_type, Enum.sort(ap_ids)}
          end
        )

      assert ap_ids_by_rel[:block] == Enum.sort(User.blocked_users_ap_ids(user))
      assert ap_ids_by_rel[:block] == Enum.sort(Enum.map(User.blocked_users(user), & &1.ap_id))

      assert ap_ids_by_rel[:mute] == Enum.sort(User.muted_users_ap_ids(user))
      assert ap_ids_by_rel[:mute] == Enum.sort(Enum.map(User.muted_users(user), & &1.ap_id))

      assert ap_ids_by_rel[:notification_mute] ==
               Enum.sort(User.notification_muted_users_ap_ids(user))

      assert ap_ids_by_rel[:notification_mute] ==
               Enum.sort(Enum.map(User.notification_muted_users(user), & &1.ap_id))

      assert ap_ids_by_rel[:reblog_mute] == Enum.sort(User.reblog_muted_users_ap_ids(user))

      assert ap_ids_by_rel[:reblog_mute] ==
               Enum.sort(Enum.map(User.reblog_muted_users(user), & &1.ap_id))

      assert ap_ids_by_rel[:inverse_subscription] == Enum.sort(User.subscriber_users_ap_ids(user))

      assert ap_ids_by_rel[:inverse_subscription] ==
               Enum.sort(Enum.map(User.subscriber_users(user), & &1.ap_id))

      outgoing_relationships_ap_ids = User.outgoing_relationships_ap_ids(user, rel_types)

      assert ap_ids_by_rel ==
               Enum.into(outgoing_relationships_ap_ids, %{}, fn {k, v} -> {k, Enum.sort(v)} end)
    end
  end

  describe "when tags are nil" do
    test "tagging a user" do
      user = insert(:user, %{tags: nil})
      user = User.tag(user, ["cool", "dude"])

      assert "cool" in user.tags
      assert "dude" in user.tags
    end

    test "untagging a user" do
      user = insert(:user, %{tags: nil})
      user = User.untag(user, ["cool", "dude"])

      assert user.tags == []
    end
  end

  test "ap_id returns the activity pub id for the user" do
    user = UserBuilder.build()

    expected_ap_id = "#{Pleroma.Web.base_url()}/users/#{user.nickname}"

    assert expected_ap_id == User.ap_id(user)
  end

  test "ap_followers returns the followers collection for the user" do
    user = UserBuilder.build()

    expected_followers_collection = "#{User.ap_id(user)}/followers"

    assert expected_followers_collection == User.ap_followers(user)
  end

  test "ap_following returns the following collection for the user" do
    user = UserBuilder.build()

    expected_followers_collection = "#{User.ap_id(user)}/following"

    assert expected_followers_collection == User.ap_following(user)
  end

  test "returns all pending follow requests" do
    unlocked = insert(:user)
    locked = insert(:user, is_locked: true)
    follower = insert(:user)

    CommonAPI.follow(follower, unlocked)
    CommonAPI.follow(follower, locked)

    assert [] = User.get_follow_requests(unlocked)
    assert [activity] = User.get_follow_requests(locked)

    assert activity
  end

  test "doesn't return already accepted or duplicate follow requests" do
    locked = insert(:user, is_locked: true)
    pending_follower = insert(:user)
    accepted_follower = insert(:user)

    CommonAPI.follow(pending_follower, locked)
    CommonAPI.follow(pending_follower, locked)
    CommonAPI.follow(accepted_follower, locked)

    Pleroma.FollowingRelationship.update(accepted_follower, locked, :follow_accept)

    assert [^pending_follower] = User.get_follow_requests(locked)
  end

  test "doesn't return follow requests for deactivated accounts" do
    locked = insert(:user, is_locked: true)
    pending_follower = insert(:user, %{deactivated: true})

    CommonAPI.follow(pending_follower, locked)

    assert true == pending_follower.deactivated
    assert [] = User.get_follow_requests(locked)
  end

  test "clears follow requests when requester is blocked" do
    followed = insert(:user, is_locked: true)
    follower = insert(:user)

    CommonAPI.follow(follower, followed)
    assert [_activity] = User.get_follow_requests(followed)

    {:ok, _user_relationship} = User.block(followed, follower)
    assert [] = User.get_follow_requests(followed)
  end

  test "follow_all follows mutliple users" do
    user = insert(:user)
    followed_zero = insert(:user)
    followed_one = insert(:user)
    followed_two = insert(:user)
    blocked = insert(:user)
    not_followed = insert(:user)
    reverse_blocked = insert(:user)

    {:ok, _user_relationship} = User.block(user, blocked)
    {:ok, _user_relationship} = User.block(reverse_blocked, user)

    {:ok, user, followed_zero} = User.follow(user, followed_zero)

    {:ok, user} = User.follow_all(user, [followed_one, followed_two, blocked, reverse_blocked])

    assert User.following?(user, followed_one)
    assert User.following?(user, followed_two)
    assert User.following?(user, followed_zero)
    refute User.following?(user, not_followed)
    refute User.following?(user, blocked)
    refute User.following?(user, reverse_blocked)
  end

  test "follow_all follows mutliple users without duplicating" do
    user = insert(:user)
    followed_zero = insert(:user)
    followed_one = insert(:user)
    followed_two = insert(:user)

    {:ok, user} = User.follow_all(user, [followed_zero, followed_one])
    assert length(User.following(user)) == 3

    {:ok, user} = User.follow_all(user, [followed_one, followed_two])
    assert length(User.following(user)) == 4
  end

  test "follow takes a user and another user" do
    user = insert(:user)
    followed = insert(:user)

    {:ok, user, followed} = User.follow(user, followed)

    user = User.get_cached_by_id(user.id)
    followed = User.get_cached_by_ap_id(followed.ap_id)

    assert followed.follower_count == 1
    assert user.following_count == 1

    assert User.ap_followers(followed) in User.following(user)
  end

  test "can't follow a deactivated users" do
    user = insert(:user)
    followed = insert(:user, %{deactivated: true})

    {:error, _} = User.follow(user, followed)
  end

  test "can't follow a user who blocked us" do
    blocker = insert(:user)
    blockee = insert(:user)

    {:ok, _user_relationship} = User.block(blocker, blockee)

    {:error, _} = User.follow(blockee, blocker)
  end

  test "can't subscribe to a user who blocked us" do
    blocker = insert(:user)
    blocked = insert(:user)

    {:ok, _user_relationship} = User.block(blocker, blocked)

    {:error, _} = User.subscribe(blocked, blocker)
  end

  test "local users do not automatically follow local locked accounts" do
    follower = insert(:user, is_locked: true)
    followed = insert(:user, is_locked: true)

    {:ok, follower, followed} = User.maybe_direct_follow(follower, followed)

    refute User.following?(follower, followed)
  end

  describe "unfollow/2" do
    setup do: clear_config([:instance, :external_user_synchronization])

    test "unfollow with syncronizes external user" do
      Pleroma.Config.put([:instance, :external_user_synchronization], true)

      followed =
        insert(:user,
          nickname: "fuser1",
          follower_address: "http://localhost:4001/users/fuser1/followers",
          following_address: "http://localhost:4001/users/fuser1/following",
          ap_id: "http://localhost:4001/users/fuser1"
        )

      user =
        insert(:user, %{
          local: false,
          nickname: "fuser2",
          ap_id: "http://localhost:4001/users/fuser2",
          follower_address: "http://localhost:4001/users/fuser2/followers",
          following_address: "http://localhost:4001/users/fuser2/following"
        })

      {:ok, user, followed} = User.follow(user, followed, :follow_accept)

      {:ok, user, _activity} = User.unfollow(user, followed)

      user = User.get_cached_by_id(user.id)

      assert User.following(user) == []
    end

    test "unfollow takes a user and another user" do
      followed = insert(:user)
      user = insert(:user)

      {:ok, user, followed} = User.follow(user, followed, :follow_accept)

      assert User.following(user) == [user.follower_address, followed.follower_address]

      {:ok, user, _activity} = User.unfollow(user, followed)

      assert User.following(user) == [user.follower_address]
    end

    test "unfollow doesn't unfollow yourself" do
      user = insert(:user)

      {:error, _} = User.unfollow(user, user)

      assert User.following(user) == [user.follower_address]
    end
  end

  test "test if a user is following another user" do
    followed = insert(:user)
    user = insert(:user)
    User.follow(user, followed, :follow_accept)

    assert User.following?(user, followed)
    refute User.following?(followed, user)
  end

  test "fetches correct profile for nickname beginning with number" do
    # Use old-style integer ID to try to reproduce the problem
    user = insert(:user, %{id: 1080})
    user_with_numbers = insert(:user, %{nickname: "#{user.id}garbage"})
    assert user_with_numbers == User.get_cached_by_nickname_or_id(user_with_numbers.nickname)
  end

  describe "user registration" do
    @full_user_data %{
      bio: "A guy",
      name: "my name",
      nickname: "nick",
      password: "test",
      password_confirmation: "test",
      email: "email@example.com"
    }

    setup do: clear_config([:instance, :autofollowed_nicknames])
    setup do: clear_config([:instance, :autofollowing_nicknames])
    setup do: clear_config([:welcome])
    setup do: clear_config([:instance, :account_activation_required])

    test "it autofollows accounts that are set for it" do
      user = insert(:user)
      remote_user = insert(:user, %{local: false})

      Pleroma.Config.put([:instance, :autofollowed_nicknames], [
        user.nickname,
        remote_user.nickname
      ])

      cng = User.register_changeset(%User{}, @full_user_data)

      {:ok, registered_user} = User.register(cng)

      assert User.following?(registered_user, user)
      refute User.following?(registered_user, remote_user)
    end

    test "it adds automatic followers for new registered accounts" do
      user1 = insert(:user)
      user2 = insert(:user)

      Pleroma.Config.put([:instance, :autofollowing_nicknames], [
        user1.nickname,
        user2.nickname
      ])

      cng = User.register_changeset(%User{}, @full_user_data)

      {:ok, registered_user} = User.register(cng)

      assert User.following?(user1, registered_user)
      assert User.following?(user2, registered_user)
    end

    test "it sends a welcome message if it is set" do
      welcome_user = insert(:user)
      Pleroma.Config.put([:welcome, :direct_message, :enabled], true)
      Pleroma.Config.put([:welcome, :direct_message, :sender_nickname], welcome_user.nickname)
      Pleroma.Config.put([:welcome, :direct_message, :message], "Hello, this is a direct message")

      cng = User.register_changeset(%User{}, @full_user_data)
      {:ok, registered_user} = User.register(cng)
      ObanHelpers.perform_all()

      activity = Repo.one(Pleroma.Activity)
      assert registered_user.ap_id in activity.recipients
      assert Object.normalize(activity, fetch: false).data["content"] =~ "direct message"
      assert activity.actor == welcome_user.ap_id
    end

    test "it sends a welcome chat message if it is set" do
      welcome_user = insert(:user)
      Pleroma.Config.put([:welcome, :chat_message, :enabled], true)
      Pleroma.Config.put([:welcome, :chat_message, :sender_nickname], welcome_user.nickname)
      Pleroma.Config.put([:welcome, :chat_message, :message], "Hello, this is a chat message")

      cng = User.register_changeset(%User{}, @full_user_data)
      {:ok, registered_user} = User.register(cng)
      ObanHelpers.perform_all()

      activity = Repo.one(Pleroma.Activity)
      assert registered_user.ap_id in activity.recipients
      assert Object.normalize(activity, fetch: false).data["content"] =~ "chat message"
      assert activity.actor == welcome_user.ap_id
    end

    setup do:
            clear_config(:mrf_simple,
              media_removal: [],
              media_nsfw: [],
              federated_timeline_removal: [],
              report_removal: [],
              reject: [],
              followers_only: [],
              accept: [],
              avatar_removal: [],
              banner_removal: [],
              reject_deletes: []
            )

    setup do:
            clear_config(:mrf,
              policies: [
                Pleroma.Web.ActivityPub.MRF.SimplePolicy
              ]
            )

    test "it sends a welcome chat message when Simple policy applied to local instance" do
      Pleroma.Config.put([:mrf_simple, :media_nsfw], ["localhost"])

      welcome_user = insert(:user)
      Pleroma.Config.put([:welcome, :chat_message, :enabled], true)
      Pleroma.Config.put([:welcome, :chat_message, :sender_nickname], welcome_user.nickname)
      Pleroma.Config.put([:welcome, :chat_message, :message], "Hello, this is a chat message")

      cng = User.register_changeset(%User{}, @full_user_data)
      {:ok, registered_user} = User.register(cng)
      ObanHelpers.perform_all()

      activity = Repo.one(Pleroma.Activity)
      assert registered_user.ap_id in activity.recipients
      assert Object.normalize(activity, fetch: false).data["content"] =~ "chat message"
      assert activity.actor == welcome_user.ap_id
    end

    test "it sends a welcome email message if it is set" do
      welcome_user = insert(:user)
      Pleroma.Config.put([:welcome, :email, :enabled], true)
      Pleroma.Config.put([:welcome, :email, :sender], welcome_user.email)

      Pleroma.Config.put(
        [:welcome, :email, :subject],
        "Hello, welcome to cool site: <%= instance_name %>"
      )

      instance_name = Pleroma.Config.get([:instance, :name])

      cng = User.register_changeset(%User{}, @full_user_data)
      {:ok, registered_user} = User.register(cng)
      ObanHelpers.perform_all()

      assert_email_sent(
        from: {instance_name, welcome_user.email},
        to: {registered_user.name, registered_user.email},
        subject: "Hello, welcome to cool site: #{instance_name}",
        html_body: "Welcome to #{instance_name}"
      )
    end

    test "it sends a confirm email" do
      Pleroma.Config.put([:instance, :account_activation_required], true)

      cng = User.register_changeset(%User{}, @full_user_data)
      {:ok, registered_user} = User.register(cng)
      ObanHelpers.perform_all()

      Pleroma.Emails.UserEmail.account_confirmation_email(registered_user)
      # temporary hackney fix until hackney max_connections bug is fixed
      # https://git.pleroma.social/pleroma/pleroma/-/issues/2101
      |> Swoosh.Email.put_private(:hackney_options, ssl_options: [versions: [:"tlsv1.2"]])
      |> assert_email_sent()
    end

    test "sends a pending approval email" do
      clear_config([:instance, :account_approval_required], true)

      {:ok, user} =
        User.register_changeset(%User{}, @full_user_data)
        |> User.register()

      ObanHelpers.perform_all()

      assert_email_sent(
        from: Pleroma.Config.Helpers.sender(),
        to: {user.name, user.email},
        subject: "Your account is awaiting approval"
      )
    end

    test "it requires an email, name, nickname and password, bio is optional when account_activation_required is enabled" do
      Pleroma.Config.put([:instance, :account_activation_required], true)

      @full_user_data
      |> Map.keys()
      |> Enum.each(fn key ->
        params = Map.delete(@full_user_data, key)
        changeset = User.register_changeset(%User{}, params)

        assert if key == :bio, do: changeset.valid?, else: not changeset.valid?
      end)
    end

    test "it requires an name, nickname and password, bio and email are optional when account_activation_required is disabled" do
      Pleroma.Config.put([:instance, :account_activation_required], false)

      @full_user_data
      |> Map.keys()
      |> Enum.each(fn key ->
        params = Map.delete(@full_user_data, key)
        changeset = User.register_changeset(%User{}, params)

        assert if key in [:bio, :email], do: changeset.valid?, else: not changeset.valid?
      end)
    end

    test "it restricts certain nicknames" do
      [restricted_name | _] = Pleroma.Config.get([User, :restricted_nicknames])

      assert is_bitstring(restricted_name)

      params =
        @full_user_data
        |> Map.put(:nickname, restricted_name)

      changeset = User.register_changeset(%User{}, params)

      refute changeset.valid?
    end

    test "it blocks blacklisted email domains" do
      clear_config([User, :email_blacklist], ["trolling.world"])

      # Block with match
      params = Map.put(@full_user_data, :email, "troll@trolling.world")
      changeset = User.register_changeset(%User{}, params)
      refute changeset.valid?

      # Block with subdomain match
      params = Map.put(@full_user_data, :email, "troll@gnomes.trolling.world")
      changeset = User.register_changeset(%User{}, params)
      refute changeset.valid?

      # Pass with different domains that are similar
      params = Map.put(@full_user_data, :email, "troll@gnomestrolling.world")
      changeset = User.register_changeset(%User{}, params)
      assert changeset.valid?

      params = Map.put(@full_user_data, :email, "troll@trolling.world.us")
      changeset = User.register_changeset(%User{}, params)
      assert changeset.valid?
    end

    test "it sets the password_hash and ap_id" do
      changeset = User.register_changeset(%User{}, @full_user_data)

      assert changeset.valid?

      assert is_binary(changeset.changes[:password_hash])
      assert changeset.changes[:ap_id] == User.ap_id(%User{nickname: @full_user_data.nickname})

      assert changeset.changes.follower_address == "#{changeset.changes.ap_id}/followers"
    end

    test "it sets the 'accepts_chat_messages' set to true" do
      changeset = User.register_changeset(%User{}, @full_user_data)
      assert changeset.valid?

      {:ok, user} = Repo.insert(changeset)

      assert user.accepts_chat_messages
    end

    test "it creates a confirmed user" do
      changeset = User.register_changeset(%User{}, @full_user_data)
      assert changeset.valid?

      {:ok, user} = Repo.insert(changeset)

      assert user.is_confirmed
    end
  end

  describe "user registration, with :account_activation_required" do
    @full_user_data %{
      bio: "A guy",
      name: "my name",
      nickname: "nick",
      password: "test",
      password_confirmation: "test",
      email: "email@example.com"
    }
    setup do: clear_config([:instance, :account_activation_required], true)

    test "it creates unconfirmed user" do
      changeset = User.register_changeset(%User{}, @full_user_data)
      assert changeset.valid?

      {:ok, user} = Repo.insert(changeset)

      refute user.is_confirmed
      assert user.confirmation_token
    end

    test "it creates confirmed user if :confirmed option is given" do
      changeset = User.register_changeset(%User{}, @full_user_data, confirmed: true)
      assert changeset.valid?

      {:ok, user} = Repo.insert(changeset)

      assert user.is_confirmed
      refute user.confirmation_token
    end
  end

  describe "user registration, with :account_approval_required" do
    @full_user_data %{
      bio: "A guy",
      name: "my name",
      nickname: "nick",
      password: "test",
      password_confirmation: "test",
      email: "email@example.com",
      registration_reason: "I'm a cool guy :)"
    }
    setup do: clear_config([:instance, :account_approval_required], true)

    test "it creates unapproved user" do
      changeset = User.register_changeset(%User{}, @full_user_data)
      assert changeset.valid?

      {:ok, user} = Repo.insert(changeset)

      refute user.is_approved
      assert user.registration_reason == "I'm a cool guy :)"
    end

    test "it restricts length of registration reason" do
      reason_limit = Pleroma.Config.get([:instance, :registration_reason_length])

      assert is_integer(reason_limit)

      params =
        @full_user_data
        |> Map.put(
          :registration_reason,
          "Quia et nesciunt dolores numquam ipsam nisi sapiente soluta. Ullam repudiandae nisi quam porro officiis officiis ad. Consequatur animi velit ex quia. Odit voluptatem perferendis quia ut nisi. Dignissimos sit soluta atque aliquid dolorem ut dolorum ut. Labore voluptates iste iusto amet voluptatum earum. Ad fugit illum nam eos ut nemo. Pariatur ea fuga non aspernatur. Dignissimos debitis officia corporis est nisi ab et. Atque itaque alias eius voluptas minus. Accusamus numquam tempore occaecati in."
        )

      changeset = User.register_changeset(%User{}, params)

      refute changeset.valid?
    end
  end

  describe "get_or_fetch/1" do
    test "gets an existing user by nickname" do
      user = insert(:user)
      {:ok, fetched_user} = User.get_or_fetch(user.nickname)

      assert user == fetched_user
    end

    test "gets an existing user by ap_id" do
      ap_id = "http://mastodon.example.org/users/admin"

      user =
        insert(
          :user,
          local: false,
          nickname: "admin@mastodon.example.org",
          ap_id: ap_id
        )

      {:ok, fetched_user} = User.get_or_fetch(ap_id)
      freshed_user = refresh_record(user)
      assert freshed_user == fetched_user
    end
  end

  describe "fetching a user from nickname or trying to build one" do
    test "gets an existing user" do
      user = insert(:user)
      {:ok, fetched_user} = User.get_or_fetch_by_nickname(user.nickname)

      assert user == fetched_user
    end

    test "gets an existing user, case insensitive" do
      user = insert(:user, nickname: "nick")
      {:ok, fetched_user} = User.get_or_fetch_by_nickname("NICK")

      assert user == fetched_user
    end

    test "gets an existing user by fully qualified nickname" do
      user = insert(:user)

      {:ok, fetched_user} =
        User.get_or_fetch_by_nickname(user.nickname <> "@" <> Pleroma.Web.Endpoint.host())

      assert user == fetched_user
    end

    test "gets an existing user by fully qualified nickname, case insensitive" do
      user = insert(:user, nickname: "nick")
      casing_altered_fqn = String.upcase(user.nickname <> "@" <> Pleroma.Web.Endpoint.host())

      {:ok, fetched_user} = User.get_or_fetch_by_nickname(casing_altered_fqn)

      assert user == fetched_user
    end

    @tag capture_log: true
    test "returns nil if no user could be fetched" do
      {:error, fetched_user} = User.get_or_fetch_by_nickname("nonexistant@social.heldscal.la")
      assert fetched_user == "not found nonexistant@social.heldscal.la"
    end

    test "returns nil for nonexistant local user" do
      {:error, fetched_user} = User.get_or_fetch_by_nickname("nonexistant")
      assert fetched_user == "not found nonexistant"
    end

    test "updates an existing user, if stale" do
      a_week_ago = NaiveDateTime.add(NaiveDateTime.utc_now(), -604_800)

      orig_user =
        insert(
          :user,
          local: false,
          nickname: "admin@mastodon.example.org",
          ap_id: "http://mastodon.example.org/users/admin",
          last_refreshed_at: a_week_ago
        )

      assert orig_user.last_refreshed_at == a_week_ago

      {:ok, user} = User.get_or_fetch_by_ap_id("http://mastodon.example.org/users/admin")

      assert user.inbox

      refute user.last_refreshed_at == orig_user.last_refreshed_at
    end

    test "if nicknames clash, the old user gets a prefix with the old id to the nickname" do
      a_week_ago = NaiveDateTime.add(NaiveDateTime.utc_now(), -604_800)

      orig_user =
        insert(
          :user,
          local: false,
          nickname: "admin@mastodon.example.org",
          ap_id: "http://mastodon.example.org/users/harinezumigari",
          last_refreshed_at: a_week_ago
        )

      assert orig_user.last_refreshed_at == a_week_ago

      {:ok, user} = User.get_or_fetch_by_ap_id("http://mastodon.example.org/users/admin")

      assert user.inbox

      refute user.id == orig_user.id

      orig_user = User.get_by_id(orig_user.id)

      assert orig_user.nickname == "#{orig_user.id}.admin@mastodon.example.org"
    end

    @tag capture_log: true
    test "it returns the old user if stale, but unfetchable" do
      a_week_ago = NaiveDateTime.add(NaiveDateTime.utc_now(), -604_800)

      orig_user =
        insert(
          :user,
          local: false,
          nickname: "admin@mastodon.example.org",
          ap_id: "http://mastodon.example.org/users/raymoo",
          last_refreshed_at: a_week_ago
        )

      assert orig_user.last_refreshed_at == a_week_ago

      {:ok, user} = User.get_or_fetch_by_ap_id("http://mastodon.example.org/users/raymoo")

      assert user.last_refreshed_at == orig_user.last_refreshed_at
    end
  end

  test "returns an ap_id for a user" do
    user = insert(:user)

    assert User.ap_id(user) ==
             Pleroma.Web.Router.Helpers.user_feed_url(
               Pleroma.Web.Endpoint,
               :feed_redirect,
               user.nickname
             )
  end

  test "returns an ap_followers link for a user" do
    user = insert(:user)

    assert User.ap_followers(user) ==
             Pleroma.Web.Router.Helpers.user_feed_url(
               Pleroma.Web.Endpoint,
               :feed_redirect,
               user.nickname
             ) <> "/followers"
  end

  describe "remote user changeset" do
    @valid_remote %{
      bio: "hello",
      name: "Someone",
      nickname: "a@b.de",
      ap_id: "http...",
      avatar: %{some: "avatar"}
    }
    setup do: clear_config([:instance, :user_bio_length])
    setup do: clear_config([:instance, :user_name_length])

    test "it confirms validity" do
      cs = User.remote_user_changeset(@valid_remote)
      assert cs.valid?
    end

    test "it sets the follower_adress" do
      cs = User.remote_user_changeset(@valid_remote)
      # remote users get a fake local follower address
      assert cs.changes.follower_address ==
               User.ap_followers(%User{nickname: @valid_remote[:nickname]})
    end

    test "it enforces the fqn format for nicknames" do
      cs = User.remote_user_changeset(%{@valid_remote | nickname: "bla"})
      assert Ecto.Changeset.get_field(cs, :local) == false
      assert cs.changes.avatar
      refute cs.valid?
    end

    test "it has required fields" do
      [:ap_id]
      |> Enum.each(fn field ->
        cs = User.remote_user_changeset(Map.delete(@valid_remote, field))
        refute cs.valid?
      end)
    end

    test "it is invalid given a local user" do
      user = insert(:user)
      cs = User.remote_user_changeset(user, %{name: "tom from myspace"})

      refute cs.valid?
    end
  end

  describe "followers and friends" do
    test "gets all followers for a given user" do
      user = insert(:user)
      follower_one = insert(:user)
      follower_two = insert(:user)
      not_follower = insert(:user)

      {:ok, follower_one, user} = User.follow(follower_one, user)
      {:ok, follower_two, user} = User.follow(follower_two, user)

      res = User.get_followers(user)

      assert Enum.member?(res, follower_one)
      assert Enum.member?(res, follower_two)
      refute Enum.member?(res, not_follower)
    end

    test "gets all friends (followed users) for a given user" do
      user = insert(:user)
      followed_one = insert(:user)
      followed_two = insert(:user)
      not_followed = insert(:user)

      {:ok, user, followed_one} = User.follow(user, followed_one)
      {:ok, user, followed_two} = User.follow(user, followed_two)

      res = User.get_friends(user)

      followed_one = User.get_cached_by_ap_id(followed_one.ap_id)
      followed_two = User.get_cached_by_ap_id(followed_two.ap_id)
      assert Enum.member?(res, followed_one)
      assert Enum.member?(res, followed_two)
      refute Enum.member?(res, not_followed)
    end
  end

  describe "updating note and follower count" do
    test "it sets the note_count property" do
      note = insert(:note)

      user = User.get_cached_by_ap_id(note.data["actor"])

      assert user.note_count == 0

      {:ok, user} = User.update_note_count(user)

      assert user.note_count == 1
    end

    test "it increases the note_count property" do
      note = insert(:note)
      user = User.get_cached_by_ap_id(note.data["actor"])

      assert user.note_count == 0

      {:ok, user} = User.increase_note_count(user)

      assert user.note_count == 1

      {:ok, user} = User.increase_note_count(user)

      assert user.note_count == 2
    end

    test "it decreases the note_count property" do
      note = insert(:note)
      user = User.get_cached_by_ap_id(note.data["actor"])

      assert user.note_count == 0

      {:ok, user} = User.increase_note_count(user)

      assert user.note_count == 1

      {:ok, user} = User.decrease_note_count(user)

      assert user.note_count == 0

      {:ok, user} = User.decrease_note_count(user)

      assert user.note_count == 0
    end

    test "it sets the follower_count property" do
      user = insert(:user)
      follower = insert(:user)

      User.follow(follower, user)

      assert user.follower_count == 0

      {:ok, user} = User.update_follower_count(user)

      assert user.follower_count == 1
    end
  end

  describe "mutes" do
    test "it mutes people" do
      user = insert(:user)
      muted_user = insert(:user)

      refute User.mutes?(user, muted_user)
      refute User.muted_notifications?(user, muted_user)

      {:ok, _user_relationships} = User.mute(user, muted_user)

      assert User.mutes?(user, muted_user)
      assert User.muted_notifications?(user, muted_user)
    end

    test "expiring" do
      user = insert(:user)
      muted_user = insert(:user)

      {:ok, _user_relationships} = User.mute(user, muted_user, %{expires_in: 60})
      assert User.mutes?(user, muted_user)

      worker = Pleroma.Workers.MuteExpireWorker
      args = %{"op" => "unmute_user", "muter_id" => user.id, "mutee_id" => muted_user.id}

      assert_enqueued(
        worker: worker,
        args: args
      )

      assert :ok = perform_job(worker, args)

      refute User.mutes?(user, muted_user)
      refute User.muted_notifications?(user, muted_user)
    end

    test "it unmutes users" do
      user = insert(:user)
      muted_user = insert(:user)

      {:ok, _user_relationships} = User.mute(user, muted_user)
      {:ok, _user_mute} = User.unmute(user, muted_user)

      refute User.mutes?(user, muted_user)
      refute User.muted_notifications?(user, muted_user)
    end

    test "it unmutes users by id" do
      user = insert(:user)
      muted_user = insert(:user)

      {:ok, _user_relationships} = User.mute(user, muted_user)
      {:ok, _user_mute} = User.unmute(user.id, muted_user.id)

      refute User.mutes?(user, muted_user)
      refute User.muted_notifications?(user, muted_user)
    end

    test "it mutes user without notifications" do
      user = insert(:user)
      muted_user = insert(:user)

      refute User.mutes?(user, muted_user)
      refute User.muted_notifications?(user, muted_user)

      {:ok, _user_relationships} = User.mute(user, muted_user, %{notifications: false})

      assert User.mutes?(user, muted_user)
      refute User.muted_notifications?(user, muted_user)
    end
  end

  describe "blocks" do
    test "it blocks people" do
      user = insert(:user)
      blocked_user = insert(:user)

      refute User.blocks?(user, blocked_user)

      {:ok, _user_relationship} = User.block(user, blocked_user)

      assert User.blocks?(user, blocked_user)
    end

    test "it unblocks users" do
      user = insert(:user)
      blocked_user = insert(:user)

      {:ok, _user_relationship} = User.block(user, blocked_user)
      {:ok, _user_block} = User.unblock(user, blocked_user)

      refute User.blocks?(user, blocked_user)
    end

    test "blocks tear down cyclical follow relationships" do
      blocker = insert(:user)
      blocked = insert(:user)

      {:ok, blocker, blocked} = User.follow(blocker, blocked)
      {:ok, blocked, blocker} = User.follow(blocked, blocker)

      assert User.following?(blocker, blocked)
      assert User.following?(blocked, blocker)

      {:ok, _user_relationship} = User.block(blocker, blocked)
      blocked = User.get_cached_by_id(blocked.id)

      assert User.blocks?(blocker, blocked)

      refute User.following?(blocker, blocked)
      refute User.following?(blocked, blocker)
    end

    test "blocks tear down blocker->blocked follow relationships" do
      blocker = insert(:user)
      blocked = insert(:user)

      {:ok, blocker, blocked} = User.follow(blocker, blocked)

      assert User.following?(blocker, blocked)
      refute User.following?(blocked, blocker)

      {:ok, _user_relationship} = User.block(blocker, blocked)
      blocked = User.get_cached_by_id(blocked.id)

      assert User.blocks?(blocker, blocked)

      refute User.following?(blocker, blocked)
      refute User.following?(blocked, blocker)
    end

    test "blocks tear down blocked->blocker follow relationships" do
      blocker = insert(:user)
      blocked = insert(:user)

      {:ok, blocked, blocker} = User.follow(blocked, blocker)

      refute User.following?(blocker, blocked)
      assert User.following?(blocked, blocker)

      {:ok, _user_relationship} = User.block(blocker, blocked)
      blocked = User.get_cached_by_id(blocked.id)

      assert User.blocks?(blocker, blocked)

      refute User.following?(blocker, blocked)
      refute User.following?(blocked, blocker)
    end

    test "blocks tear down blocked->blocker subscription relationships" do
      blocker = insert(:user)
      blocked = insert(:user)

      {:ok, _subscription} = User.subscribe(blocked, blocker)

      assert User.subscribed_to?(blocked, blocker)
      refute User.subscribed_to?(blocker, blocked)

      {:ok, _user_relationship} = User.block(blocker, blocked)

      assert User.blocks?(blocker, blocked)
      refute User.subscribed_to?(blocker, blocked)
      refute User.subscribed_to?(blocked, blocker)
    end
  end

  describe "domain blocking" do
    test "blocks domains" do
      user = insert(:user)
      collateral_user = insert(:user, %{ap_id: "https://awful-and-rude-instance.com/user/bully"})

      {:ok, user} = User.block_domain(user, "awful-and-rude-instance.com")

      assert User.blocks?(user, collateral_user)
    end

    test "does not block domain with same end" do
      user = insert(:user)

      collateral_user =
        insert(:user, %{ap_id: "https://another-awful-and-rude-instance.com/user/bully"})

      {:ok, user} = User.block_domain(user, "awful-and-rude-instance.com")

      refute User.blocks?(user, collateral_user)
    end

    test "does not block domain with same end if wildcard added" do
      user = insert(:user)

      collateral_user =
        insert(:user, %{ap_id: "https://another-awful-and-rude-instance.com/user/bully"})

      {:ok, user} = User.block_domain(user, "*.awful-and-rude-instance.com")

      refute User.blocks?(user, collateral_user)
    end

    test "blocks domain with wildcard for subdomain" do
      user = insert(:user)

      user_from_subdomain =
        insert(:user, %{ap_id: "https://subdomain.awful-and-rude-instance.com/user/bully"})

      user_with_two_subdomains =
        insert(:user, %{
          ap_id: "https://subdomain.second_subdomain.awful-and-rude-instance.com/user/bully"
        })

      user_domain = insert(:user, %{ap_id: "https://awful-and-rude-instance.com/user/bully"})

      {:ok, user} = User.block_domain(user, "*.awful-and-rude-instance.com")

      assert User.blocks?(user, user_from_subdomain)
      assert User.blocks?(user, user_with_two_subdomains)
      assert User.blocks?(user, user_domain)
    end

    test "unblocks domains" do
      user = insert(:user)
      collateral_user = insert(:user, %{ap_id: "https://awful-and-rude-instance.com/user/bully"})

      {:ok, user} = User.block_domain(user, "awful-and-rude-instance.com")
      {:ok, user} = User.unblock_domain(user, "awful-and-rude-instance.com")

      refute User.blocks?(user, collateral_user)
    end

    test "follows take precedence over domain blocks" do
      user = insert(:user)
      good_eggo = insert(:user, %{ap_id: "https://meanies.social/user/cuteposter"})

      {:ok, user} = User.block_domain(user, "meanies.social")
      {:ok, user, good_eggo} = User.follow(user, good_eggo)

      refute User.blocks?(user, good_eggo)
    end
  end

  describe "get_recipients_from_activity" do
    test "works for announces" do
      actor = insert(:user)
      user = insert(:user, local: true)

      {:ok, activity} = CommonAPI.post(actor, %{status: "hello"})
      {:ok, announce} = CommonAPI.repeat(activity.id, user)

      recipients = User.get_recipients_from_activity(announce)

      assert user in recipients
    end

    test "get recipients" do
      actor = insert(:user)
      user = insert(:user, local: true)
      user_two = insert(:user, local: false)
      addressed = insert(:user, local: true)
      addressed_remote = insert(:user, local: false)

      {:ok, activity} =
        CommonAPI.post(actor, %{
          status: "hey @#{addressed.nickname} @#{addressed_remote.nickname}"
        })

      assert Enum.map([actor, addressed], & &1.ap_id) --
               Enum.map(User.get_recipients_from_activity(activity), & &1.ap_id) == []

      {:ok, user, actor} = User.follow(user, actor)
      {:ok, _user_two, _actor} = User.follow(user_two, actor)
      recipients = User.get_recipients_from_activity(activity)
      assert length(recipients) == 3
      assert user in recipients
      assert addressed in recipients
    end

    test "has following" do
      actor = insert(:user)
      user = insert(:user)
      user_two = insert(:user)
      addressed = insert(:user, local: true)

      {:ok, activity} =
        CommonAPI.post(actor, %{
          status: "hey @#{addressed.nickname}"
        })

      assert Enum.map([actor, addressed], & &1.ap_id) --
               Enum.map(User.get_recipients_from_activity(activity), & &1.ap_id) == []

      {:ok, _actor, _user} = User.follow(actor, user)
      {:ok, _actor, _user_two} = User.follow(actor, user_two)
      recipients = User.get_recipients_from_activity(activity)
      assert length(recipients) == 2
      assert addressed in recipients
    end
  end

  describe ".deactivate" do
    test "can de-activate then re-activate a user" do
      user = insert(:user)
      assert false == user.deactivated
      {:ok, user} = User.deactivate(user)
      assert true == user.deactivated
      {:ok, user} = User.deactivate(user, false)
      assert false == user.deactivated
    end

    test "hide a user from followers" do
      user = insert(:user)
      user2 = insert(:user)

      {:ok, user, user2} = User.follow(user, user2)
      {:ok, _user} = User.deactivate(user)

      user2 = User.get_cached_by_id(user2.id)

      assert user2.follower_count == 0
      assert [] = User.get_followers(user2)
    end

    test "hide a user from friends" do
      user = insert(:user)
      user2 = insert(:user)

      {:ok, user2, user} = User.follow(user2, user)
      assert user2.following_count == 1
      assert User.following_count(user2) == 1

      {:ok, _user} = User.deactivate(user)

      user2 = User.get_cached_by_id(user2.id)

      assert refresh_record(user2).following_count == 0
      assert user2.following_count == 0
      assert User.following_count(user2) == 0
      assert [] = User.get_friends(user2)
    end

    test "hide a user's statuses from timelines and notifications" do
      user = insert(:user)
      user2 = insert(:user)

      {:ok, user2, user} = User.follow(user2, user)

      {:ok, activity} = CommonAPI.post(user, %{status: "hey @#{user2.nickname}"})

      activity = Repo.preload(activity, :bookmark)

      [notification] = Pleroma.Notification.for_user(user2)
      assert notification.activity.id == activity.id

      assert [activity] == ActivityPub.fetch_public_activities(%{}) |> Repo.preload(:bookmark)

      assert [%{activity | thread_muted?: CommonAPI.thread_muted?(user2, activity)}] ==
               ActivityPub.fetch_activities([user2.ap_id | User.following(user2)], %{
                 user: user2
               })

      {:ok, _user} = User.deactivate(user)

      assert [] == ActivityPub.fetch_public_activities(%{})
      assert [] == Pleroma.Notification.for_user(user2)

      assert [] ==
               ActivityPub.fetch_activities([user2.ap_id | User.following(user2)], %{
                 user: user2
               })
    end
  end

  describe "approve" do
    test "approves a user" do
      user = insert(:user, is_approved: false)
      refute user.is_approved
      {:ok, user} = User.approve(user)
      assert user.is_approved
    end

    test "approves a list of users" do
      unapproved_users = [
        insert(:user, is_approved: false),
        insert(:user, is_approved: false),
        insert(:user, is_approved: false)
      ]

      {:ok, users} = User.approve(unapproved_users)

      assert Enum.count(users) == 3

      Enum.each(users, fn user ->
        assert user.is_approved
      end)
    end

    test "it sends welcome email if it is set" do
      clear_config([:welcome, :email, :enabled], true)
      clear_config([:welcome, :email, :sender], "tester@test.me")

      user = insert(:user, is_approved: false)
      welcome_user = insert(:user, email: "tester@test.me")
      instance_name = Pleroma.Config.get([:instance, :name])

      User.approve(user)

      ObanHelpers.perform_all()

      assert_email_sent(
        from: {instance_name, welcome_user.email},
        to: {user.name, user.email},
        html_body: "Welcome to #{instance_name}"
      )
    end

    test "approving an approved user does not trigger post-register actions" do
      clear_config([:welcome, :email, :enabled], true)

      user = insert(:user, is_approved: true)
      User.approve(user)

      ObanHelpers.perform_all()

      assert_no_email_sent()
    end
  end

  describe "confirm" do
    test "confirms a user" do
      user = insert(:user, is_confirmed: false)
      refute user.is_confirmed
      {:ok, user} = User.confirm(user)
      assert user.is_confirmed
    end

    test "confirms a list of users" do
      unconfirmed_users = [
        insert(:user, is_confirmed: false),
        insert(:user, is_confirmed: false),
        insert(:user, is_confirmed: false)
      ]

      {:ok, users} = User.confirm(unconfirmed_users)

      assert Enum.count(users) == 3

      Enum.each(users, fn user ->
        assert user.is_confirmed
      end)
    end

    test "sends approval emails when `is_approved: false`" do
      admin = insert(:user, is_admin: true)
<<<<<<< HEAD
      user = insert(:user, confirmation_pending: true, is_approved: false)
=======
      user = insert(:user, is_confirmed: false, approval_pending: true)
>>>>>>> 0ad6ea20
      User.confirm(user)

      ObanHelpers.perform_all()

      user_email = Pleroma.Emails.UserEmail.approval_pending_email(user)
      admin_email = Pleroma.Emails.AdminEmail.new_unapproved_registration(admin, user)

      notify_email = Pleroma.Config.get([:instance, :notify_email])
      instance_name = Pleroma.Config.get([:instance, :name])

      # User approval email
      assert_email_sent(
        from: {instance_name, notify_email},
        to: {user.name, user.email},
        html_body: user_email.html_body
      )

      # Admin email
      assert_email_sent(
        from: {instance_name, notify_email},
        to: {admin.name, admin.email},
        html_body: admin_email.html_body
      )
    end

    test "confirming a confirmed user does not trigger post-register actions" do
<<<<<<< HEAD
      user = insert(:user, confirmation_pending: false, is_approved: false)
=======
      user = insert(:user, is_confirmed: true, approval_pending: true)
>>>>>>> 0ad6ea20
      User.confirm(user)

      ObanHelpers.perform_all()

      assert_no_email_sent()
    end
  end

  describe "delete" do
    setup do
      {:ok, user} = insert(:user) |> User.set_cache()

      [user: user]
    end

    setup do: clear_config([:instance, :federating])

    test ".delete_user_activities deletes all create activities", %{user: user} do
      {:ok, activity} = CommonAPI.post(user, %{status: "2hu"})

      User.delete_user_activities(user)

      # TODO: Test removal favorites, repeats, delete activities.
      refute Activity.get_by_id(activity.id)
    end

    test "it deactivates a user, all follow relationships and all activities", %{user: user} do
      follower = insert(:user)
      {:ok, follower, user} = User.follow(follower, user)

      locked_user = insert(:user, name: "locked", is_locked: true)
      {:ok, _, _} = User.follow(user, locked_user, :follow_pending)

      object = insert(:note, user: user)
      activity = insert(:note_activity, user: user, note: object)

      object_two = insert(:note, user: follower)
      activity_two = insert(:note_activity, user: follower, note: object_two)

      {:ok, like} = CommonAPI.favorite(user, activity_two.id)
      {:ok, like_two} = CommonAPI.favorite(follower, activity.id)
      {:ok, repeat} = CommonAPI.repeat(activity_two.id, user)

      {:ok, job} = User.delete(user)
      {:ok, _user} = ObanHelpers.perform(job)

      follower = User.get_cached_by_id(follower.id)

      refute User.following?(follower, user)
      assert %{deactivated: true} = User.get_by_id(user.id)

      assert [] == User.get_follow_requests(locked_user)

      user_activities =
        user.ap_id
        |> Activity.Queries.by_actor()
        |> Repo.all()
        |> Enum.map(fn act -> act.data["type"] end)

      assert Enum.all?(user_activities, fn act -> act in ~w(Delete Undo) end)

      refute Activity.get_by_id(activity.id)
      refute Activity.get_by_id(like.id)
      refute Activity.get_by_id(like_two.id)
      refute Activity.get_by_id(repeat.id)
    end
  end

  describe "delete/1 when confirmation is pending" do
    setup do
      user = insert(:user, is_confirmed: false)
      {:ok, user: user}
    end

    test "deletes user from database when activation required", %{user: user} do
      clear_config([:instance, :account_activation_required], true)

      {:ok, job} = User.delete(user)
      {:ok, _} = ObanHelpers.perform(job)

      refute User.get_cached_by_id(user.id)
      refute User.get_by_id(user.id)
    end

    test "deactivates user when activation is not required", %{user: user} do
      clear_config([:instance, :account_activation_required], false)

      {:ok, job} = User.delete(user)
      {:ok, _} = ObanHelpers.perform(job)

      assert %{deactivated: true} = User.get_cached_by_id(user.id)
      assert %{deactivated: true} = User.get_by_id(user.id)
    end
  end

  test "delete/1 when approval is pending deletes the user" do
    user = insert(:user, is_approved: false)

    {:ok, job} = User.delete(user)
    {:ok, _} = ObanHelpers.perform(job)

    refute User.get_cached_by_id(user.id)
    refute User.get_by_id(user.id)
  end

  test "delete/1 purges a user when they wouldn't be fully deleted" do
    user =
      insert(:user, %{
        bio: "eyy lmao",
        name: "qqqqqqq",
        password_hash: "pdfk2$1b3n159001",
        keys: "RSA begin buplic key",
        public_key: "--PRIVATE KEYE--",
        avatar: %{"a" => "b"},
        tags: ["qqqqq"],
        banner: %{"a" => "b"},
        background: %{"a" => "b"},
        note_count: 9,
        follower_count: 9,
        following_count: 9001,
        is_locked: true,
        is_confirmed: false,
        password_reset_pending: true,
        is_approved: false,
        registration_reason: "ahhhhh",
        confirmation_token: "qqqq",
        domain_blocks: ["lain.com"],
        deactivated: true,
        ap_enabled: true,
        is_moderator: true,
        is_admin: true,
        mastofe_settings: %{"a" => "b"},
        mascot: %{"a" => "b"},
        emoji: %{"a" => "b"},
        pleroma_settings_store: %{"q" => "x"},
        fields: [%{"gg" => "qq"}],
        raw_fields: [%{"gg" => "qq"}],
        is_discoverable: true,
        also_known_as: ["https://lol.olo/users/loll"]
      })

    {:ok, job} = User.delete(user)
    {:ok, _} = ObanHelpers.perform(job)
    user = User.get_by_id(user.id)

    assert %User{
             bio: "",
             raw_bio: nil,
             email: nil,
             name: nil,
             password_hash: nil,
             keys: nil,
             public_key: nil,
             avatar: %{},
             tags: [],
             last_refreshed_at: nil,
             last_digest_emailed_at: nil,
             banner: %{},
             background: %{},
             note_count: 0,
             follower_count: 0,
             following_count: 0,
             is_locked: false,
             is_confirmed: true,
             password_reset_pending: false,
             is_approved: true,
             registration_reason: nil,
             confirmation_token: nil,
             domain_blocks: [],
             deactivated: true,
             ap_enabled: false,
             is_moderator: false,
             is_admin: false,
             mastofe_settings: nil,
             mascot: nil,
             emoji: %{},
             pleroma_settings_store: %{},
             fields: [],
             raw_fields: [],
             is_discoverable: false,
             also_known_as: []
           } = user
  end

  test "get_public_key_for_ap_id fetches a user that's not in the db" do
    assert {:ok, _key} = User.get_public_key_for_ap_id("http://mastodon.example.org/users/admin")
  end

  describe "per-user rich-text filtering" do
    test "html_filter_policy returns default policies, when rich-text is enabled" do
      user = insert(:user)

      assert Pleroma.Config.get([:markup, :scrub_policy]) == User.html_filter_policy(user)
    end

    test "html_filter_policy returns TwitterText scrubber when rich-text is disabled" do
      user = insert(:user, no_rich_text: true)

      assert Pleroma.HTML.Scrubber.TwitterText == User.html_filter_policy(user)
    end
  end

  describe "caching" do
    test "invalidate_cache works" do
      user = insert(:user)

      User.set_cache(user)
      User.invalidate_cache(user)

      {:ok, nil} = Cachex.get(:user_cache, "ap_id:#{user.ap_id}")
      {:ok, nil} = Cachex.get(:user_cache, "nickname:#{user.nickname}")
    end

    test "User.delete() plugs any possible zombie objects" do
      user = insert(:user)

      {:ok, job} = User.delete(user)
      {:ok, _} = ObanHelpers.perform(job)

      {:ok, cached_user} = Cachex.get(:user_cache, "ap_id:#{user.ap_id}")

      assert cached_user != user

      {:ok, cached_user} = Cachex.get(:user_cache, "nickname:#{user.ap_id}")

      assert cached_user != user
    end
  end

  describe "account_status/1" do
    setup do: clear_config([:instance, :account_activation_required])

    test "return confirmation_pending for unconfirm user" do
      Pleroma.Config.put([:instance, :account_activation_required], true)
      user = insert(:user, is_confirmed: false)
      assert User.account_status(user) == :confirmation_pending
    end

    test "return active for confirmed user" do
      Pleroma.Config.put([:instance, :account_activation_required], true)
      user = insert(:user, is_confirmed: true)
      assert User.account_status(user) == :active
    end

    test "return active for remote user" do
      user = insert(:user, local: false)
      assert User.account_status(user) == :active
    end

    test "returns :password_reset_pending for user with reset password" do
      user = insert(:user, password_reset_pending: true)
      assert User.account_status(user) == :password_reset_pending
    end

    test "returns :deactivated for deactivated user" do
      user = insert(:user, local: true, is_confirmed: true, deactivated: true)
      assert User.account_status(user) == :deactivated
    end

    test "returns :approval_pending for unapproved user" do
      user = insert(:user, local: true, is_approved: false)
      assert User.account_status(user) == :approval_pending

<<<<<<< HEAD
      user = insert(:user, local: true, confirmation_pending: true, is_approved: false)
=======
      user = insert(:user, local: true, is_confirmed: false, approval_pending: true)
>>>>>>> 0ad6ea20
      assert User.account_status(user) == :approval_pending
    end
  end

  describe "superuser?/1" do
    test "returns false for unprivileged users" do
      user = insert(:user, local: true)

      refute User.superuser?(user)
    end

    test "returns false for remote users" do
      user = insert(:user, local: false)
      remote_admin_user = insert(:user, local: false, is_admin: true)

      refute User.superuser?(user)
      refute User.superuser?(remote_admin_user)
    end

    test "returns true for local moderators" do
      user = insert(:user, local: true, is_moderator: true)

      assert User.superuser?(user)
    end

    test "returns true for local admins" do
      user = insert(:user, local: true, is_admin: true)

      assert User.superuser?(user)
    end
  end

  describe "invisible?/1" do
    test "returns true for an invisible user" do
      user = insert(:user, local: true, invisible: true)

      assert User.invisible?(user)
    end

    test "returns false for a non-invisible user" do
      user = insert(:user, local: true)

      refute User.invisible?(user)
    end
  end

  describe "visible_for/2" do
    test "returns true when the account is itself" do
      user = insert(:user, local: true)

      assert User.visible_for(user, user) == :visible
    end

    test "returns false when the account is unconfirmed and confirmation is required" do
      Pleroma.Config.put([:instance, :account_activation_required], true)

      user = insert(:user, local: true, is_confirmed: false)
      other_user = insert(:user, local: true)

      refute User.visible_for(user, other_user) == :visible
    end

    test "returns true when the account is unconfirmed and confirmation is required but the account is remote" do
      Pleroma.Config.put([:instance, :account_activation_required], true)

      user = insert(:user, local: false, is_confirmed: false)
      other_user = insert(:user, local: true)

      assert User.visible_for(user, other_user) == :visible
    end

    test "returns true when the account is unconfirmed and confirmation is not required" do
      user = insert(:user, local: true, is_confirmed: false)
      other_user = insert(:user, local: true)

      assert User.visible_for(user, other_user) == :visible
    end

    test "returns true when the account is unconfirmed and being viewed by a privileged account (confirmation required)" do
      Pleroma.Config.put([:instance, :account_activation_required], true)

      user = insert(:user, local: true, is_confirmed: false)
      other_user = insert(:user, local: true, is_admin: true)

      assert User.visible_for(user, other_user) == :visible
    end
  end

  describe "parse_bio/2" do
    test "preserves hosts in user links text" do
      remote_user = insert(:user, local: false, nickname: "nick@domain.com")
      user = insert(:user)
      bio = "A.k.a. @nick@domain.com"

      expected_text =
        ~s(A.k.a. <span class="h-card"><a class="u-url mention" data-user="#{remote_user.id}" href="#{
          remote_user.ap_id
        }" rel="ugc">@<span>nick@domain.com</span></a></span>)

      assert expected_text == User.parse_bio(bio, user)
    end

    test "Adds rel=me on linkbacked urls" do
      user = insert(:user, ap_id: "https://social.example.org/users/lain")

      bio = "http://example.com/rel_me/null"
      expected_text = "<a href=\"#{bio}\">#{bio}</a>"
      assert expected_text == User.parse_bio(bio, user)

      bio = "http://example.com/rel_me/link"
      expected_text = "<a href=\"#{bio}\" rel=\"me\">#{bio}</a>"
      assert expected_text == User.parse_bio(bio, user)

      bio = "http://example.com/rel_me/anchor"
      expected_text = "<a href=\"#{bio}\" rel=\"me\">#{bio}</a>"
      assert expected_text == User.parse_bio(bio, user)
    end
  end

  test "follower count is updated when a follower is blocked" do
    user = insert(:user)
    follower = insert(:user)
    follower2 = insert(:user)
    follower3 = insert(:user)

    {:ok, follower, user} = User.follow(follower, user)
    {:ok, _follower2, _user} = User.follow(follower2, user)
    {:ok, _follower3, _user} = User.follow(follower3, user)

    {:ok, _user_relationship} = User.block(user, follower)
    user = refresh_record(user)

    assert user.follower_count == 2
  end

  describe "list_inactive_users_query/1" do
    defp days_ago(days) do
      NaiveDateTime.add(
        NaiveDateTime.truncate(NaiveDateTime.utc_now(), :second),
        -days * 60 * 60 * 24,
        :second
      )
    end

    test "Users are inactive by default" do
      total = 10

      users =
        Enum.map(1..total, fn _ ->
          insert(:user, last_digest_emailed_at: days_ago(20), deactivated: false)
        end)

      inactive_users_ids =
        Pleroma.User.list_inactive_users_query()
        |> Pleroma.Repo.all()
        |> Enum.map(& &1.id)

      Enum.each(users, fn user ->
        assert user.id in inactive_users_ids
      end)
    end

    test "Only includes users who has no recent activity" do
      total = 10

      users =
        Enum.map(1..total, fn _ ->
          insert(:user, last_digest_emailed_at: days_ago(20), deactivated: false)
        end)

      {inactive, active} = Enum.split(users, trunc(total / 2))

      Enum.map(active, fn user ->
        to = Enum.random(users -- [user])

        {:ok, _} =
          CommonAPI.post(user, %{
            status: "hey @#{to.nickname}"
          })
      end)

      inactive_users_ids =
        Pleroma.User.list_inactive_users_query()
        |> Pleroma.Repo.all()
        |> Enum.map(& &1.id)

      Enum.each(active, fn user ->
        refute user.id in inactive_users_ids
      end)

      Enum.each(inactive, fn user ->
        assert user.id in inactive_users_ids
      end)
    end

    test "Only includes users with no read notifications" do
      total = 10

      users =
        Enum.map(1..total, fn _ ->
          insert(:user, last_digest_emailed_at: days_ago(20), deactivated: false)
        end)

      [sender | recipients] = users
      {inactive, active} = Enum.split(recipients, trunc(total / 2))

      Enum.each(recipients, fn to ->
        {:ok, _} =
          CommonAPI.post(sender, %{
            status: "hey @#{to.nickname}"
          })

        {:ok, _} =
          CommonAPI.post(sender, %{
            status: "hey again @#{to.nickname}"
          })
      end)

      Enum.each(active, fn user ->
        [n1, _n2] = Pleroma.Notification.for_user(user)
        {:ok, _} = Pleroma.Notification.read_one(user, n1.id)
      end)

      inactive_users_ids =
        Pleroma.User.list_inactive_users_query()
        |> Pleroma.Repo.all()
        |> Enum.map(& &1.id)

      Enum.each(active, fn user ->
        refute user.id in inactive_users_ids
      end)

      Enum.each(inactive, fn user ->
        assert user.id in inactive_users_ids
      end)
    end
  end

  describe "ensure_keys_present" do
    test "it creates keys for a user and stores them in info" do
      user = insert(:user)
      refute is_binary(user.keys)
      {:ok, user} = User.ensure_keys_present(user)
      assert is_binary(user.keys)
    end

    test "it doesn't create keys if there already are some" do
      user = insert(:user, keys: "xxx")
      {:ok, user} = User.ensure_keys_present(user)
      assert user.keys == "xxx"
    end
  end

  describe "get_ap_ids_by_nicknames" do
    test "it returns a list of AP ids for a given set of nicknames" do
      user = insert(:user)
      user_two = insert(:user)

      ap_ids = User.get_ap_ids_by_nicknames([user.nickname, user_two.nickname, "nonexistent"])
      assert length(ap_ids) == 2
      assert user.ap_id in ap_ids
      assert user_two.ap_id in ap_ids
    end
  end

  describe "sync followers count" do
    setup do
      user1 = insert(:user, local: false, ap_id: "http://localhost:4001/users/masto_closed")
      user2 = insert(:user, local: false, ap_id: "http://localhost:4001/users/fuser2")
      insert(:user, local: true)
      insert(:user, local: false, deactivated: true)
      {:ok, user1: user1, user2: user2}
    end

    test "external_users/1 external active users with limit", %{user1: user1, user2: user2} do
      [fdb_user1] = User.external_users(limit: 1)

      assert fdb_user1.ap_id
      assert fdb_user1.ap_id == user1.ap_id
      assert fdb_user1.id == user1.id

      [fdb_user2] = User.external_users(max_id: fdb_user1.id, limit: 1)

      assert fdb_user2.ap_id
      assert fdb_user2.ap_id == user2.ap_id
      assert fdb_user2.id == user2.id

      assert User.external_users(max_id: fdb_user2.id, limit: 1) == []
    end
  end

  describe "is_internal_user?/1" do
    test "non-internal user returns false" do
      user = insert(:user)
      refute User.is_internal_user?(user)
    end

    test "user with no nickname returns true" do
      user = insert(:user, %{nickname: nil})
      assert User.is_internal_user?(user)
    end

    test "user with internal-prefixed nickname returns true" do
      user = insert(:user, %{nickname: "internal.test"})
      assert User.is_internal_user?(user)
    end
  end

  describe "update_and_set_cache/1" do
    test "returns error when user is stale instead Ecto.StaleEntryError" do
      user = insert(:user)

      changeset = Ecto.Changeset.change(user, bio: "test")

      Repo.delete(user)

      assert {:error, %Ecto.Changeset{errors: [id: {"is stale", [stale: true]}], valid?: false}} =
               User.update_and_set_cache(changeset)
    end

    test "performs update cache if user updated" do
      user = insert(:user)
      assert {:ok, nil} = Cachex.get(:user_cache, "ap_id:#{user.ap_id}")

      changeset = Ecto.Changeset.change(user, bio: "test-bio")

      assert {:ok, %User{bio: "test-bio"} = user} = User.update_and_set_cache(changeset)
      assert {:ok, user} = Cachex.get(:user_cache, "ap_id:#{user.ap_id}")
      assert %User{bio: "test-bio"} = User.get_cached_by_ap_id(user.ap_id)
    end
  end

  describe "following/followers synchronization" do
    setup do: clear_config([:instance, :external_user_synchronization])

    test "updates the counters normally on following/getting a follow when disabled" do
      Pleroma.Config.put([:instance, :external_user_synchronization], false)
      user = insert(:user)

      other_user =
        insert(:user,
          local: false,
          follower_address: "http://localhost:4001/users/masto_closed/followers",
          following_address: "http://localhost:4001/users/masto_closed/following",
          ap_enabled: true
        )

      assert other_user.following_count == 0
      assert other_user.follower_count == 0

      {:ok, user, other_user} = Pleroma.User.follow(user, other_user)

      assert user.following_count == 1
      assert other_user.follower_count == 1
    end

    test "syncronizes the counters with the remote instance for the followed when enabled" do
      Pleroma.Config.put([:instance, :external_user_synchronization], false)

      user = insert(:user)

      other_user =
        insert(:user,
          local: false,
          follower_address: "http://localhost:4001/users/masto_closed/followers",
          following_address: "http://localhost:4001/users/masto_closed/following",
          ap_enabled: true
        )

      assert other_user.following_count == 0
      assert other_user.follower_count == 0

      Pleroma.Config.put([:instance, :external_user_synchronization], true)
      {:ok, _user, other_user} = User.follow(user, other_user)

      assert other_user.follower_count == 437
    end

    test "syncronizes the counters with the remote instance for the follower when enabled" do
      Pleroma.Config.put([:instance, :external_user_synchronization], false)

      user = insert(:user)

      other_user =
        insert(:user,
          local: false,
          follower_address: "http://localhost:4001/users/masto_closed/followers",
          following_address: "http://localhost:4001/users/masto_closed/following",
          ap_enabled: true
        )

      assert other_user.following_count == 0
      assert other_user.follower_count == 0

      Pleroma.Config.put([:instance, :external_user_synchronization], true)
      {:ok, other_user, _user} = User.follow(other_user, user)

      assert other_user.following_count == 152
    end
  end

  describe "change_email/2" do
    setup do
      [user: insert(:user)]
    end

    test "blank email returns error", %{user: user} do
      assert {:error, %{errors: [email: {"can't be blank", _}]}} = User.change_email(user, "")
      assert {:error, %{errors: [email: {"can't be blank", _}]}} = User.change_email(user, nil)
    end

    test "non unique email returns error", %{user: user} do
      %{email: email} = insert(:user)

      assert {:error, %{errors: [email: {"has already been taken", _}]}} =
               User.change_email(user, email)
    end

    test "invalid email returns error", %{user: user} do
      assert {:error, %{errors: [email: {"has invalid format", _}]}} =
               User.change_email(user, "cofe")
    end

    test "changes email", %{user: user} do
      assert {:ok, %User{email: "cofe@cofe.party"}} = User.change_email(user, "cofe@cofe.party")
    end
  end

  describe "get_cached_by_nickname_or_id" do
    setup do
      local_user = insert(:user)
      remote_user = insert(:user, nickname: "nickname@example.com", local: false)

      [local_user: local_user, remote_user: remote_user]
    end

    setup do: clear_config([:instance, :limit_to_local_content])

    test "allows getting remote users by id no matter what :limit_to_local_content is set to", %{
      remote_user: remote_user
    } do
      Pleroma.Config.put([:instance, :limit_to_local_content], false)
      assert %User{} = User.get_cached_by_nickname_or_id(remote_user.id)

      Pleroma.Config.put([:instance, :limit_to_local_content], true)
      assert %User{} = User.get_cached_by_nickname_or_id(remote_user.id)

      Pleroma.Config.put([:instance, :limit_to_local_content], :unauthenticated)
      assert %User{} = User.get_cached_by_nickname_or_id(remote_user.id)
    end

    test "disallows getting remote users by nickname without authentication when :limit_to_local_content is set to :unauthenticated",
         %{remote_user: remote_user} do
      Pleroma.Config.put([:instance, :limit_to_local_content], :unauthenticated)
      assert nil == User.get_cached_by_nickname_or_id(remote_user.nickname)
    end

    test "allows getting remote users by nickname with authentication when :limit_to_local_content is set to :unauthenticated",
         %{remote_user: remote_user, local_user: local_user} do
      Pleroma.Config.put([:instance, :limit_to_local_content], :unauthenticated)
      assert %User{} = User.get_cached_by_nickname_or_id(remote_user.nickname, for: local_user)
    end

    test "disallows getting remote users by nickname when :limit_to_local_content is set to true",
         %{remote_user: remote_user} do
      Pleroma.Config.put([:instance, :limit_to_local_content], true)
      assert nil == User.get_cached_by_nickname_or_id(remote_user.nickname)
    end

    test "allows getting local users by nickname no matter what :limit_to_local_content is set to",
         %{local_user: local_user} do
      Pleroma.Config.put([:instance, :limit_to_local_content], false)
      assert %User{} = User.get_cached_by_nickname_or_id(local_user.nickname)

      Pleroma.Config.put([:instance, :limit_to_local_content], true)
      assert %User{} = User.get_cached_by_nickname_or_id(local_user.nickname)

      Pleroma.Config.put([:instance, :limit_to_local_content], :unauthenticated)
      assert %User{} = User.get_cached_by_nickname_or_id(local_user.nickname)
    end
  end

  describe "update_email_notifications/2" do
    setup do
      user = insert(:user, email_notifications: %{"digest" => true})

      {:ok, user: user}
    end

    test "Notifications are updated", %{user: user} do
      true = user.email_notifications["digest"]
      assert {:ok, result} = User.update_email_notifications(user, %{"digest" => false})
      assert result.email_notifications["digest"] == false
    end
  end

  test "avatar fallback" do
    user = insert(:user)
    assert User.avatar_url(user) =~ "/images/avi.png"

    clear_config([:assets, :default_user_avatar], "avatar.png")

    user = User.get_cached_by_nickname_or_id(user.nickname)
    assert User.avatar_url(user) =~ "avatar.png"

    assert User.avatar_url(user, no_default: true) == nil
  end

  test "get_host/1" do
    user = insert(:user, ap_id: "https://lain.com/users/lain", nickname: "lain")
    assert User.get_host(user) == "lain.com"
  end
end<|MERGE_RESOLUTION|>--- conflicted
+++ resolved
@@ -1467,11 +1467,7 @@
 
     test "sends approval emails when `is_approved: false`" do
       admin = insert(:user, is_admin: true)
-<<<<<<< HEAD
-      user = insert(:user, confirmation_pending: true, is_approved: false)
-=======
-      user = insert(:user, is_confirmed: false, approval_pending: true)
->>>>>>> 0ad6ea20
+      user = insert(:user, is_confirmed: false, is_approved: false)
       User.confirm(user)
 
       ObanHelpers.perform_all()
@@ -1498,11 +1494,7 @@
     end
 
     test "confirming a confirmed user does not trigger post-register actions" do
-<<<<<<< HEAD
-      user = insert(:user, confirmation_pending: false, is_approved: false)
-=======
-      user = insert(:user, is_confirmed: true, approval_pending: true)
->>>>>>> 0ad6ea20
+      user = insert(:user, is_confirmed: true, is_approved: false)
       User.confirm(user)
 
       ObanHelpers.perform_all()
@@ -1766,11 +1758,7 @@
       user = insert(:user, local: true, is_approved: false)
       assert User.account_status(user) == :approval_pending
 
-<<<<<<< HEAD
-      user = insert(:user, local: true, confirmation_pending: true, is_approved: false)
-=======
-      user = insert(:user, local: true, is_confirmed: false, approval_pending: true)
->>>>>>> 0ad6ea20
+      user = insert(:user, local: true, is_confirmed: false, is_approved: false)
       assert User.account_status(user) == :approval_pending
     end
   end
