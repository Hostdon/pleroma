# Pleroma: A lightweight social networking server
# Copyright © 2017-2021 Pleroma Authors <https://pleroma.social/>
# SPDX-License-Identifier: AGPL-3.0-only

defmodule Pleroma.Web.MastodonAPI.StatusViewTest do
  use Pleroma.DataCase

  alias Pleroma.Activity
  alias Pleroma.Bookmark
  alias Pleroma.Conversation.Participation
  alias Pleroma.HTML
  alias Pleroma.Object
  alias Pleroma.Repo
  alias Pleroma.User
  alias Pleroma.UserRelationship
  alias Pleroma.Web.CommonAPI
  alias Pleroma.Web.CommonAPI.Utils
  alias Pleroma.Web.MastodonAPI.AccountView
  alias Pleroma.Web.MastodonAPI.StatusView

  import Pleroma.Factory
  import Tesla.Mock
  import OpenApiSpex.TestAssertions

  setup do
    mock(fn env -> apply(HttpRequestMock, :request, [env]) end)
    :ok
  end

  test "has an emoji reaction list" do
    user = insert(:user)
    other_user = insert(:user)
    third_user = insert(:user)
    {:ok, activity} = CommonAPI.post(user, %{status: "dae cofe??"})

    {:ok, _} = CommonAPI.react_with_emoji(activity.id, user, "☕")
    {:ok, _} = CommonAPI.react_with_emoji(activity.id, third_user, "🍵")
    {:ok, _} = CommonAPI.react_with_emoji(activity.id, other_user, "☕")
    activity = Repo.get(Activity, activity.id)
    status = StatusView.render("show.json", activity: activity)

    assert_schema(status, "Status", Pleroma.Web.ApiSpec.spec())

    assert status[:pleroma][:emoji_reactions] == [
             %{name: "☕", count: 2, me: false},
             %{name: "🍵", count: 1, me: false}
           ]

    status = StatusView.render("show.json", activity: activity, for: user)

    assert_schema(status, "Status", Pleroma.Web.ApiSpec.spec())

    assert status[:pleroma][:emoji_reactions] == [
             %{name: "☕", count: 2, me: true},
             %{name: "🍵", count: 1, me: false}
           ]
  end

  test "works correctly with badly formatted emojis" do
    user = insert(:user)
    {:ok, activity} = CommonAPI.post(user, %{status: "yo"})

    activity
    |> Object.normalize(fetch: false)
    |> Object.update_data(%{"reactions" => %{"☕" => [user.ap_id], "x" => 1}})

    activity = Activity.get_by_id(activity.id)

    status = StatusView.render("show.json", activity: activity, for: user)

    assert status[:pleroma][:emoji_reactions] == [
             %{name: "☕", count: 1, me: true}
           ]
  end

  test "doesn't show reactions from muted and blocked users" do
    user = insert(:user)
    other_user = insert(:user)
    third_user = insert(:user)

    {:ok, activity} = CommonAPI.post(user, %{status: "dae cofe??"})

    {:ok, _} = User.mute(user, other_user)
    {:ok, _} = User.block(other_user, third_user)

    {:ok, _} = CommonAPI.react_with_emoji(activity.id, other_user, "☕")

    activity = Repo.get(Activity, activity.id)
    status = StatusView.render("show.json", activity: activity)

    assert status[:pleroma][:emoji_reactions] == [
             %{name: "☕", count: 1, me: false}
           ]

    status = StatusView.render("show.json", activity: activity, for: user)

    assert status[:pleroma][:emoji_reactions] == []

    {:ok, _} = CommonAPI.react_with_emoji(activity.id, third_user, "☕")

    status = StatusView.render("show.json", activity: activity)

    assert status[:pleroma][:emoji_reactions] == [
             %{name: "☕", count: 2, me: false}
           ]

    status = StatusView.render("show.json", activity: activity, for: user)

    assert status[:pleroma][:emoji_reactions] == [
             %{name: "☕", count: 1, me: false}
           ]

    status = StatusView.render("show.json", activity: activity, for: other_user)

    assert status[:pleroma][:emoji_reactions] == [
             %{name: "☕", count: 1, me: true}
           ]
  end

  test "loads and returns the direct conversation id when given the `with_direct_conversation_id` option" do
    user = insert(:user)

    {:ok, activity} = CommonAPI.post(user, %{status: "Hey @shp!", visibility: "direct"})
    [participation] = Participation.for_user(user)

    status =
      StatusView.render("show.json",
        activity: activity,
        with_direct_conversation_id: true,
        for: user
      )

    assert status[:pleroma][:direct_conversation_id] == participation.id

    status = StatusView.render("show.json", activity: activity, for: user)
    assert status[:pleroma][:direct_conversation_id] == nil
    assert_schema(status, "Status", Pleroma.Web.ApiSpec.spec())
  end

  test "returns the direct conversation id when given the `direct_conversation_id` option" do
    user = insert(:user)

    {:ok, activity} = CommonAPI.post(user, %{status: "Hey @shp!", visibility: "direct"})
    [participation] = Participation.for_user(user)

    status =
      StatusView.render("show.json",
        activity: activity,
        direct_conversation_id: participation.id,
        for: user
      )

    assert status[:pleroma][:direct_conversation_id] == participation.id
    assert_schema(status, "Status", Pleroma.Web.ApiSpec.spec())
  end

  test "returns a temporary ap_id based user for activities missing db users" do
    user = insert(:user)

    {:ok, activity} = CommonAPI.post(user, %{status: "Hey @shp!", visibility: "direct"})

    Repo.delete(user)
    User.invalidate_cache(user)

    finger_url =
      "https://localhost/.well-known/webfinger?resource=acct:#{user.nickname}@localhost"

    Tesla.Mock.mock_global(fn
      %{method: :get, url: "http://localhost/.well-known/host-meta"} ->
        %Tesla.Env{status: 404, body: ""}

      %{method: :get, url: "https://localhost/.well-known/host-meta"} ->
        %Tesla.Env{status: 404, body: ""}

      %{
        method: :get,
        url: ^finger_url
      } ->
        %Tesla.Env{status: 404, body: ""}
    end)

    %{account: ms_user} = StatusView.render("show.json", activity: activity)

    assert ms_user.acct == "erroruser@example.com"
  end

  test "tries to get a user by nickname if fetching by ap_id doesn't work" do
    user = insert(:user)

    {:ok, activity} = CommonAPI.post(user, %{status: "Hey @shp!", visibility: "direct"})

    {:ok, user} =
      user
      |> Ecto.Changeset.change(%{ap_id: "#{user.ap_id}/extension/#{user.nickname}"})
      |> Repo.update()

    User.invalidate_cache(user)

    result = StatusView.render("show.json", activity: activity)

    assert result[:account][:id] == to_string(user.id)
    assert_schema(result, "Status", Pleroma.Web.ApiSpec.spec())
  end

  test "a note with null content" do
    note = insert(:note_activity)
    note_object = Object.normalize(note, fetch: false)

    data =
      note_object.data
      |> Map.put("content", nil)

    Object.change(note_object, %{data: data})
    |> Object.update_and_set_cache()

    User.get_cached_by_ap_id(note.data["actor"])

    status = StatusView.render("show.json", %{activity: note})

    assert status.content == ""
    assert_schema(status, "Status", Pleroma.Web.ApiSpec.spec())
  end

  test "a note activity" do
    note = insert(:note_activity)
    object_data = Object.normalize(note, fetch: false).data
    user = User.get_cached_by_ap_id(note.data["actor"])

    convo_id = Utils.context_to_conversation_id(object_data["context"])

    status = StatusView.render("show.json", %{activity: note})

    created_at =
      (object_data["published"] || "")
      |> String.replace(~r/\.\d+Z/, ".000Z")

    expected = %{
      id: to_string(note.id),
      uri: object_data["id"],
      url: Pleroma.Web.Router.Helpers.o_status_url(Pleroma.Web.Endpoint, :notice, note),
      account: AccountView.render("show.json", %{user: user, skip_visibility_check: true}),
      in_reply_to_id: nil,
      in_reply_to_account_id: nil,
      card: nil,
      reblog: nil,
      content: HTML.filter_tags(object_data["content"]),
      text: nil,
      created_at: created_at,
      reblogs_count: 0,
      replies_count: 0,
      favourites_count: 0,
      reblogged: false,
      bookmarked: false,
      favourited: false,
      muted: false,
      pinned: false,
      sensitive: false,
      poll: nil,
      spoiler_text: HTML.filter_tags(object_data["summary"]),
      visibility: "public",
      media_attachments: [],
      mentions: [],
      tags: [
        %{
<<<<<<< HEAD
          name: "#{hd(object_data["tag"])}",
          url: "/tag/#{hd(object_data["tag"])}"
=======
          name: "#{object_data["tag"]}",
          url: "http://localhost:4001/tag/#{object_data["tag"]}"
>>>>>>> 42e495df
        }
      ],
      application: %{
        name: "Web",
        website: nil
      },
      language: nil,
      emojis: [
        %{
          shortcode: "2hu",
          url: "corndog.png",
          static_url: "corndog.png",
          visible_in_picker: false
        }
      ],
      pleroma: %{
        local: true,
        conversation_id: convo_id,
        in_reply_to_account_acct: nil,
        content: %{"text/plain" => HTML.strip_tags(object_data["content"])},
        spoiler_text: %{"text/plain" => HTML.strip_tags(object_data["summary"])},
        expires_at: nil,
        direct_conversation_id: nil,
        thread_muted: false,
        emoji_reactions: [],
        parent_visible: false
      }
    }

    assert status == expected
    assert_schema(status, "Status", Pleroma.Web.ApiSpec.spec())
  end

  test "tells if the message is muted for some reason" do
    user = insert(:user)
    other_user = insert(:user)

    {:ok, _user_relationships} = User.mute(user, other_user)

    {:ok, activity} = CommonAPI.post(other_user, %{status: "test"})

    relationships_opt = UserRelationship.view_relationships_option(user, [other_user])

    opts = %{activity: activity}
    status = StatusView.render("show.json", opts)
    assert status.muted == false
    assert_schema(status, "Status", Pleroma.Web.ApiSpec.spec())

    status = StatusView.render("show.json", Map.put(opts, :relationships, relationships_opt))
    assert status.muted == false

    for_opts = %{activity: activity, for: user}
    status = StatusView.render("show.json", for_opts)
    assert status.muted == true

    status = StatusView.render("show.json", Map.put(for_opts, :relationships, relationships_opt))
    assert status.muted == true
    assert_schema(status, "Status", Pleroma.Web.ApiSpec.spec())
  end

  test "tells if the message is thread muted" do
    user = insert(:user)
    other_user = insert(:user)

    {:ok, _user_relationships} = User.mute(user, other_user)

    {:ok, activity} = CommonAPI.post(other_user, %{status: "test"})
    status = StatusView.render("show.json", %{activity: activity, for: user})

    assert status.pleroma.thread_muted == false

    {:ok, activity} = CommonAPI.add_mute(user, activity)

    status = StatusView.render("show.json", %{activity: activity, for: user})

    assert status.pleroma.thread_muted == true
  end

  test "tells if the status is bookmarked" do
    user = insert(:user)

    {:ok, activity} = CommonAPI.post(user, %{status: "Cute girls doing cute things"})
    status = StatusView.render("show.json", %{activity: activity})

    assert status.bookmarked == false

    status = StatusView.render("show.json", %{activity: activity, for: user})

    assert status.bookmarked == false

    {:ok, _bookmark} = Bookmark.create(user.id, activity.id)

    activity = Activity.get_by_id_with_object(activity.id)

    status = StatusView.render("show.json", %{activity: activity, for: user})

    assert status.bookmarked == true
  end

  test "a reply" do
    note = insert(:note_activity)
    user = insert(:user)

    {:ok, activity} = CommonAPI.post(user, %{status: "he", in_reply_to_status_id: note.id})

    status = StatusView.render("show.json", %{activity: activity})

    assert status.in_reply_to_id == to_string(note.id)

    [status] = StatusView.render("index.json", %{activities: [activity], as: :activity})

    assert status.in_reply_to_id == to_string(note.id)
  end

  test "contains mentions" do
    user = insert(:user)
    mentioned = insert(:user)

    {:ok, activity} = CommonAPI.post(user, %{status: "hi @#{mentioned.nickname}"})

    status = StatusView.render("show.json", %{activity: activity})

    assert status.mentions ==
             Enum.map([mentioned], fn u -> AccountView.render("mention.json", %{user: u}) end)

    assert_schema(status, "Status", Pleroma.Web.ApiSpec.spec())
  end

  test "create mentions from the 'to' field" do
    %User{ap_id: recipient_ap_id} = insert(:user)
    cc = insert_pair(:user) |> Enum.map(& &1.ap_id)

    object =
      insert(:note, %{
        data: %{
          "to" => [recipient_ap_id],
          "cc" => cc
        }
      })

    activity =
      insert(:note_activity, %{
        note: object,
        recipients: [recipient_ap_id | cc]
      })

    assert length(activity.recipients) == 3

    %{mentions: [mention] = mentions} = StatusView.render("show.json", %{activity: activity})

    assert length(mentions) == 1
    assert mention.url == recipient_ap_id
  end

  test "create mentions from the 'tag' field" do
    recipient = insert(:user)
    cc = insert_pair(:user) |> Enum.map(& &1.ap_id)

    object =
      insert(:note, %{
        data: %{
          "cc" => cc,
          "tag" => [
            %{
              "href" => recipient.ap_id,
              "name" => recipient.nickname,
              "type" => "Mention"
            },
            %{
              "href" => "https://example.com/search?tag=test",
              "name" => "#test",
              "type" => "Hashtag"
            }
          ]
        }
      })

    activity =
      insert(:note_activity, %{
        note: object,
        recipients: [recipient.ap_id | cc]
      })

    assert length(activity.recipients) == 3

    %{mentions: [mention] = mentions} = StatusView.render("show.json", %{activity: activity})

    assert length(mentions) == 1
    assert mention.url == recipient.ap_id
  end

  test "attachments" do
    object = %{
      "type" => "Image",
      "url" => [
        %{
          "mediaType" => "image/png",
          "href" => "someurl"
        }
      ],
      "blurhash" => "UJJ8X[xYW,%Jtq%NNFbXB5j]IVM|9GV=WHRn",
      "uuid" => 6
    }

    expected = %{
      id: "1638338801",
      type: "image",
      url: "someurl",
      remote_url: "someurl",
      preview_url: "someurl",
      text_url: "someurl",
      description: nil,
      pleroma: %{mime_type: "image/png"},
      blurhash: "UJJ8X[xYW,%Jtq%NNFbXB5j]IVM|9GV=WHRn"
    }

    api_spec = Pleroma.Web.ApiSpec.spec()

    assert expected == StatusView.render("attachment.json", %{attachment: object})
    assert_schema(expected, "Attachment", api_spec)

    # If theres a "id", use that instead of the generated one
    object = Map.put(object, "id", 2)
    result = StatusView.render("attachment.json", %{attachment: object})

    assert %{id: "2"} = result
    assert_schema(result, "Attachment", api_spec)
  end

  test "put the url advertised in the Activity in to the url attribute" do
    id = "https://wedistribute.org/wp-json/pterotype/v1/object/85810"
    [activity] = Activity.search(nil, id)

    status = StatusView.render("show.json", %{activity: activity})

    assert status.uri == id
    assert status.url == "https://wedistribute.org/2019/07/mastodon-drops-ostatus/"
  end

  test "a reblog" do
    user = insert(:user)
    activity = insert(:note_activity)

    {:ok, reblog} = CommonAPI.repeat(activity.id, user)

    represented = StatusView.render("show.json", %{for: user, activity: reblog})

    assert represented[:id] == to_string(reblog.id)
    assert represented[:reblog][:id] == to_string(activity.id)
    assert represented[:emojis] == []
    assert_schema(represented, "Status", Pleroma.Web.ApiSpec.spec())
  end

  test "a peertube video" do
    user = insert(:user)

    {:ok, object} =
      Pleroma.Object.Fetcher.fetch_object_from_id(
        "https://peertube.moe/videos/watch/df5f464b-be8d-46fb-ad81-2d4c2d1630e3"
      )

    %Activity{} = activity = Activity.get_create_by_object_ap_id(object.data["id"])

    represented = StatusView.render("show.json", %{for: user, activity: activity})

    assert represented[:id] == to_string(activity.id)
    assert length(represented[:media_attachments]) == 1
    assert_schema(represented, "Status", Pleroma.Web.ApiSpec.spec())
  end

  test "funkwhale audio" do
    user = insert(:user)

    {:ok, object} =
      Pleroma.Object.Fetcher.fetch_object_from_id(
        "https://channels.tests.funkwhale.audio/federation/music/uploads/42342395-0208-4fee-a38d-259a6dae0871"
      )

    %Activity{} = activity = Activity.get_create_by_object_ap_id(object.data["id"])

    represented = StatusView.render("show.json", %{for: user, activity: activity})

    assert represented[:id] == to_string(activity.id)
    assert length(represented[:media_attachments]) == 1
  end

  test "a Mobilizon event" do
    user = insert(:user)

    {:ok, object} =
      Pleroma.Object.Fetcher.fetch_object_from_id(
        "https://mobilizon.org/events/252d5816-00a3-4a89-a66f-15bf65c33e39"
      )

    %Activity{} = activity = Activity.get_create_by_object_ap_id(object.data["id"])

    represented = StatusView.render("show.json", %{for: user, activity: activity})

    assert represented[:id] == to_string(activity.id)

    assert represented[:url] ==
             "https://mobilizon.org/events/252d5816-00a3-4a89-a66f-15bf65c33e39"

    assert represented[:content] ==
             "<p><a href=\"https://mobilizon.org/events/252d5816-00a3-4a89-a66f-15bf65c33e39\">Mobilizon Launching Party</a></p><p>Mobilizon is now federated! 🎉</p><p></p><p>You can view this event from other instances if they are subscribed to mobilizon.org, and soon directly from Mastodon and Pleroma. It is possible that you may see some comments from other instances, including Mastodon ones, just below.</p><p></p><p>With a Mobilizon account on an instance, you may <strong>participate</strong> at events from other instances and <strong>add comments</strong> on events.</p><p></p><p>Of course, it&#39;s still <u>a work in progress</u>: if reports made from an instance on events and comments can be federated, you can&#39;t block people right now, and moderators actions are rather limited, but this <strong>will definitely get fixed over time</strong> until first stable version next year.</p><p></p><p>Anyway, if you want to come up with some feedback, head over to our forum or - if you feel you have technical skills and are familiar with it - on our Gitlab repository.</p><p></p><p>Also, to people that want to set Mobilizon themselves even though we really don&#39;t advise to do that for now, we have a little documentation but it&#39;s quite the early days and you&#39;ll probably need some help. No worries, you can chat with us on our Forum or though our Matrix channel.</p><p></p><p>Check our website for more informations and follow us on Twitter or Mastodon.</p>"
  end

  describe "build_tags/1" do
    test "it returns a a dictionary tags" do
      object_tags = [
        "fediverse",
        "mastodon",
        "nextcloud",
        %{
          "href" => "https://kawen.space/users/lain",
          "name" => "@lain@kawen.space",
          "type" => "Mention"
        }
      ]

      assert StatusView.build_tags(object_tags) == [
               %{name: "fediverse", url: "http://localhost:4001/tag/fediverse"},
               %{name: "mastodon", url: "http://localhost:4001/tag/mastodon"},
               %{name: "nextcloud", url: "http://localhost:4001/tag/nextcloud"}
             ]
    end
  end

  describe "rich media cards" do
    test "a rich media card without a site name renders correctly" do
      page_url = "http://example.com"

      card = %{
        url: page_url,
        image: page_url <> "/example.jpg",
        title: "Example website"
      }

      %{provider_name: "example.com"} =
        StatusView.render("card.json", %{page_url: page_url, rich_media: card})
    end

    test "a rich media card without a site name or image renders correctly" do
      page_url = "http://example.com"

      card = %{
        url: page_url,
        title: "Example website"
      }

      %{provider_name: "example.com"} =
        StatusView.render("card.json", %{page_url: page_url, rich_media: card})
    end

    test "a rich media card without an image renders correctly" do
      page_url = "http://example.com"

      card = %{
        url: page_url,
        site_name: "Example site name",
        title: "Example website"
      }

      %{provider_name: "example.com"} =
        StatusView.render("card.json", %{page_url: page_url, rich_media: card})
    end

    test "a rich media card with all relevant data renders correctly" do
      page_url = "http://example.com"

      card = %{
        url: page_url,
        site_name: "Example site name",
        title: "Example website",
        image: page_url <> "/example.jpg",
        description: "Example description"
      }

      %{provider_name: "example.com"} =
        StatusView.render("card.json", %{page_url: page_url, rich_media: card})
    end
  end

  test "does not embed a relationship in the account" do
    user = insert(:user)
    other_user = insert(:user)

    {:ok, activity} =
      CommonAPI.post(user, %{
        status: "drink more water"
      })

    result = StatusView.render("show.json", %{activity: activity, for: other_user})

    assert result[:account][:pleroma][:relationship] == %{}
    assert_schema(result, "Status", Pleroma.Web.ApiSpec.spec())
  end

  test "does not embed a relationship in the account in reposts" do
    user = insert(:user)
    other_user = insert(:user)

    {:ok, activity} =
      CommonAPI.post(user, %{
        status: "˙˙ɐʎns"
      })

    {:ok, activity} = CommonAPI.repeat(activity.id, other_user)

    result = StatusView.render("show.json", %{activity: activity, for: user})

    assert result[:account][:pleroma][:relationship] == %{}
    assert result[:reblog][:account][:pleroma][:relationship] == %{}
    assert_schema(result, "Status", Pleroma.Web.ApiSpec.spec())
  end

  test "visibility/list" do
    user = insert(:user)

    {:ok, list} = Pleroma.List.create("foo", user)

    {:ok, activity} = CommonAPI.post(user, %{status: "foobar", visibility: "list:#{list.id}"})

    status = StatusView.render("show.json", activity: activity)

    assert status.visibility == "list"
  end

  test "has a field for parent visibility" do
    user = insert(:user)
    poster = insert(:user)

    {:ok, invisible} = CommonAPI.post(poster, %{status: "hey", visibility: "private"})

    {:ok, visible} =
      CommonAPI.post(poster, %{status: "hey", visibility: "private", in_reply_to_id: invisible.id})

    status = StatusView.render("show.json", activity: visible, for: user)
    refute status.pleroma.parent_visible

    status = StatusView.render("show.json", activity: visible, for: poster)
    assert status.pleroma.parent_visible
  end
end<|MERGE_RESOLUTION|>--- conflicted
+++ resolved
@@ -262,13 +262,8 @@
       mentions: [],
       tags: [
         %{
-<<<<<<< HEAD
           name: "#{hd(object_data["tag"])}",
-          url: "/tag/#{hd(object_data["tag"])}"
-=======
-          name: "#{object_data["tag"]}",
-          url: "http://localhost:4001/tag/#{object_data["tag"]}"
->>>>>>> 42e495df
+          url: "http://localhost:4001/tag/#{hd(object_data["tag"])}"
         }
       ],
       application: %{
