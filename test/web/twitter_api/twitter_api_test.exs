--- conflicted
+++ resolved
@@ -166,35 +166,25 @@
     assert msg == "Could not follow user: #{followed.nickname} is already on your list."
   end
 
-<<<<<<< HEAD
-  test "Unfollow another user" do
-    followed = insert(:user)
-    user = insert(:user, %{following: [User.ap_followers(followed)]})
-
-    { :ok, user, _followed } = TwitterAPI.unfollow(user, followed.id)
-=======
   test "Unfollow another user using user_id" do
-    following = insert(:user)
-    user = insert(:user, %{following: [User.ap_followers(following)]})
-
-    {:ok, user, _following } = TwitterAPI.unfollow(user, %{"user_id" => following.id})
-
-    user = Repo.get(User, user.id)
-
+    unfollowed = insert(:user)
+    user = insert(:user, %{following: [User.ap_followers(unfollowed)]})
+
+    {:ok, user, unfollowed } = TwitterAPI.unfollow(user, %{"user_id" => unfollowed.id})
     assert user.following == []
+
+    { :error, msg } = TwitterAPI.unfollow(user, %{"user_id" => unfollowed.id})
+    assert msg == "Not subscribed!"
   end
 
   test "Unfollow another user using screen_name" do
-    following = insert(:user)
-    user = insert(:user, %{following: [User.ap_followers(following)]})
-
-    {:ok, user, _following } = TwitterAPI.unfollow(user, %{"screen_name" => following.nickname})
->>>>>>> f6547f7b
-
-    user = Repo.get(User, user.id)
-
+    unfollowed = insert(:user)
+    user = insert(:user, %{following: [User.ap_followers(unfollowed)]})
+
+    {:ok, user, unfollowed } = TwitterAPI.unfollow(user, %{"screen_name" => unfollowed.nickname})
     assert user.following == []
-    { :error, msg } = TwitterAPI.unfollow(user, followed.id)
+
+    { :error, msg } = TwitterAPI.unfollow(user, %{"screen_name" => unfollowed.nickname})
     assert msg == "Not subscribed!"
   end
 
