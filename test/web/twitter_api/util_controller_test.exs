defmodule Pleroma.Web.TwitterAPI.UtilControllerTest do
  use Pleroma.Web.ConnCase

  alias Pleroma.Notification
  alias Pleroma.Repo
  alias Pleroma.Web.CommonAPI
  import Pleroma.Factory

  setup do
    Tesla.Mock.mock(fn env -> apply(HttpRequestMock, :request, [env]) end)
    :ok
  end

  describe "POST /api/pleroma/follow_import" do
    test "it returns HTTP 200", %{conn: conn} do
      user1 = insert(:user)
      user2 = insert(:user)

      response =
        conn
        |> assign(:user, user1)
        |> post("/api/pleroma/follow_import", %{"list" => "#{user2.ap_id}"})
        |> json_response(:ok)

      assert response == "job started"
    end

    test "requires 'follow' permission", %{conn: conn} do
      token1 = insert(:oauth_token, scopes: ["read", "write"])
      token2 = insert(:oauth_token, scopes: ["follow"])
      another_user = insert(:user)

      for token <- [token1, token2] do
        conn =
          conn
          |> put_req_header("authorization", "Bearer #{token.token}")
          |> post("/api/pleroma/follow_import", %{"list" => "#{another_user.ap_id}"})

        if token == token1 do
          assert %{"error" => "Insufficient permissions: follow."} == json_response(conn, 403)
        else
          assert json_response(conn, 200)
        end
      end
    end
  end

  describe "POST /api/pleroma/blocks_import" do
    test "it returns HTTP 200", %{conn: conn} do
      user1 = insert(:user)
      user2 = insert(:user)

      response =
        conn
        |> assign(:user, user1)
        |> post("/api/pleroma/blocks_import", %{"list" => "#{user2.ap_id}"})
        |> json_response(:ok)

      assert response == "job started"
    end
  end

  describe "POST /api/pleroma/notifications/read" do
    test "it marks a single notification as read", %{conn: conn} do
      user1 = insert(:user)
      user2 = insert(:user)
      {:ok, activity1} = CommonAPI.post(user2, %{"status" => "hi @#{user1.nickname}"})
      {:ok, activity2} = CommonAPI.post(user2, %{"status" => "hi @#{user1.nickname}"})
      {:ok, [notification1]} = Notification.create_notifications(activity1)
      {:ok, [notification2]} = Notification.create_notifications(activity2)

      conn
      |> assign(:user, user1)
      |> post("/api/pleroma/notifications/read", %{"id" => "#{notification1.id}"})
      |> json_response(:ok)

      assert Repo.get(Notification, notification1.id).seen
      refute Repo.get(Notification, notification2.id).seen
    end
  end

  describe "GET /api/statusnet/config.json" do
    test "returns the state of safe_dm_mentions flag", %{conn: conn} do
      option = Pleroma.Config.get([:instance, :safe_dm_mentions])
      Pleroma.Config.put([:instance, :safe_dm_mentions], true)

      response =
        conn
        |> get("/api/statusnet/config.json")
        |> json_response(:ok)

      assert response["site"]["safeDMMentionsEnabled"] == "1"

      Pleroma.Config.put([:instance, :safe_dm_mentions], false)

      response =
        conn
        |> get("/api/statusnet/config.json")
        |> json_response(:ok)

      assert response["site"]["safeDMMentionsEnabled"] == "0"

      Pleroma.Config.put([:instance, :safe_dm_mentions], option)
    end

    test "it returns the managed config", %{conn: conn} do
      Pleroma.Config.put([:instance, :managed_config], false)
      Pleroma.Config.put([:fe], theme: "rei-ayanami-towel")

      response =
        conn
        |> get("/api/statusnet/config.json")
        |> json_response(:ok)

      refute response["site"]["pleromafe"]

      Pleroma.Config.put([:instance, :managed_config], true)

      response =
        conn
        |> get("/api/statusnet/config.json")
        |> json_response(:ok)

      assert response["site"]["pleromafe"]
    end

    test "if :pleroma, :fe is false, it returns the new style config settings", %{conn: conn} do
      Pleroma.Config.put([:instance, :managed_config], true)
      Pleroma.Config.put([:fe, :theme], "rei-ayanami-towel")
      Pleroma.Config.put([:frontend_configurations, :pleroma_fe], %{theme: "asuka-hospital"})

      response =
        conn
        |> get("/api/statusnet/config.json")
        |> json_response(:ok)

      assert response["site"]["pleromafe"]["theme"] == "rei-ayanami-towel"

      Pleroma.Config.put([:fe], false)

      response =
        conn
        |> get("/api/statusnet/config.json")
        |> json_response(:ok)

      assert response["site"]["pleromafe"]["theme"] == "asuka-hospital"
    end
  end

  describe "GET /api/pleroma/frontend_configurations" do
    test "returns everything in :pleroma, :frontend_configurations", %{conn: conn} do
      config = [
        frontend_a: %{
          x: 1,
          y: 2
        },
        frontend_b: %{
          z: 3
        }
      ]

      Pleroma.Config.put(:frontend_configurations, config)

      response =
        conn
        |> get("/api/pleroma/frontend_configurations")
        |> json_response(:ok)

      assert response == Jason.encode!(config |> Enum.into(%{})) |> Jason.decode!()
    end
  end

<<<<<<< HEAD
  describe "/api/pleroma/emoji" do
    test "returns json with custom emoji with tags", %{conn: conn} do
      [emoji | _body] =
        conn
        |> get("/api/pleroma/emoji")
        |> json_response(200)

      [key] = Map.keys(emoji)

      %{
        ^key => %{
          "image_url" => url,
          "tags" => tags
        }
      } = emoji

      assert is_binary(url)
      assert is_list(tags)
=======
  describe "GET /ostatus_subscribe?acct=...." do
    test "adds status to pleroma instance if the `acct` is a status", %{conn: conn} do
      conn =
        get(
          conn,
          "/ostatus_subscribe?acct=https://mastodon.social/users/emelie/statuses/101849165031453009"
        )

      assert redirected_to(conn) =~ "/notice/"
    end

    test "show follow account page if the `acct` is a account link", %{conn: conn} do
      response =
        get(
          conn,
          "/ostatus_subscribe?acct=https://mastodon.social/users/emelie"
        )

      assert html_response(response, 200) =~ "Log in to follow"
>>>>>>> 180b8725
    end
  end
end<|MERGE_RESOLUTION|>--- conflicted
+++ resolved
@@ -170,7 +170,6 @@
     end
   end
 
-<<<<<<< HEAD
   describe "/api/pleroma/emoji" do
     test "returns json with custom emoji with tags", %{conn: conn} do
       [emoji | _body] =
@@ -189,7 +188,9 @@
 
       assert is_binary(url)
       assert is_list(tags)
-=======
+    end
+  end
+
   describe "GET /ostatus_subscribe?acct=...." do
     test "adds status to pleroma instance if the `acct` is a status", %{conn: conn} do
       conn =
@@ -209,7 +210,6 @@
         )
 
       assert html_response(response, 200) =~ "Log in to follow"
->>>>>>> 180b8725
     end
   end
 end