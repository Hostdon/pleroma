# Pleroma: A lightweight social networking server
# Copyright © 2017-2019 Pleroma Authors <https://pleroma.social/>
# SPDX-License-Identifier: AGPL-3.0-only

defmodule Pleroma.Web.AdminAPI.AdminAPIControllerTest do
  use Pleroma.Web.ConnCase
  use Oban.Testing, repo: Pleroma.Repo

  alias Pleroma.Activity
  alias Pleroma.HTML
  alias Pleroma.ModerationLog
  alias Pleroma.Repo
  alias Pleroma.Tests.ObanHelpers
  alias Pleroma.User
  alias Pleroma.UserInviteToken
  alias Pleroma.Web.ActivityPub.Relay
  alias Pleroma.Web.CommonAPI
  alias Pleroma.Web.MediaProxy
  import Pleroma.Factory

  setup_all do
    Tesla.Mock.mock_global(fn env -> apply(HttpRequestMock, :request, [env]) end)

    :ok
  end

  describe "DELETE /api/pleroma/admin/users" do
    test "single user" do
      admin = insert(:user, is_admin: true)
      user = insert(:user)

      conn =
        build_conn()
        |> assign(:user, admin)
        |> put_req_header("accept", "application/json")
        |> delete("/api/pleroma/admin/users?nickname=#{user.nickname}")

      log_entry = Repo.one(ModerationLog)

      assert ModerationLog.get_log_entry_message(log_entry) ==
               "@#{admin.nickname} deleted users: @#{user.nickname}"

      assert json_response(conn, 200) == user.nickname
    end

    test "multiple users" do
      admin = insert(:user, is_admin: true)
      user_one = insert(:user)
      user_two = insert(:user)

      conn =
        build_conn()
        |> assign(:user, admin)
        |> put_req_header("accept", "application/json")
        |> delete("/api/pleroma/admin/users", %{
          nicknames: [user_one.nickname, user_two.nickname]
        })

      log_entry = Repo.one(ModerationLog)

      assert ModerationLog.get_log_entry_message(log_entry) ==
               "@#{admin.nickname} deleted users: @#{user_one.nickname}, @#{user_two.nickname}"

      response = json_response(conn, 200)
      assert response -- [user_one.nickname, user_two.nickname] == []
    end
  end

  describe "/api/pleroma/admin/users" do
    test "Create" do
      admin = insert(:user, is_admin: true)

      conn =
        build_conn()
        |> assign(:user, admin)
        |> put_req_header("accept", "application/json")
        |> post("/api/pleroma/admin/users", %{
          "users" => [
            %{
              "nickname" => "lain",
              "email" => "lain@example.org",
              "password" => "test"
            },
            %{
              "nickname" => "lain2",
              "email" => "lain2@example.org",
              "password" => "test"
            }
          ]
        })

      response = json_response(conn, 200) |> Enum.map(&Map.get(&1, "type"))
      assert response == ["success", "success"]

      log_entry = Repo.one(ModerationLog)

      assert ["lain", "lain2"] -- Enum.map(log_entry.data["subjects"], & &1["nickname"]) == []
    end

    test "Cannot create user with exisiting email" do
      admin = insert(:user, is_admin: true)
      user = insert(:user)

      conn =
        build_conn()
        |> assign(:user, admin)
        |> put_req_header("accept", "application/json")
        |> post("/api/pleroma/admin/users", %{
          "users" => [
            %{
              "nickname" => "lain",
              "email" => user.email,
              "password" => "test"
            }
          ]
        })

      assert json_response(conn, 409) == [
               %{
                 "code" => 409,
                 "data" => %{
                   "email" => user.email,
                   "nickname" => "lain"
                 },
                 "error" => "email has already been taken",
                 "type" => "error"
               }
             ]
    end

    test "Cannot create user with exisiting nickname" do
      admin = insert(:user, is_admin: true)
      user = insert(:user)

      conn =
        build_conn()
        |> assign(:user, admin)
        |> put_req_header("accept", "application/json")
        |> post("/api/pleroma/admin/users", %{
          "users" => [
            %{
              "nickname" => user.nickname,
              "email" => "someuser@plerama.social",
              "password" => "test"
            }
          ]
        })

      assert json_response(conn, 409) == [
               %{
                 "code" => 409,
                 "data" => %{
                   "email" => "someuser@plerama.social",
                   "nickname" => user.nickname
                 },
                 "error" => "nickname has already been taken",
                 "type" => "error"
               }
             ]
    end

    test "Multiple user creation works in transaction" do
      admin = insert(:user, is_admin: true)
      user = insert(:user)

      conn =
        build_conn()
        |> assign(:user, admin)
        |> put_req_header("accept", "application/json")
        |> post("/api/pleroma/admin/users", %{
          "users" => [
            %{
              "nickname" => "newuser",
              "email" => "newuser@pleroma.social",
              "password" => "test"
            },
            %{
              "nickname" => "lain",
              "email" => user.email,
              "password" => "test"
            }
          ]
        })

      assert json_response(conn, 409) == [
               %{
                 "code" => 409,
                 "data" => %{
                   "email" => user.email,
                   "nickname" => "lain"
                 },
                 "error" => "email has already been taken",
                 "type" => "error"
               },
               %{
                 "code" => 409,
                 "data" => %{
                   "email" => "newuser@pleroma.social",
                   "nickname" => "newuser"
                 },
                 "error" => "",
                 "type" => "error"
               }
             ]

      assert User.get_by_nickname("newuser") === nil
    end
  end

  describe "/api/pleroma/admin/users/:nickname" do
    test "Show", %{conn: conn} do
      admin = insert(:user, is_admin: true)
      user = insert(:user)

      conn =
        conn
        |> assign(:user, admin)
        |> get("/api/pleroma/admin/users/#{user.nickname}")

      expected = %{
        "deactivated" => false,
        "id" => to_string(user.id),
        "local" => true,
        "nickname" => user.nickname,
        "roles" => %{"admin" => false, "moderator" => false},
        "tags" => [],
        "avatar" => User.avatar_url(user) |> MediaProxy.url(),
        "display_name" => HTML.strip_tags(user.name || user.nickname),
        "confirmation_pending" => false
      }

      assert expected == json_response(conn, 200)
    end

    test "when the user doesn't exist", %{conn: conn} do
      admin = insert(:user, is_admin: true)
      user = build(:user)

      conn =
        conn
        |> assign(:user, admin)
        |> get("/api/pleroma/admin/users/#{user.nickname}")

      assert "Not found" == json_response(conn, 404)
    end
  end

  describe "/api/pleroma/admin/users/follow" do
    test "allows to force-follow another user" do
      admin = insert(:user, is_admin: true)
      user = insert(:user)
      follower = insert(:user)

      build_conn()
      |> assign(:user, admin)
      |> put_req_header("accept", "application/json")
      |> post("/api/pleroma/admin/users/follow", %{
        "follower" => follower.nickname,
        "followed" => user.nickname
      })

      user = User.get_cached_by_id(user.id)
      follower = User.get_cached_by_id(follower.id)

      assert User.following?(follower, user)

      log_entry = Repo.one(ModerationLog)

      assert ModerationLog.get_log_entry_message(log_entry) ==
               "@#{admin.nickname} made @#{follower.nickname} follow @#{user.nickname}"
    end
  end

  describe "/api/pleroma/admin/users/unfollow" do
    test "allows to force-unfollow another user" do
      admin = insert(:user, is_admin: true)
      user = insert(:user)
      follower = insert(:user)

      User.follow(follower, user)

      build_conn()
      |> assign(:user, admin)
      |> put_req_header("accept", "application/json")
      |> post("/api/pleroma/admin/users/unfollow", %{
        "follower" => follower.nickname,
        "followed" => user.nickname
      })

      user = User.get_cached_by_id(user.id)
      follower = User.get_cached_by_id(follower.id)

      refute User.following?(follower, user)

      log_entry = Repo.one(ModerationLog)

      assert ModerationLog.get_log_entry_message(log_entry) ==
               "@#{admin.nickname} made @#{follower.nickname} unfollow @#{user.nickname}"
    end
  end

  describe "PUT /api/pleroma/admin/users/tag" do
    setup do
      admin = insert(:user, is_admin: true)
      user1 = insert(:user, %{tags: ["x"]})
      user2 = insert(:user, %{tags: ["y"]})
      user3 = insert(:user, %{tags: ["unchanged"]})

      conn =
        build_conn()
        |> assign(:user, admin)
        |> put_req_header("accept", "application/json")
        |> put(
          "/api/pleroma/admin/users/tag?nicknames[]=#{user1.nickname}&nicknames[]=#{
            user2.nickname
          }&tags[]=foo&tags[]=bar"
        )

      %{conn: conn, admin: admin, user1: user1, user2: user2, user3: user3}
    end

    test "it appends specified tags to users with specified nicknames", %{
      conn: conn,
      admin: admin,
      user1: user1,
      user2: user2
    } do
      assert json_response(conn, :no_content)
      assert User.get_cached_by_id(user1.id).tags == ["x", "foo", "bar"]
      assert User.get_cached_by_id(user2.id).tags == ["y", "foo", "bar"]

      log_entry = Repo.one(ModerationLog)

      users =
        [user1.nickname, user2.nickname]
        |> Enum.map(&"@#{&1}")
        |> Enum.join(", ")

      tags = ["foo", "bar"] |> Enum.join(", ")

      assert ModerationLog.get_log_entry_message(log_entry) ==
               "@#{admin.nickname} added tags: #{tags} to users: #{users}"
    end

    test "it does not modify tags of not specified users", %{conn: conn, user3: user3} do
      assert json_response(conn, :no_content)
      assert User.get_cached_by_id(user3.id).tags == ["unchanged"]
    end
  end

  describe "DELETE /api/pleroma/admin/users/tag" do
    setup do
      admin = insert(:user, is_admin: true)
      user1 = insert(:user, %{tags: ["x"]})
      user2 = insert(:user, %{tags: ["y", "z"]})
      user3 = insert(:user, %{tags: ["unchanged"]})

      conn =
        build_conn()
        |> assign(:user, admin)
        |> put_req_header("accept", "application/json")
        |> delete(
          "/api/pleroma/admin/users/tag?nicknames[]=#{user1.nickname}&nicknames[]=#{
            user2.nickname
          }&tags[]=x&tags[]=z"
        )

      %{conn: conn, admin: admin, user1: user1, user2: user2, user3: user3}
    end

    test "it removes specified tags from users with specified nicknames", %{
      conn: conn,
      admin: admin,
      user1: user1,
      user2: user2
    } do
      assert json_response(conn, :no_content)
      assert User.get_cached_by_id(user1.id).tags == []
      assert User.get_cached_by_id(user2.id).tags == ["y"]

      log_entry = Repo.one(ModerationLog)

      users =
        [user1.nickname, user2.nickname]
        |> Enum.map(&"@#{&1}")
        |> Enum.join(", ")

      tags = ["x", "z"] |> Enum.join(", ")

      assert ModerationLog.get_log_entry_message(log_entry) ==
               "@#{admin.nickname} removed tags: #{tags} from users: #{users}"
    end

    test "it does not modify tags of not specified users", %{conn: conn, user3: user3} do
      assert json_response(conn, :no_content)
      assert User.get_cached_by_id(user3.id).tags == ["unchanged"]
    end
  end

  describe "/api/pleroma/admin/users/:nickname/permission_group" do
    test "GET is giving user_info" do
      admin = insert(:user, is_admin: true)

      conn =
        build_conn()
        |> assign(:user, admin)
        |> put_req_header("accept", "application/json")
        |> get("/api/pleroma/admin/users/#{admin.nickname}/permission_group/")

      assert json_response(conn, 200) == %{
               "is_admin" => true,
               "is_moderator" => false
             }
    end

    test "/:right POST, can add to a permission group" do
      admin = insert(:user, is_admin: true)
      user = insert(:user)

      conn =
        build_conn()
        |> assign(:user, admin)
        |> put_req_header("accept", "application/json")
        |> post("/api/pleroma/admin/users/#{user.nickname}/permission_group/admin")

      assert json_response(conn, 200) == %{
               "is_admin" => true
             }

      log_entry = Repo.one(ModerationLog)

      assert ModerationLog.get_log_entry_message(log_entry) ==
               "@#{admin.nickname} made @#{user.nickname} admin"
    end

    test "/:right POST, can add to a permission group (multiple)" do
      admin = insert(:user, is_admin: true)
      user_one = insert(:user)
      user_two = insert(:user)

      conn =
        build_conn()
        |> assign(:user, admin)
        |> put_req_header("accept", "application/json")
        |> post("/api/pleroma/admin/users/permission_group/admin", %{
          nicknames: [user_one.nickname, user_two.nickname]
        })

      assert json_response(conn, 200) == %{
               "is_admin" => true
             }

      log_entry = Repo.one(ModerationLog)

      assert ModerationLog.get_log_entry_message(log_entry) ==
               "@#{admin.nickname} made @#{user_one.nickname}, @#{user_two.nickname} admin"
    end

    test "/:right DELETE, can remove from a permission group" do
      admin = insert(:user, is_admin: true)
      user = insert(:user, is_admin: true)

      conn =
        build_conn()
        |> assign(:user, admin)
        |> put_req_header("accept", "application/json")
        |> delete("/api/pleroma/admin/users/#{user.nickname}/permission_group/admin")

      assert json_response(conn, 200) == %{
               "is_admin" => false
             }

      log_entry = Repo.one(ModerationLog)

      assert ModerationLog.get_log_entry_message(log_entry) ==
               "@#{admin.nickname} revoked admin role from @#{user.nickname}"
    end

    test "/:right DELETE, can remove from a permission group (multiple)" do
      admin = insert(:user, is_admin: true)
      user_one = insert(:user, is_admin: true)
      user_two = insert(:user, is_admin: true)

      conn =
        build_conn()
        |> assign(:user, admin)
        |> put_req_header("accept", "application/json")
        |> delete("/api/pleroma/admin/users/permission_group/admin", %{
          nicknames: [user_one.nickname, user_two.nickname]
        })

      assert json_response(conn, 200) == %{
               "is_admin" => false
             }

      log_entry = Repo.one(ModerationLog)

      assert ModerationLog.get_log_entry_message(log_entry) ==
               "@#{admin.nickname} revoked admin role from @#{user_one.nickname}, @#{
                 user_two.nickname
               }"
    end
  end

  describe "POST /api/pleroma/admin/email_invite, with valid config" do
    setup do
      [user: insert(:user, is_admin: true)]
    end

    clear_config([:instance, :registrations_open]) do
      Pleroma.Config.put([:instance, :registrations_open], false)
    end

    clear_config([:instance, :invites_enabled]) do
      Pleroma.Config.put([:instance, :invites_enabled], true)
    end

    test "sends invitation and returns 204", %{conn: conn, user: user} do
      recipient_email = "foo@bar.com"
      recipient_name = "J. D."

      conn =
        conn
        |> assign(:user, user)
        |> post(
          "/api/pleroma/admin/users/email_invite?email=#{recipient_email}&name=#{recipient_name}"
        )

      assert json_response(conn, :no_content)

      token_record = List.last(Pleroma.Repo.all(Pleroma.UserInviteToken))
      assert token_record
      refute token_record.used

      notify_email = Pleroma.Config.get([:instance, :notify_email])
      instance_name = Pleroma.Config.get([:instance, :name])

      email =
        Pleroma.Emails.UserEmail.user_invitation_email(
          user,
          token_record,
          recipient_email,
          recipient_name
        )

      Swoosh.TestAssertions.assert_email_sent(
        from: {instance_name, notify_email},
        to: {recipient_name, recipient_email},
        html_body: email.html_body
      )
    end

    test "it returns 403 if requested by a non-admin", %{conn: conn} do
      non_admin_user = insert(:user)

      conn =
        conn
        |> assign(:user, non_admin_user)
        |> post("/api/pleroma/admin/users/email_invite?email=foo@bar.com&name=JD")

      assert json_response(conn, :forbidden)
    end
  end

  describe "POST /api/pleroma/admin/users/email_invite, with invalid config" do
    setup do
      [user: insert(:user, is_admin: true)]
    end

    clear_config([:instance, :registrations_open])
    clear_config([:instance, :invites_enabled])

    test "it returns 500 if `invites_enabled` is not enabled", %{conn: conn, user: user} do
      Pleroma.Config.put([:instance, :registrations_open], false)
      Pleroma.Config.put([:instance, :invites_enabled], false)

      conn =
        conn
        |> assign(:user, user)
        |> post("/api/pleroma/admin/users/email_invite?email=foo@bar.com&name=JD")

      assert json_response(conn, :internal_server_error)
    end

    test "it returns 500 if `registrations_open` is enabled", %{conn: conn, user: user} do
      Pleroma.Config.put([:instance, :registrations_open], true)
      Pleroma.Config.put([:instance, :invites_enabled], true)

      conn =
        conn
        |> assign(:user, user)
        |> post("/api/pleroma/admin/users/email_invite?email=foo@bar.com&name=JD")

      assert json_response(conn, :internal_server_error)
    end
  end

  test "/api/pleroma/admin/users/:nickname/password_reset" do
    admin = insert(:user, is_admin: true)
    user = insert(:user)

    conn =
      build_conn()
      |> assign(:user, admin)
      |> put_req_header("accept", "application/json")
      |> get("/api/pleroma/admin/users/#{user.nickname}/password_reset")

    resp = json_response(conn, 200)

    assert Regex.match?(~r/(http:\/\/|https:\/\/)/, resp["link"])
  end

  describe "GET /api/pleroma/admin/users" do
    setup do
      admin = insert(:user, is_admin: true)

      conn =
        build_conn()
        |> assign(:user, admin)

      {:ok, conn: conn, admin: admin}
    end

    test "renders users array for the first page", %{conn: conn, admin: admin} do
      user = insert(:user, local: false, tags: ["foo", "bar"])
      conn = get(conn, "/api/pleroma/admin/users?page=1")

      users =
        [
          %{
            "deactivated" => admin.deactivated,
            "id" => admin.id,
            "nickname" => admin.nickname,
            "roles" => %{"admin" => true, "moderator" => false},
            "local" => true,
            "tags" => [],
            "avatar" => User.avatar_url(admin) |> MediaProxy.url(),
            "display_name" => HTML.strip_tags(admin.name || admin.nickname),
            "confirmation_pending" => false
          },
          %{
            "deactivated" => user.deactivated,
            "id" => user.id,
            "nickname" => user.nickname,
            "roles" => %{"admin" => false, "moderator" => false},
            "local" => false,
            "tags" => ["foo", "bar"],
            "avatar" => User.avatar_url(user) |> MediaProxy.url(),
            "display_name" => HTML.strip_tags(user.name || user.nickname),
            "confirmation_pending" => false
          }
        ]
        |> Enum.sort_by(& &1["nickname"])

      assert json_response(conn, 200) == %{
               "count" => 2,
               "page_size" => 50,
               "users" => users
             }
    end

    test "renders empty array for the second page", %{conn: conn} do
      insert(:user)

      conn = get(conn, "/api/pleroma/admin/users?page=2")

      assert json_response(conn, 200) == %{
               "count" => 2,
               "page_size" => 50,
               "users" => []
             }
    end

    test "regular search", %{conn: conn} do
      user = insert(:user, nickname: "bob")

      conn = get(conn, "/api/pleroma/admin/users?query=bo")

      assert json_response(conn, 200) == %{
               "count" => 1,
               "page_size" => 50,
               "users" => [
                 %{
                   "deactivated" => user.deactivated,
                   "id" => user.id,
                   "nickname" => user.nickname,
                   "roles" => %{"admin" => false, "moderator" => false},
                   "local" => true,
                   "tags" => [],
                   "avatar" => User.avatar_url(user) |> MediaProxy.url(),
                   "display_name" => HTML.strip_tags(user.name || user.nickname),
                   "confirmation_pending" => false
                 }
               ]
             }
    end

    test "search by domain", %{conn: conn} do
      user = insert(:user, nickname: "nickname@domain.com")
      insert(:user)

      conn = get(conn, "/api/pleroma/admin/users?query=domain.com")

      assert json_response(conn, 200) == %{
               "count" => 1,
               "page_size" => 50,
               "users" => [
                 %{
                   "deactivated" => user.deactivated,
                   "id" => user.id,
                   "nickname" => user.nickname,
                   "roles" => %{"admin" => false, "moderator" => false},
                   "local" => true,
                   "tags" => [],
                   "avatar" => User.avatar_url(user) |> MediaProxy.url(),
                   "display_name" => HTML.strip_tags(user.name || user.nickname),
                   "confirmation_pending" => false
                 }
               ]
             }
    end

    test "search by full nickname", %{conn: conn} do
      user = insert(:user, nickname: "nickname@domain.com")
      insert(:user)

      conn = get(conn, "/api/pleroma/admin/users?query=nickname@domain.com")

      assert json_response(conn, 200) == %{
               "count" => 1,
               "page_size" => 50,
               "users" => [
                 %{
                   "deactivated" => user.deactivated,
                   "id" => user.id,
                   "nickname" => user.nickname,
                   "roles" => %{"admin" => false, "moderator" => false},
                   "local" => true,
                   "tags" => [],
                   "avatar" => User.avatar_url(user) |> MediaProxy.url(),
                   "display_name" => HTML.strip_tags(user.name || user.nickname),
                   "confirmation_pending" => false
                 }
               ]
             }
    end

    test "search by display name", %{conn: conn} do
      user = insert(:user, name: "Display name")
      insert(:user)

      conn = get(conn, "/api/pleroma/admin/users?name=display")

      assert json_response(conn, 200) == %{
               "count" => 1,
               "page_size" => 50,
               "users" => [
                 %{
                   "deactivated" => user.deactivated,
                   "id" => user.id,
                   "nickname" => user.nickname,
                   "roles" => %{"admin" => false, "moderator" => false},
                   "local" => true,
                   "tags" => [],
                   "avatar" => User.avatar_url(user) |> MediaProxy.url(),
                   "display_name" => HTML.strip_tags(user.name || user.nickname),
                   "confirmation_pending" => false
                 }
               ]
             }
    end

    test "search by email", %{conn: conn} do
      user = insert(:user, email: "email@example.com")
      insert(:user)

      conn = get(conn, "/api/pleroma/admin/users?email=email@example.com")

      assert json_response(conn, 200) == %{
               "count" => 1,
               "page_size" => 50,
               "users" => [
                 %{
                   "deactivated" => user.deactivated,
                   "id" => user.id,
                   "nickname" => user.nickname,
                   "roles" => %{"admin" => false, "moderator" => false},
                   "local" => true,
                   "tags" => [],
                   "avatar" => User.avatar_url(user) |> MediaProxy.url(),
                   "display_name" => HTML.strip_tags(user.name || user.nickname),
                   "confirmation_pending" => false
                 }
               ]
             }
    end

    test "regular search with page size", %{conn: conn} do
      user = insert(:user, nickname: "aalice")
      user2 = insert(:user, nickname: "alice")

      conn1 = get(conn, "/api/pleroma/admin/users?query=a&page_size=1&page=1")

      assert json_response(conn1, 200) == %{
               "count" => 2,
               "page_size" => 1,
               "users" => [
                 %{
                   "deactivated" => user.deactivated,
                   "id" => user.id,
                   "nickname" => user.nickname,
                   "roles" => %{"admin" => false, "moderator" => false},
                   "local" => true,
                   "tags" => [],
                   "avatar" => User.avatar_url(user) |> MediaProxy.url(),
                   "display_name" => HTML.strip_tags(user.name || user.nickname),
                   "confirmation_pending" => false
                 }
               ]
             }

      conn2 = get(conn, "/api/pleroma/admin/users?query=a&page_size=1&page=2")

      assert json_response(conn2, 200) == %{
               "count" => 2,
               "page_size" => 1,
               "users" => [
                 %{
                   "deactivated" => user2.deactivated,
                   "id" => user2.id,
                   "nickname" => user2.nickname,
                   "roles" => %{"admin" => false, "moderator" => false},
                   "local" => true,
                   "tags" => [],
                   "avatar" => User.avatar_url(user2) |> MediaProxy.url(),
                   "display_name" => HTML.strip_tags(user2.name || user2.nickname),
                   "confirmation_pending" => false
                 }
               ]
             }
    end

    test "only local users" do
      admin = insert(:user, is_admin: true, nickname: "john")
      user = insert(:user, nickname: "bob")

      insert(:user, nickname: "bobb", local: false)

      conn =
        build_conn()
        |> assign(:user, admin)
        |> get("/api/pleroma/admin/users?query=bo&filters=local")

      assert json_response(conn, 200) == %{
               "count" => 1,
               "page_size" => 50,
               "users" => [
                 %{
                   "deactivated" => user.deactivated,
                   "id" => user.id,
                   "nickname" => user.nickname,
                   "roles" => %{"admin" => false, "moderator" => false},
                   "local" => true,
                   "tags" => [],
                   "avatar" => User.avatar_url(user) |> MediaProxy.url(),
                   "display_name" => HTML.strip_tags(user.name || user.nickname),
                   "confirmation_pending" => false
                 }
               ]
             }
    end

    test "only local users with no query", %{admin: old_admin} do
      admin = insert(:user, is_admin: true, nickname: "john")
      user = insert(:user, nickname: "bob")

      insert(:user, nickname: "bobb", local: false)

      conn =
        build_conn()
        |> assign(:user, admin)
        |> get("/api/pleroma/admin/users?filters=local")

      users =
        [
          %{
            "deactivated" => user.deactivated,
            "id" => user.id,
            "nickname" => user.nickname,
            "roles" => %{"admin" => false, "moderator" => false},
            "local" => true,
            "tags" => [],
            "avatar" => User.avatar_url(user) |> MediaProxy.url(),
            "display_name" => HTML.strip_tags(user.name || user.nickname),
            "confirmation_pending" => false
          },
          %{
            "deactivated" => admin.deactivated,
            "id" => admin.id,
            "nickname" => admin.nickname,
            "roles" => %{"admin" => true, "moderator" => false},
            "local" => true,
            "tags" => [],
            "avatar" => User.avatar_url(admin) |> MediaProxy.url(),
            "display_name" => HTML.strip_tags(admin.name || admin.nickname),
            "confirmation_pending" => false
          },
          %{
            "deactivated" => false,
            "id" => old_admin.id,
            "local" => true,
            "nickname" => old_admin.nickname,
            "roles" => %{"admin" => true, "moderator" => false},
            "tags" => [],
            "avatar" => User.avatar_url(old_admin) |> MediaProxy.url(),
            "display_name" => HTML.strip_tags(old_admin.name || old_admin.nickname),
            "confirmation_pending" => false
          }
        ]
        |> Enum.sort_by(& &1["nickname"])

      assert json_response(conn, 200) == %{
               "count" => 3,
               "page_size" => 50,
               "users" => users
             }
    end

    test "load only admins", %{conn: conn, admin: admin} do
      second_admin = insert(:user, is_admin: true)
      insert(:user)
      insert(:user)

      conn = get(conn, "/api/pleroma/admin/users?filters=is_admin")

      users =
        [
          %{
            "deactivated" => false,
            "id" => admin.id,
            "nickname" => admin.nickname,
            "roles" => %{"admin" => true, "moderator" => false},
            "local" => admin.local,
            "tags" => [],
            "avatar" => User.avatar_url(admin) |> MediaProxy.url(),
            "display_name" => HTML.strip_tags(admin.name || admin.nickname),
            "confirmation_pending" => false
          },
          %{
            "deactivated" => false,
            "id" => second_admin.id,
            "nickname" => second_admin.nickname,
            "roles" => %{"admin" => true, "moderator" => false},
            "local" => second_admin.local,
            "tags" => [],
            "avatar" => User.avatar_url(second_admin) |> MediaProxy.url(),
            "display_name" => HTML.strip_tags(second_admin.name || second_admin.nickname),
            "confirmation_pending" => false
          }
        ]
        |> Enum.sort_by(& &1["nickname"])

      assert json_response(conn, 200) == %{
               "count" => 2,
               "page_size" => 50,
               "users" => users
             }
    end

    test "load only moderators", %{conn: conn} do
      moderator = insert(:user, is_moderator: true)
      insert(:user)
      insert(:user)

      conn = get(conn, "/api/pleroma/admin/users?filters=is_moderator")

      assert json_response(conn, 200) == %{
               "count" => 1,
               "page_size" => 50,
               "users" => [
                 %{
                   "deactivated" => false,
                   "id" => moderator.id,
                   "nickname" => moderator.nickname,
                   "roles" => %{"admin" => false, "moderator" => true},
                   "local" => moderator.local,
                   "tags" => [],
                   "avatar" => User.avatar_url(moderator) |> MediaProxy.url(),
                   "display_name" => HTML.strip_tags(moderator.name || moderator.nickname),
                   "confirmation_pending" => false
                 }
               ]
             }
    end

    test "load users with tags list", %{conn: conn} do
      user1 = insert(:user, tags: ["first"])
      user2 = insert(:user, tags: ["second"])
      insert(:user)
      insert(:user)

      conn = get(conn, "/api/pleroma/admin/users?tags[]=first&tags[]=second")

      users =
        [
          %{
            "deactivated" => false,
            "id" => user1.id,
            "nickname" => user1.nickname,
            "roles" => %{"admin" => false, "moderator" => false},
            "local" => user1.local,
            "tags" => ["first"],
            "avatar" => User.avatar_url(user1) |> MediaProxy.url(),
            "display_name" => HTML.strip_tags(user1.name || user1.nickname),
            "confirmation_pending" => false
          },
          %{
            "deactivated" => false,
            "id" => user2.id,
            "nickname" => user2.nickname,
            "roles" => %{"admin" => false, "moderator" => false},
            "local" => user2.local,
            "tags" => ["second"],
            "avatar" => User.avatar_url(user2) |> MediaProxy.url(),
            "display_name" => HTML.strip_tags(user2.name || user2.nickname),
            "confirmation_pending" => false
          }
        ]
        |> Enum.sort_by(& &1["nickname"])

      assert json_response(conn, 200) == %{
               "count" => 2,
               "page_size" => 50,
               "users" => users
             }
    end

    test "it works with multiple filters" do
      admin = insert(:user, nickname: "john", is_admin: true)
      user = insert(:user, nickname: "bob", local: false, deactivated: true)

      insert(:user, nickname: "ken", local: true, deactivated: true)
      insert(:user, nickname: "bobb", local: false, deactivated: false)

      conn =
        build_conn()
        |> assign(:user, admin)
        |> get("/api/pleroma/admin/users?filters=deactivated,external")

      assert json_response(conn, 200) == %{
               "count" => 1,
               "page_size" => 50,
               "users" => [
                 %{
                   "deactivated" => user.deactivated,
                   "id" => user.id,
                   "nickname" => user.nickname,
                   "roles" => %{"admin" => false, "moderator" => false},
                   "local" => user.local,
                   "tags" => [],
                   "avatar" => User.avatar_url(user) |> MediaProxy.url(),
                   "display_name" => HTML.strip_tags(user.name || user.nickname),
                   "confirmation_pending" => false
                 }
               ]
             }
    end

    test "it omits relay user", %{admin: admin} do
      assert %User{} = Relay.get_actor()

      conn =
        build_conn()
        |> assign(:user, admin)
        |> get("/api/pleroma/admin/users")

      assert json_response(conn, 200) == %{
               "count" => 1,
               "page_size" => 50,
               "users" => [
                 %{
                   "deactivated" => admin.deactivated,
                   "id" => admin.id,
                   "nickname" => admin.nickname,
                   "roles" => %{"admin" => true, "moderator" => false},
                   "local" => true,
                   "tags" => [],
                   "avatar" => User.avatar_url(admin) |> MediaProxy.url(),
                   "display_name" => HTML.strip_tags(admin.name || admin.nickname),
                   "confirmation_pending" => false
                 }
               ]
             }
    end
  end

  test "PATCH /api/pleroma/admin/users/activate" do
    admin = insert(:user, is_admin: true)
    user_one = insert(:user, deactivated: true)
    user_two = insert(:user, deactivated: true)

    conn =
      build_conn()
      |> assign(:user, admin)
      |> patch(
        "/api/pleroma/admin/users/activate",
        %{nicknames: [user_one.nickname, user_two.nickname]}
      )

    response = json_response(conn, 200)
    assert Enum.map(response["users"], & &1["deactivated"]) == [false, false]

    log_entry = Repo.one(ModerationLog)

    assert ModerationLog.get_log_entry_message(log_entry) ==
             "@#{admin.nickname} activated users: @#{user_one.nickname}, @#{user_two.nickname}"
  end

  test "PATCH /api/pleroma/admin/users/deactivate" do
    admin = insert(:user, is_admin: true)
    user_one = insert(:user, deactivated: false)
    user_two = insert(:user, deactivated: false)

    conn =
      build_conn()
      |> assign(:user, admin)
      |> patch(
        "/api/pleroma/admin/users/deactivate",
        %{nicknames: [user_one.nickname, user_two.nickname]}
      )

    response = json_response(conn, 200)
    assert Enum.map(response["users"], & &1["deactivated"]) == [true, true]

    log_entry = Repo.one(ModerationLog)

    assert ModerationLog.get_log_entry_message(log_entry) ==
             "@#{admin.nickname} deactivated users: @#{user_one.nickname}, @#{user_two.nickname}"
  end

  test "PATCH /api/pleroma/admin/users/:nickname/toggle_activation" do
    admin = insert(:user, is_admin: true)
    user = insert(:user)

    conn =
      build_conn()
      |> assign(:user, admin)
      |> patch("/api/pleroma/admin/users/#{user.nickname}/toggle_activation")

    assert json_response(conn, 200) ==
             %{
               "deactivated" => !user.deactivated,
               "id" => user.id,
               "nickname" => user.nickname,
               "roles" => %{"admin" => false, "moderator" => false},
               "local" => true,
               "tags" => [],
               "avatar" => User.avatar_url(user) |> MediaProxy.url(),
               "display_name" => HTML.strip_tags(user.name || user.nickname),
               "confirmation_pending" => false
             }

    log_entry = Repo.one(ModerationLog)

    assert ModerationLog.get_log_entry_message(log_entry) ==
             "@#{admin.nickname} deactivated users: @#{user.nickname}"
  end

  describe "POST /api/pleroma/admin/users/invite_token" do
    setup do
      admin = insert(:user, is_admin: true)

      conn =
        build_conn()
        |> assign(:user, admin)

      {:ok, conn: conn}
    end

    test "without options", %{conn: conn} do
      conn = post(conn, "/api/pleroma/admin/users/invite_token")

      invite_json = json_response(conn, 200)
      invite = UserInviteToken.find_by_token!(invite_json["token"])
      refute invite.used
      refute invite.expires_at
      refute invite.max_use
      assert invite.invite_type == "one_time"
    end

    test "with expires_at", %{conn: conn} do
      conn =
        post(conn, "/api/pleroma/admin/users/invite_token", %{
          "expires_at" => Date.to_string(Date.utc_today())
        })

      invite_json = json_response(conn, 200)
      invite = UserInviteToken.find_by_token!(invite_json["token"])

      refute invite.used
      assert invite.expires_at == Date.utc_today()
      refute invite.max_use
      assert invite.invite_type == "date_limited"
    end

    test "with max_use", %{conn: conn} do
      conn = post(conn, "/api/pleroma/admin/users/invite_token", %{"max_use" => 150})

      invite_json = json_response(conn, 200)
      invite = UserInviteToken.find_by_token!(invite_json["token"])
      refute invite.used
      refute invite.expires_at
      assert invite.max_use == 150
      assert invite.invite_type == "reusable"
    end

    test "with max use and expires_at", %{conn: conn} do
      conn =
        post(conn, "/api/pleroma/admin/users/invite_token", %{
          "max_use" => 150,
          "expires_at" => Date.to_string(Date.utc_today())
        })

      invite_json = json_response(conn, 200)
      invite = UserInviteToken.find_by_token!(invite_json["token"])
      refute invite.used
      assert invite.expires_at == Date.utc_today()
      assert invite.max_use == 150
      assert invite.invite_type == "reusable_date_limited"
    end
  end

  describe "GET /api/pleroma/admin/users/invites" do
    setup do
      admin = insert(:user, is_admin: true)

      conn =
        build_conn()
        |> assign(:user, admin)

      {:ok, conn: conn}
    end

    test "no invites", %{conn: conn} do
      conn = get(conn, "/api/pleroma/admin/users/invites")

      assert json_response(conn, 200) == %{"invites" => []}
    end

    test "with invite", %{conn: conn} do
      {:ok, invite} = UserInviteToken.create_invite()

      conn = get(conn, "/api/pleroma/admin/users/invites")

      assert json_response(conn, 200) == %{
               "invites" => [
                 %{
                   "expires_at" => nil,
                   "id" => invite.id,
                   "invite_type" => "one_time",
                   "max_use" => nil,
                   "token" => invite.token,
                   "used" => false,
                   "uses" => 0
                 }
               ]
             }
    end
  end

  describe "POST /api/pleroma/admin/users/revoke_invite" do
    test "with token" do
      admin = insert(:user, is_admin: true)
      {:ok, invite} = UserInviteToken.create_invite()

      conn =
        build_conn()
        |> assign(:user, admin)
        |> post("/api/pleroma/admin/users/revoke_invite", %{"token" => invite.token})

      assert json_response(conn, 200) == %{
               "expires_at" => nil,
               "id" => invite.id,
               "invite_type" => "one_time",
               "max_use" => nil,
               "token" => invite.token,
               "used" => true,
               "uses" => 0
             }
    end

    test "with invalid token" do
      admin = insert(:user, is_admin: true)

      conn =
        build_conn()
        |> assign(:user, admin)
        |> post("/api/pleroma/admin/users/revoke_invite", %{"token" => "foo"})

      assert json_response(conn, :not_found) == "Not found"
    end
  end

  describe "GET /api/pleroma/admin/reports/:id" do
    setup %{conn: conn} do
      admin = insert(:user, is_admin: true)

      %{conn: assign(conn, :user, admin)}
    end

    test "returns report by its id", %{conn: conn} do
      [reporter, target_user] = insert_pair(:user)
      activity = insert(:note_activity, user: target_user)

      {:ok, %{id: report_id}} =
        CommonAPI.report(reporter, %{
          "account_id" => target_user.id,
          "comment" => "I feel offended",
          "status_ids" => [activity.id]
        })

      response =
        conn
        |> get("/api/pleroma/admin/reports/#{report_id}")
        |> json_response(:ok)

      assert response["id"] == report_id
    end

    test "returns 404 when report id is invalid", %{conn: conn} do
      conn = get(conn, "/api/pleroma/admin/reports/test")

      assert json_response(conn, :not_found) == "Not found"
    end
  end

  describe "PATCH /api/pleroma/admin/reports" do
    setup %{conn: conn} do
      admin = insert(:user, is_admin: true)
      [reporter, target_user] = insert_pair(:user)
      activity = insert(:note_activity, user: target_user)

      {:ok, %{id: report_id}} =
        CommonAPI.report(reporter, %{
          "account_id" => target_user.id,
          "comment" => "I feel offended",
          "status_ids" => [activity.id]
        })

      {:ok, %{id: second_report_id}} =
        CommonAPI.report(reporter, %{
          "account_id" => target_user.id,
          "comment" => "I feel very offended",
          "status_ids" => [activity.id]
        })

      %{
        conn: assign(conn, :user, admin),
        id: report_id,
        admin: admin,
        second_report_id: second_report_id
      }
    end

    test "mark report as resolved", %{conn: conn, id: id, admin: admin} do
      conn
      |> patch("/api/pleroma/admin/reports", %{
        "reports" => [
          %{"state" => "resolved", "id" => id}
        ]
      })
      |> json_response(:no_content)

      activity = Activity.get_by_id(id)
      assert activity.data["state"] == "resolved"

      log_entry = Repo.one(ModerationLog)

      assert ModerationLog.get_log_entry_message(log_entry) ==
               "@#{admin.nickname} updated report ##{id} with 'resolved' state"
    end

    test "closes report", %{conn: conn, id: id, admin: admin} do
      conn
      |> patch("/api/pleroma/admin/reports", %{
        "reports" => [
          %{"state" => "closed", "id" => id}
        ]
      })
      |> json_response(:no_content)

      activity = Activity.get_by_id(id)
      assert activity.data["state"] == "closed"

      log_entry = Repo.one(ModerationLog)

      assert ModerationLog.get_log_entry_message(log_entry) ==
               "@#{admin.nickname} updated report ##{id} with 'closed' state"
    end

    test "returns 400 when state is unknown", %{conn: conn, id: id} do
      conn =
        conn
        |> patch("/api/pleroma/admin/reports", %{
          "reports" => [
            %{"state" => "test", "id" => id}
          ]
        })

      assert hd(json_response(conn, :bad_request))["error"] == "Unsupported state"
    end

    test "returns 404 when report is not exist", %{conn: conn} do
      conn =
        conn
        |> patch("/api/pleroma/admin/reports", %{
          "reports" => [
            %{"state" => "closed", "id" => "test"}
          ]
        })

      assert hd(json_response(conn, :bad_request))["error"] == "not_found"
    end

    test "updates state of multiple reports", %{
      conn: conn,
      id: id,
      admin: admin,
      second_report_id: second_report_id
    } do
      conn
      |> patch("/api/pleroma/admin/reports", %{
        "reports" => [
          %{"state" => "resolved", "id" => id},
          %{"state" => "closed", "id" => second_report_id}
        ]
      })
      |> json_response(:no_content)

      activity = Activity.get_by_id(id)
      second_activity = Activity.get_by_id(second_report_id)
      assert activity.data["state"] == "resolved"
      assert second_activity.data["state"] == "closed"

      [first_log_entry, second_log_entry] = Repo.all(ModerationLog)

      assert ModerationLog.get_log_entry_message(first_log_entry) ==
               "@#{admin.nickname} updated report ##{id} with 'resolved' state"

      assert ModerationLog.get_log_entry_message(second_log_entry) ==
               "@#{admin.nickname} updated report ##{second_report_id} with 'closed' state"
    end
  end

  describe "GET /api/pleroma/admin/reports" do
    setup %{conn: conn} do
      admin = insert(:user, is_admin: true)

      %{conn: assign(conn, :user, admin)}
    end

    test "returns empty response when no reports created", %{conn: conn} do
      response =
        conn
        |> get("/api/pleroma/admin/reports")
        |> json_response(:ok)

      assert Enum.empty?(response["reports"])
      assert response["total"] == 0
    end

    test "returns reports", %{conn: conn} do
      [reporter, target_user] = insert_pair(:user)
      activity = insert(:note_activity, user: target_user)

      {:ok, %{id: report_id}} =
        CommonAPI.report(reporter, %{
          "account_id" => target_user.id,
          "comment" => "I feel offended",
          "status_ids" => [activity.id]
        })

      response =
        conn
        |> get("/api/pleroma/admin/reports")
        |> json_response(:ok)

      [report] = response["reports"]

      assert length(response["reports"]) == 1
      assert report["id"] == report_id

      assert response["total"] == 1
    end

    test "returns reports with specified state", %{conn: conn} do
      [reporter, target_user] = insert_pair(:user)
      activity = insert(:note_activity, user: target_user)

      {:ok, %{id: first_report_id}} =
        CommonAPI.report(reporter, %{
          "account_id" => target_user.id,
          "comment" => "I feel offended",
          "status_ids" => [activity.id]
        })

      {:ok, %{id: second_report_id}} =
        CommonAPI.report(reporter, %{
          "account_id" => target_user.id,
          "comment" => "I don't like this user"
        })

      CommonAPI.update_report_state(second_report_id, "closed")

      response =
        conn
        |> get("/api/pleroma/admin/reports", %{
          "state" => "open"
        })
        |> json_response(:ok)

      [open_report] = response["reports"]

      assert length(response["reports"]) == 1
      assert open_report["id"] == first_report_id

      assert response["total"] == 1

      response =
        conn
        |> get("/api/pleroma/admin/reports", %{
          "state" => "closed"
        })
        |> json_response(:ok)

      [closed_report] = response["reports"]

      assert length(response["reports"]) == 1
      assert closed_report["id"] == second_report_id

      assert response["total"] == 1

      response =
        conn
        |> get("/api/pleroma/admin/reports", %{
          "state" => "resolved"
        })
        |> json_response(:ok)

      assert Enum.empty?(response["reports"])
      assert response["total"] == 0
    end

    test "returns 403 when requested by a non-admin" do
      user = insert(:user)

      conn =
        build_conn()
        |> assign(:user, user)
        |> get("/api/pleroma/admin/reports")

      assert json_response(conn, :forbidden) == %{"error" => "User is not admin."}
    end

    test "returns 403 when requested by anonymous" do
      conn =
        build_conn()
        |> get("/api/pleroma/admin/reports")

      assert json_response(conn, :forbidden) == %{"error" => "Invalid credentials."}
    end
  end

  describe "GET /api/pleroma/admin/grouped_reports" do
    setup %{conn: conn} do
      admin = insert(:user, is_admin: true)
      [reporter, target_user] = insert_pair(:user)

      date1 = (DateTime.to_unix(DateTime.utc_now()) + 1000) |> DateTime.from_unix!()
      date2 = (DateTime.to_unix(DateTime.utc_now()) + 2000) |> DateTime.from_unix!()
      date3 = (DateTime.to_unix(DateTime.utc_now()) + 3000) |> DateTime.from_unix!()

      first_status =
        insert(:note_activity, user: target_user, data_attrs: %{"published" => date1})

      second_status =
        insert(:note_activity, user: target_user, data_attrs: %{"published" => date2})

      third_status =
        insert(:note_activity, user: target_user, data_attrs: %{"published" => date3})

      {:ok, first_report} =
        CommonAPI.report(reporter, %{
          "account_id" => target_user.id,
          "status_ids" => [first_status.id, second_status.id, third_status.id]
        })

      {:ok, second_report} =
        CommonAPI.report(reporter, %{
          "account_id" => target_user.id,
          "status_ids" => [first_status.id, second_status.id]
        })

      {:ok, third_report} =
        CommonAPI.report(reporter, %{
          "account_id" => target_user.id,
          "status_ids" => [first_status.id]
        })

      %{
        conn: assign(conn, :user, admin),
        first_status: Activity.get_by_ap_id_with_object(first_status.data["id"]),
        second_status: Activity.get_by_ap_id_with_object(second_status.data["id"]),
        third_status: Activity.get_by_ap_id_with_object(third_status.data["id"]),
        first_status_reports: [first_report, second_report, third_report],
        second_status_reports: [first_report, second_report],
        third_status_reports: [first_report],
        target_user: target_user,
        reporter: reporter
      }
    end

    test "returns reports grouped by status", %{
      conn: conn,
      first_status: first_status,
      second_status: second_status,
      third_status: third_status,
      first_status_reports: first_status_reports,
      second_status_reports: second_status_reports,
      third_status_reports: third_status_reports,
      target_user: target_user,
      reporter: reporter
    } do
      response =
        conn
        |> get("/api/pleroma/admin/grouped_reports")
        |> json_response(:ok)

      assert length(response["reports"]) == 3

      first_group =
        Enum.find(response["reports"], &(&1["status"]["id"] == first_status.data["id"]))

      second_group =
        Enum.find(response["reports"], &(&1["status"]["id"] == second_status.data["id"]))

      third_group =
        Enum.find(response["reports"], &(&1["status"]["id"] == third_status.data["id"]))

      assert length(first_group["reports"]) == 3
      assert length(second_group["reports"]) == 2
      assert length(third_group["reports"]) == 1

      assert first_group["date"] ==
               Enum.max_by(first_status_reports, fn act ->
                 NaiveDateTime.from_iso8601!(act.data["published"])
               end).data["published"]

      assert first_group["status"] == %{
               "id" => first_status.data["id"],
               "content" => first_status.object.data["content"],
               "published" => first_status.object.data["published"]
             }

      assert first_group["account"]["id"] == target_user.id

      assert length(first_group["actors"]) == 1
      assert hd(first_group["actors"])["id"] == reporter.id

      assert Enum.map(first_group["reports"], & &1["id"]) --
               Enum.map(first_status_reports, & &1.id) == []

      assert second_group["date"] ==
               Enum.max_by(second_status_reports, fn act ->
                 NaiveDateTime.from_iso8601!(act.data["published"])
               end).data["published"]

      assert second_group["status"] == %{
               "id" => second_status.data["id"],
               "content" => second_status.object.data["content"],
               "published" => second_status.object.data["published"]
             }

      assert second_group["account"]["id"] == target_user.id

      assert length(second_group["actors"]) == 1
      assert hd(second_group["actors"])["id"] == reporter.id

      assert Enum.map(second_group["reports"], & &1["id"]) --
               Enum.map(second_status_reports, & &1.id) == []

      assert third_group["date"] ==
               Enum.max_by(third_status_reports, fn act ->
                 NaiveDateTime.from_iso8601!(act.data["published"])
               end).data["published"]

      assert third_group["status"] == %{
               "id" => third_status.data["id"],
               "content" => third_status.object.data["content"],
               "published" => third_status.object.data["published"]
             }

      assert third_group["account"]["id"] == target_user.id

      assert length(third_group["actors"]) == 1
      assert hd(third_group["actors"])["id"] == reporter.id

      assert Enum.map(third_group["reports"], & &1["id"]) --
               Enum.map(third_status_reports, & &1.id) == []
    end
  end

  describe "POST /api/pleroma/admin/reports/:id/respond" do
    setup %{conn: conn} do
      admin = insert(:user, is_admin: true)

      %{conn: assign(conn, :user, admin), admin: admin}
    end

    test "returns created dm", %{conn: conn, admin: admin} do
      [reporter, target_user] = insert_pair(:user)
      activity = insert(:note_activity, user: target_user)

      {:ok, %{id: report_id}} =
        CommonAPI.report(reporter, %{
          "account_id" => target_user.id,
          "comment" => "I feel offended",
          "status_ids" => [activity.id]
        })

      response =
        conn
        |> post("/api/pleroma/admin/reports/#{report_id}/respond", %{
          "status" => "I will check it out"
        })
        |> json_response(:ok)

      recipients = Enum.map(response["mentions"], & &1["username"])

      assert reporter.nickname in recipients
      assert response["content"] == "I will check it out"
      assert response["visibility"] == "direct"

      log_entry = Repo.one(ModerationLog)

      assert ModerationLog.get_log_entry_message(log_entry) ==
               "@#{admin.nickname} responded with 'I will check it out' to report ##{
                 response["id"]
               }"
    end

    test "returns 400 when status is missing", %{conn: conn} do
      conn = post(conn, "/api/pleroma/admin/reports/test/respond")

      assert json_response(conn, :bad_request) == "Invalid parameters"
    end

    test "returns 404 when report id is invalid", %{conn: conn} do
      conn =
        post(conn, "/api/pleroma/admin/reports/test/respond", %{
          "status" => "foo"
        })

      assert json_response(conn, :not_found) == "Not found"
    end
  end

  describe "PUT /api/pleroma/admin/statuses/:id" do
    setup %{conn: conn} do
      admin = insert(:user, is_admin: true)
      activity = insert(:note_activity)

      %{conn: assign(conn, :user, admin), id: activity.id, admin: admin}
    end

    test "toggle sensitive flag", %{conn: conn, id: id, admin: admin} do
      response =
        conn
        |> put("/api/pleroma/admin/statuses/#{id}", %{"sensitive" => "true"})
        |> json_response(:ok)

      assert response["sensitive"]

      log_entry = Repo.one(ModerationLog)

      assert ModerationLog.get_log_entry_message(log_entry) ==
               "@#{admin.nickname} updated status ##{id}, set sensitive: 'true'"

      response =
        conn
        |> put("/api/pleroma/admin/statuses/#{id}", %{"sensitive" => "false"})
        |> json_response(:ok)

      refute response["sensitive"]
    end

    test "change visibility flag", %{conn: conn, id: id, admin: admin} do
      response =
        conn
        |> put("/api/pleroma/admin/statuses/#{id}", %{"visibility" => "public"})
        |> json_response(:ok)

      assert response["visibility"] == "public"

      log_entry = Repo.one(ModerationLog)

      assert ModerationLog.get_log_entry_message(log_entry) ==
               "@#{admin.nickname} updated status ##{id}, set visibility: 'public'"

      response =
        conn
        |> put("/api/pleroma/admin/statuses/#{id}", %{"visibility" => "private"})
        |> json_response(:ok)

      assert response["visibility"] == "private"

      response =
        conn
        |> put("/api/pleroma/admin/statuses/#{id}", %{"visibility" => "unlisted"})
        |> json_response(:ok)

      assert response["visibility"] == "unlisted"
    end

    test "returns 400 when visibility is unknown", %{conn: conn, id: id} do
      conn =
        conn
        |> put("/api/pleroma/admin/statuses/#{id}", %{"visibility" => "test"})

      assert json_response(conn, :bad_request) == "Unsupported visibility"
    end
  end

  describe "DELETE /api/pleroma/admin/statuses/:id" do
    setup %{conn: conn} do
      admin = insert(:user, is_admin: true)
      activity = insert(:note_activity)

      %{conn: assign(conn, :user, admin), id: activity.id, admin: admin}
    end

    test "deletes status", %{conn: conn, id: id, admin: admin} do
      conn
      |> delete("/api/pleroma/admin/statuses/#{id}")
      |> json_response(:ok)

      refute Activity.get_by_id(id)

      log_entry = Repo.one(ModerationLog)

      assert ModerationLog.get_log_entry_message(log_entry) ==
               "@#{admin.nickname} deleted status ##{id}"
    end

    test "returns error when status is not exist", %{conn: conn} do
      conn =
        conn
        |> delete("/api/pleroma/admin/statuses/test")

      assert json_response(conn, :bad_request) == "Could not delete"
    end
  end

  describe "GET /api/pleroma/admin/config" do
    setup %{conn: conn} do
      admin = insert(:user, is_admin: true)

      %{conn: assign(conn, :user, admin)}
    end

    test "without any settings in db", %{conn: conn} do
      conn = get(conn, "/api/pleroma/admin/config")

      assert json_response(conn, 200) == %{"configs" => []}
    end

    test "with settings in db", %{conn: conn} do
      config1 = insert(:config)
      config2 = insert(:config)

      conn = get(conn, "/api/pleroma/admin/config")

      %{
        "configs" => [
          %{
            "key" => key1,
            "value" => _
          },
          %{
            "key" => key2,
            "value" => _
          }
        ]
      } = json_response(conn, 200)

      assert key1 == config1.key
      assert key2 == config2.key
    end
  end

  describe "POST /api/pleroma/admin/config" do
    setup %{conn: conn} do
      admin = insert(:user, is_admin: true)

      temp_file = "config/test.exported_from_db.secret.exs"

      on_exit(fn ->
        Application.delete_env(:pleroma, :key1)
        Application.delete_env(:pleroma, :key2)
        Application.delete_env(:pleroma, :key3)
        Application.delete_env(:pleroma, :key4)
        Application.delete_env(:pleroma, :keyaa1)
        Application.delete_env(:pleroma, :keyaa2)
        Application.delete_env(:pleroma, Pleroma.Web.Endpoint.NotReal)
        Application.delete_env(:pleroma, Pleroma.Captcha.NotReal)
        :ok = File.rm(temp_file)
      end)

      %{conn: assign(conn, :user, admin)}
    end

    clear_config([:instance, :dynamic_configuration]) do
      Pleroma.Config.put([:instance, :dynamic_configuration], true)
    end

    test "create new config setting in db", %{conn: conn} do
      conn =
        post(conn, "/api/pleroma/admin/config", %{
          configs: [
            %{group: "pleroma", key: "key1", value: "value1"},
            %{
              group: "ueberauth",
              key: "Ueberauth.Strategy.Twitter.OAuth",
              value: [%{"tuple" => [":consumer_secret", "aaaa"]}]
            },
            %{
              group: "pleroma",
              key: "key2",
              value: %{
                ":nested_1" => "nested_value1",
                ":nested_2" => [
                  %{":nested_22" => "nested_value222"},
                  %{":nested_33" => %{":nested_44" => "nested_444"}}
                ]
              }
            },
            %{
              group: "pleroma",
              key: "key3",
              value: [
                %{"nested_3" => ":nested_3", "nested_33" => "nested_33"},
                %{"nested_4" => true}
              ]
            },
            %{
              group: "pleroma",
              key: "key4",
              value: %{":nested_5" => ":upload", "endpoint" => "https://example.com"}
            },
            %{
              group: "idna",
              key: "key5",
              value: %{"tuple" => ["string", "Pleroma.Captcha.NotReal", []]}
            }
          ]
        })

      assert json_response(conn, 200) == %{
               "configs" => [
                 %{
                   "group" => "pleroma",
                   "key" => "key1",
                   "value" => "value1"
                 },
                 %{
                   "group" => "ueberauth",
                   "key" => "Ueberauth.Strategy.Twitter.OAuth",
                   "value" => [%{"tuple" => [":consumer_secret", "aaaa"]}]
                 },
                 %{
                   "group" => "pleroma",
                   "key" => "key2",
                   "value" => %{
                     ":nested_1" => "nested_value1",
                     ":nested_2" => [
                       %{":nested_22" => "nested_value222"},
                       %{":nested_33" => %{":nested_44" => "nested_444"}}
                     ]
                   }
                 },
                 %{
                   "group" => "pleroma",
                   "key" => "key3",
                   "value" => [
                     %{"nested_3" => ":nested_3", "nested_33" => "nested_33"},
                     %{"nested_4" => true}
                   ]
                 },
                 %{
                   "group" => "pleroma",
                   "key" => "key4",
                   "value" => %{"endpoint" => "https://example.com", ":nested_5" => ":upload"}
                 },
                 %{
                   "group" => "idna",
                   "key" => "key5",
                   "value" => %{"tuple" => ["string", "Pleroma.Captcha.NotReal", []]}
                 }
               ]
             }

      assert Application.get_env(:pleroma, :key1) == "value1"

      assert Application.get_env(:pleroma, :key2) == %{
               nested_1: "nested_value1",
               nested_2: [
                 %{nested_22: "nested_value222"},
                 %{nested_33: %{nested_44: "nested_444"}}
               ]
             }

      assert Application.get_env(:pleroma, :key3) == [
               %{"nested_3" => :nested_3, "nested_33" => "nested_33"},
               %{"nested_4" => true}
             ]

      assert Application.get_env(:pleroma, :key4) == %{
               "endpoint" => "https://example.com",
               nested_5: :upload
             }

      assert Application.get_env(:idna, :key5) == {"string", Pleroma.Captcha.NotReal, []}
    end

    test "update config setting & delete", %{conn: conn} do
      config1 = insert(:config, key: "keyaa1")
      config2 = insert(:config, key: "keyaa2")

      insert(:config,
        group: "ueberauth",
        key: "Ueberauth.Strategy.Microsoft.OAuth",
        value: :erlang.term_to_binary([])
      )

      conn =
        post(conn, "/api/pleroma/admin/config", %{
          configs: [
            %{group: config1.group, key: config1.key, value: "another_value"},
            %{group: config2.group, key: config2.key, delete: "true"},
            %{
              group: "ueberauth",
              key: "Ueberauth.Strategy.Microsoft.OAuth",
              delete: "true"
            }
          ]
        })

      assert json_response(conn, 200) == %{
               "configs" => [
                 %{
                   "group" => "pleroma",
                   "key" => config1.key,
                   "value" => "another_value"
                 }
               ]
             }

      assert Application.get_env(:pleroma, :keyaa1) == "another_value"
      refute Application.get_env(:pleroma, :keyaa2)
    end

    test "common config example", %{conn: conn} do
      conn =
        post(conn, "/api/pleroma/admin/config", %{
          configs: [
            %{
              "group" => "pleroma",
              "key" => "Pleroma.Captcha.NotReal",
              "value" => [
                %{"tuple" => [":enabled", false]},
                %{"tuple" => [":method", "Pleroma.Captcha.Kocaptcha"]},
                %{"tuple" => [":seconds_valid", 60]},
                %{"tuple" => [":path", ""]},
                %{"tuple" => [":key1", nil]},
                %{"tuple" => [":partial_chain", "&:hackney_connect.partial_chain/1"]},
                %{"tuple" => [":regex1", "~r/https:\/\/example.com/"]},
                %{"tuple" => [":regex2", "~r/https:\/\/example.com/u"]},
                %{"tuple" => [":regex3", "~r/https:\/\/example.com/i"]},
                %{"tuple" => [":regex4", "~r/https:\/\/example.com/s"]}
              ]
            }
          ]
        })

      assert json_response(conn, 200) == %{
               "configs" => [
                 %{
                   "group" => "pleroma",
                   "key" => "Pleroma.Captcha.NotReal",
                   "value" => [
                     %{"tuple" => [":enabled", false]},
                     %{"tuple" => [":method", "Pleroma.Captcha.Kocaptcha"]},
                     %{"tuple" => [":seconds_valid", 60]},
                     %{"tuple" => [":path", ""]},
                     %{"tuple" => [":key1", nil]},
                     %{"tuple" => [":partial_chain", "&:hackney_connect.partial_chain/1"]},
                     %{"tuple" => [":regex1", "~r/https:\\/\\/example.com/"]},
                     %{"tuple" => [":regex2", "~r/https:\\/\\/example.com/u"]},
                     %{"tuple" => [":regex3", "~r/https:\\/\\/example.com/i"]},
                     %{"tuple" => [":regex4", "~r/https:\\/\\/example.com/s"]}
                   ]
                 }
               ]
             }
    end

    test "tuples with more than two values", %{conn: conn} do
      conn =
        post(conn, "/api/pleroma/admin/config", %{
          configs: [
            %{
              "group" => "pleroma",
              "key" => "Pleroma.Web.Endpoint.NotReal",
              "value" => [
                %{
                  "tuple" => [
                    ":http",
                    [
                      %{
                        "tuple" => [
                          ":key2",
                          [
                            %{
                              "tuple" => [
                                ":_",
                                [
                                  %{
                                    "tuple" => [
                                      "/api/v1/streaming",
                                      "Pleroma.Web.MastodonAPI.WebsocketHandler",
                                      []
                                    ]
                                  },
                                  %{
                                    "tuple" => [
                                      "/websocket",
                                      "Phoenix.Endpoint.CowboyWebSocket",
                                      %{
                                        "tuple" => [
                                          "Phoenix.Transports.WebSocket",
                                          %{
                                            "tuple" => [
                                              "Pleroma.Web.Endpoint",
                                              "Pleroma.Web.UserSocket",
                                              []
                                            ]
                                          }
                                        ]
                                      }
                                    ]
                                  },
                                  %{
                                    "tuple" => [
                                      ":_",
                                      "Phoenix.Endpoint.Cowboy2Handler",
                                      %{"tuple" => ["Pleroma.Web.Endpoint", []]}
                                    ]
                                  }
                                ]
                              ]
                            }
                          ]
                        ]
                      }
                    ]
                  ]
                }
              ]
            }
          ]
        })

      assert json_response(conn, 200) == %{
               "configs" => [
                 %{
                   "group" => "pleroma",
                   "key" => "Pleroma.Web.Endpoint.NotReal",
                   "value" => [
                     %{
                       "tuple" => [
                         ":http",
                         [
                           %{
                             "tuple" => [
                               ":key2",
                               [
                                 %{
                                   "tuple" => [
                                     ":_",
                                     [
                                       %{
                                         "tuple" => [
                                           "/api/v1/streaming",
                                           "Pleroma.Web.MastodonAPI.WebsocketHandler",
                                           []
                                         ]
                                       },
                                       %{
                                         "tuple" => [
                                           "/websocket",
                                           "Phoenix.Endpoint.CowboyWebSocket",
                                           %{
                                             "tuple" => [
                                               "Phoenix.Transports.WebSocket",
                                               %{
                                                 "tuple" => [
                                                   "Pleroma.Web.Endpoint",
                                                   "Pleroma.Web.UserSocket",
                                                   []
                                                 ]
                                               }
                                             ]
                                           }
                                         ]
                                       },
                                       %{
                                         "tuple" => [
                                           ":_",
                                           "Phoenix.Endpoint.Cowboy2Handler",
                                           %{"tuple" => ["Pleroma.Web.Endpoint", []]}
                                         ]
                                       }
                                     ]
                                   ]
                                 }
                               ]
                             ]
                           }
                         ]
                       ]
                     }
                   ]
                 }
               ]
             }
    end

    test "settings with nesting map", %{conn: conn} do
      conn =
        post(conn, "/api/pleroma/admin/config", %{
          configs: [
            %{
              "group" => "pleroma",
              "key" => ":key1",
              "value" => [
                %{"tuple" => [":key2", "some_val"]},
                %{
                  "tuple" => [
                    ":key3",
                    %{
                      ":max_options" => 20,
                      ":max_option_chars" => 200,
                      ":min_expiration" => 0,
                      ":max_expiration" => 31_536_000,
                      "nested" => %{
                        ":max_options" => 20,
                        ":max_option_chars" => 200,
                        ":min_expiration" => 0,
                        ":max_expiration" => 31_536_000
                      }
                    }
                  ]
                }
              ]
            }
          ]
        })

      assert json_response(conn, 200) ==
               %{
                 "configs" => [
                   %{
                     "group" => "pleroma",
                     "key" => ":key1",
                     "value" => [
                       %{"tuple" => [":key2", "some_val"]},
                       %{
                         "tuple" => [
                           ":key3",
                           %{
                             ":max_expiration" => 31_536_000,
                             ":max_option_chars" => 200,
                             ":max_options" => 20,
                             ":min_expiration" => 0,
                             "nested" => %{
                               ":max_expiration" => 31_536_000,
                               ":max_option_chars" => 200,
                               ":max_options" => 20,
                               ":min_expiration" => 0
                             }
                           }
                         ]
                       }
                     ]
                   }
                 ]
               }
    end

    test "value as map", %{conn: conn} do
      conn =
        post(conn, "/api/pleroma/admin/config", %{
          configs: [
            %{
              "group" => "pleroma",
              "key" => ":key1",
              "value" => %{"key" => "some_val"}
            }
          ]
        })

      assert json_response(conn, 200) ==
               %{
                 "configs" => [
                   %{
                     "group" => "pleroma",
                     "key" => ":key1",
                     "value" => %{"key" => "some_val"}
                   }
                 ]
               }
    end

    test "dispatch setting", %{conn: conn} do
      conn =
        post(conn, "/api/pleroma/admin/config", %{
          configs: [
            %{
              "group" => "pleroma",
              "key" => "Pleroma.Web.Endpoint.NotReal",
              "value" => [
                %{
                  "tuple" => [
                    ":http",
                    [
                      %{"tuple" => [":ip", %{"tuple" => [127, 0, 0, 1]}]},
                      %{"tuple" => [":dispatch", ["{:_,
       [
         {\"/api/v1/streaming\", Pleroma.Web.MastodonAPI.WebsocketHandler, []},
         {\"/websocket\", Phoenix.Endpoint.CowboyWebSocket,
          {Phoenix.Transports.WebSocket,
           {Pleroma.Web.Endpoint, Pleroma.Web.UserSocket, [path: \"/websocket\"]}}},
         {:_, Phoenix.Endpoint.Cowboy2Handler, {Pleroma.Web.Endpoint, []}}
       ]}"]]}
                    ]
                  ]
                }
              ]
            }
          ]
        })

      dispatch_string =
        "{:_, [{\"/api/v1/streaming\", Pleroma.Web.MastodonAPI.WebsocketHandler, []}, " <>
          "{\"/websocket\", Phoenix.Endpoint.CowboyWebSocket, {Phoenix.Transports.WebSocket, " <>
          "{Pleroma.Web.Endpoint, Pleroma.Web.UserSocket, [path: \"/websocket\"]}}}, " <>
          "{:_, Phoenix.Endpoint.Cowboy2Handler, {Pleroma.Web.Endpoint, []}}]}"

      assert json_response(conn, 200) == %{
               "configs" => [
                 %{
                   "group" => "pleroma",
                   "key" => "Pleroma.Web.Endpoint.NotReal",
                   "value" => [
                     %{
                       "tuple" => [
                         ":http",
                         [
                           %{"tuple" => [":ip", %{"tuple" => [127, 0, 0, 1]}]},
                           %{
                             "tuple" => [
                               ":dispatch",
                               [
                                 dispatch_string
                               ]
                             ]
                           }
                         ]
                       ]
                     }
                   ]
                 }
               ]
             }
    end

    test "queues key as atom", %{conn: conn} do
      conn =
        post(conn, "/api/pleroma/admin/config", %{
          configs: [
            %{
              "group" => "oban",
              "key" => ":queues",
              "value" => [
                %{"tuple" => [":federator_incoming", 50]},
                %{"tuple" => [":federator_outgoing", 50]},
                %{"tuple" => [":web_push", 50]},
                %{"tuple" => [":mailer", 10]},
                %{"tuple" => [":transmogrifier", 20]},
                %{"tuple" => [":scheduled_activities", 10]},
                %{"tuple" => [":background", 5]}
              ]
            }
          ]
        })

      assert json_response(conn, 200) == %{
               "configs" => [
                 %{
                   "group" => "oban",
                   "key" => ":queues",
                   "value" => [
                     %{"tuple" => [":federator_incoming", 50]},
                     %{"tuple" => [":federator_outgoing", 50]},
                     %{"tuple" => [":web_push", 50]},
                     %{"tuple" => [":mailer", 10]},
                     %{"tuple" => [":transmogrifier", 20]},
                     %{"tuple" => [":scheduled_activities", 10]},
                     %{"tuple" => [":background", 5]}
                   ]
                 }
               ]
             }
    end

    test "delete part of settings by atom subkeys", %{conn: conn} do
      config =
        insert(:config,
          key: "keyaa1",
          value: :erlang.term_to_binary(subkey1: "val1", subkey2: "val2", subkey3: "val3")
        )

      conn =
        post(conn, "/api/pleroma/admin/config", %{
          configs: [
            %{
              group: config.group,
              key: config.key,
              subkeys: [":subkey1", ":subkey3"],
              delete: "true"
            }
          ]
        })

      assert(
        json_response(conn, 200) == %{
          "configs" => [
            %{
              "group" => "pleroma",
              "key" => "keyaa1",
              "value" => [%{"tuple" => [":subkey2", "val2"]}]
            }
          ]
        }
      )
    end
  end

  describe "config mix tasks run" do
    setup %{conn: conn} do
      admin = insert(:user, is_admin: true)

      temp_file = "config/test.exported_from_db.secret.exs"

      Mix.shell(Mix.Shell.Quiet)

      on_exit(fn ->
        Mix.shell(Mix.Shell.IO)
        :ok = File.rm(temp_file)
      end)

      %{conn: assign(conn, :user, admin), admin: admin}
    end

    clear_config([:instance, :dynamic_configuration]) do
      Pleroma.Config.put([:instance, :dynamic_configuration], true)
    end

    clear_config([:feed, :post_title]) do
      Pleroma.Config.put([:feed, :post_title], %{max_length: 100, omission: "…"})
    end

    test "transfer settings to DB and to file", %{conn: conn, admin: admin} do
      assert Pleroma.Repo.all(Pleroma.Web.AdminAPI.Config) == []
      conn = get(conn, "/api/pleroma/admin/config/migrate_to_db")
      assert json_response(conn, 200) == %{}
      assert Pleroma.Repo.all(Pleroma.Web.AdminAPI.Config) > 0

      conn =
        build_conn()
        |> assign(:user, admin)
        |> get("/api/pleroma/admin/config/migrate_from_db")

      assert json_response(conn, 200) == %{}
      assert Pleroma.Repo.all(Pleroma.Web.AdminAPI.Config) == []
    end
  end

  describe "GET /api/pleroma/admin/users/:nickname/statuses" do
    setup do
      admin = insert(:user, is_admin: true)
      user = insert(:user)

      date1 = (DateTime.to_unix(DateTime.utc_now()) + 2000) |> DateTime.from_unix!()
      date2 = (DateTime.to_unix(DateTime.utc_now()) + 1000) |> DateTime.from_unix!()
      date3 = (DateTime.to_unix(DateTime.utc_now()) + 3000) |> DateTime.from_unix!()

      insert(:note_activity, user: user, published: date1)
      insert(:note_activity, user: user, published: date2)
      insert(:note_activity, user: user, published: date3)

      conn =
        build_conn()
        |> assign(:user, admin)

      {:ok, conn: conn, user: user}
    end

    test "renders user's statuses", %{conn: conn, user: user} do
      conn = get(conn, "/api/pleroma/admin/users/#{user.nickname}/statuses")

      assert json_response(conn, 200) |> length() == 3
    end

    test "renders user's statuses with a limit", %{conn: conn, user: user} do
      conn = get(conn, "/api/pleroma/admin/users/#{user.nickname}/statuses?page_size=2")

      assert json_response(conn, 200) |> length() == 2
    end

    test "doesn't return private statuses by default", %{conn: conn, user: user} do
      {:ok, _private_status} =
        CommonAPI.post(user, %{"status" => "private", "visibility" => "private"})

      {:ok, _public_status} =
        CommonAPI.post(user, %{"status" => "public", "visibility" => "public"})

      conn = get(conn, "/api/pleroma/admin/users/#{user.nickname}/statuses")

      assert json_response(conn, 200) |> length() == 4
    end

    test "returns private statuses with godmode on", %{conn: conn, user: user} do
      {:ok, _private_status} =
        CommonAPI.post(user, %{"status" => "private", "visibility" => "private"})

      {:ok, _public_status} =
        CommonAPI.post(user, %{"status" => "public", "visibility" => "public"})

      conn = get(conn, "/api/pleroma/admin/users/#{user.nickname}/statuses?godmode=true")

      assert json_response(conn, 200) |> length() == 5
    end
  end

  describe "GET /api/pleroma/admin/moderation_log" do
    setup %{conn: conn} do
      admin = insert(:user, is_admin: true)
      moderator = insert(:user, is_moderator: true)

      %{conn: assign(conn, :user, admin), admin: admin, moderator: moderator}
    end

    test "returns the log", %{conn: conn, admin: admin} do
      Repo.insert(%ModerationLog{
        data: %{
          actor: %{
            "id" => admin.id,
            "nickname" => admin.nickname,
            "type" => "user"
          },
          action: "relay_follow",
          target: "https://example.org/relay"
        },
        inserted_at: NaiveDateTime.truncate(~N[2017-08-15 15:47:06.597036], :second)
      })

      Repo.insert(%ModerationLog{
        data: %{
          actor: %{
            "id" => admin.id,
            "nickname" => admin.nickname,
            "type" => "user"
          },
          action: "relay_unfollow",
          target: "https://example.org/relay"
        },
        inserted_at: NaiveDateTime.truncate(~N[2017-08-16 15:47:06.597036], :second)
      })

      conn = get(conn, "/api/pleroma/admin/moderation_log")

      response = json_response(conn, 200)
      [first_entry, second_entry] = response["items"]

      assert response["total"] == 2
      assert first_entry["data"]["action"] == "relay_unfollow"

      assert first_entry["message"] ==
               "@#{admin.nickname} unfollowed relay: https://example.org/relay"

      assert second_entry["data"]["action"] == "relay_follow"

      assert second_entry["message"] ==
               "@#{admin.nickname} followed relay: https://example.org/relay"
    end

    test "returns the log with pagination", %{conn: conn, admin: admin} do
      Repo.insert(%ModerationLog{
        data: %{
          actor: %{
            "id" => admin.id,
            "nickname" => admin.nickname,
            "type" => "user"
          },
          action: "relay_follow",
          target: "https://example.org/relay"
        },
        inserted_at: NaiveDateTime.truncate(~N[2017-08-15 15:47:06.597036], :second)
      })

      Repo.insert(%ModerationLog{
        data: %{
          actor: %{
            "id" => admin.id,
            "nickname" => admin.nickname,
            "type" => "user"
          },
          action: "relay_unfollow",
          target: "https://example.org/relay"
        },
        inserted_at: NaiveDateTime.truncate(~N[2017-08-16 15:47:06.597036], :second)
      })

      conn1 = get(conn, "/api/pleroma/admin/moderation_log?page_size=1&page=1")

      response1 = json_response(conn1, 200)
      [first_entry] = response1["items"]

      assert response1["total"] == 2
      assert response1["items"] |> length() == 1
      assert first_entry["data"]["action"] == "relay_unfollow"

      assert first_entry["message"] ==
               "@#{admin.nickname} unfollowed relay: https://example.org/relay"

      conn2 = get(conn, "/api/pleroma/admin/moderation_log?page_size=1&page=2")

      response2 = json_response(conn2, 200)
      [second_entry] = response2["items"]

      assert response2["total"] == 2
      assert response2["items"] |> length() == 1
      assert second_entry["data"]["action"] == "relay_follow"

      assert second_entry["message"] ==
               "@#{admin.nickname} followed relay: https://example.org/relay"
    end

    test "filters log by date", %{conn: conn, admin: admin} do
      first_date = "2017-08-15T15:47:06Z"
      second_date = "2017-08-20T15:47:06Z"

      Repo.insert(%ModerationLog{
        data: %{
          actor: %{
            "id" => admin.id,
            "nickname" => admin.nickname,
            "type" => "user"
          },
          action: "relay_follow",
          target: "https://example.org/relay"
        },
        inserted_at: NaiveDateTime.from_iso8601!(first_date)
      })

      Repo.insert(%ModerationLog{
        data: %{
          actor: %{
            "id" => admin.id,
            "nickname" => admin.nickname,
            "type" => "user"
          },
          action: "relay_unfollow",
          target: "https://example.org/relay"
        },
        inserted_at: NaiveDateTime.from_iso8601!(second_date)
      })

      conn1 =
        get(
          conn,
          "/api/pleroma/admin/moderation_log?start_date=#{second_date}"
        )

      response1 = json_response(conn1, 200)
      [first_entry] = response1["items"]

      assert response1["total"] == 1
      assert first_entry["data"]["action"] == "relay_unfollow"

      assert first_entry["message"] ==
               "@#{admin.nickname} unfollowed relay: https://example.org/relay"
    end

    test "returns log filtered by user", %{conn: conn, admin: admin, moderator: moderator} do
      Repo.insert(%ModerationLog{
        data: %{
          actor: %{
            "id" => admin.id,
            "nickname" => admin.nickname,
            "type" => "user"
          },
          action: "relay_follow",
          target: "https://example.org/relay"
        }
      })

      Repo.insert(%ModerationLog{
        data: %{
          actor: %{
            "id" => moderator.id,
            "nickname" => moderator.nickname,
            "type" => "user"
          },
          action: "relay_unfollow",
          target: "https://example.org/relay"
        }
      })

      conn1 = get(conn, "/api/pleroma/admin/moderation_log?user_id=#{moderator.id}")

      response1 = json_response(conn1, 200)
      [first_entry] = response1["items"]

      assert response1["total"] == 1
      assert get_in(first_entry, ["data", "actor", "id"]) == moderator.id
    end

    test "returns log filtered by search", %{conn: conn, moderator: moderator} do
      ModerationLog.insert_log(%{
        actor: moderator,
        action: "relay_follow",
        target: "https://example.org/relay"
      })

      ModerationLog.insert_log(%{
        actor: moderator,
        action: "relay_unfollow",
        target: "https://example.org/relay"
      })

      conn1 = get(conn, "/api/pleroma/admin/moderation_log?search=unfo")

      response1 = json_response(conn1, 200)
      [first_entry] = response1["items"]

      assert response1["total"] == 1

      assert get_in(first_entry, ["data", "message"]) ==
               "@#{moderator.nickname} unfollowed relay: https://example.org/relay"
    end
  end

  describe "PATCH /users/:nickname/force_password_reset" do
    setup %{conn: conn} do
      admin = insert(:user, is_admin: true)
      user = insert(:user)

      %{conn: assign(conn, :user, admin), admin: admin, user: user}
    end

    test "sets password_reset_pending to true", %{admin: admin, user: user} do
      assert user.password_reset_pending == false

      conn =
        build_conn()
        |> assign(:user, admin)
        |> patch("/api/pleroma/admin/users/force_password_reset", %{nicknames: [user.nickname]})

      assert json_response(conn, 204) == ""

      ObanHelpers.perform_all()

      assert User.get_by_id(user.id).password_reset_pending == true
    end
  end

  describe "relays" do
    setup %{conn: conn} do
      admin = insert(:user, is_admin: true)

      %{conn: assign(conn, :user, admin), admin: admin}
    end

    test "POST /relay", %{admin: admin} do
      conn =
        build_conn()
        |> assign(:user, admin)
        |> post("/api/pleroma/admin/relay", %{
          relay_url: "http://mastodon.example.org/users/admin"
        })

      assert json_response(conn, 200) == "http://mastodon.example.org/users/admin"

      log_entry = Repo.one(ModerationLog)

      assert ModerationLog.get_log_entry_message(log_entry) ==
               "@#{admin.nickname} followed relay: http://mastodon.example.org/users/admin"
    end

    test "GET /relay", %{admin: admin} do
      relay_user = Pleroma.Web.ActivityPub.Relay.get_actor()

      ["http://mastodon.example.org/users/admin", "https://mstdn.io/users/mayuutann"]
      |> Enum.each(fn ap_id ->
        {:ok, user} = User.get_or_fetch_by_ap_id(ap_id)
        User.follow(relay_user, user)
      end)

      conn =
        build_conn()
        |> assign(:user, admin)
        |> get("/api/pleroma/admin/relay")

      assert json_response(conn, 200)["relays"] -- ["mastodon.example.org", "mstdn.io"] == []
    end

    test "DELETE /relay", %{admin: admin} do
      build_conn()
      |> assign(:user, admin)
      |> post("/api/pleroma/admin/relay", %{
        relay_url: "http://mastodon.example.org/users/admin"
      })

      conn =
        build_conn()
        |> assign(:user, admin)
        |> delete("/api/pleroma/admin/relay", %{
          relay_url: "http://mastodon.example.org/users/admin"
        })

      assert json_response(conn, 200) == "http://mastodon.example.org/users/admin"

      [log_entry_one, log_entry_two] = Repo.all(ModerationLog)

      assert ModerationLog.get_log_entry_message(log_entry_one) ==
               "@#{admin.nickname} followed relay: http://mastodon.example.org/users/admin"

      assert ModerationLog.get_log_entry_message(log_entry_two) ==
               "@#{admin.nickname} unfollowed relay: http://mastodon.example.org/users/admin"
    end
  end

<<<<<<< HEAD
  describe "instances" do
    test "GET /instances/:instance/statuses" do
      admin = insert(:user, is_admin: true)
      user = insert(:user, local: false, nickname: "archaeme@archae.me")
      user2 = insert(:user, local: false, nickname: "test@test.com")
      insert_pair(:note_activity, user: user)
      insert(:note_activity, user: user2)

      conn =
        build_conn()
        |> assign(:user, admin)
        |> get("/api/pleroma/admin/instances/archae.me/statuses")

      response = json_response(conn, 200)

      assert length(response) == 2

      conn =
        build_conn()
        |> assign(:user, admin)
        |> get("/api/pleroma/admin/instances/test.com/statuses")

      response = json_response(conn, 200)

      assert length(response) == 1

      conn =
        build_conn()
        |> assign(:user, admin)
        |> get("/api/pleroma/admin/instances/nonexistent.com/statuses")

      response = json_response(conn, 200)

      assert length(response) == 0
=======
  describe "PATCH /confirm_email" do
    setup %{conn: conn} do
      admin = insert(:user, is_admin: true)

      %{conn: assign(conn, :user, admin), admin: admin}
    end

    test "it confirms emails of two users", %{admin: admin} do
      [first_user, second_user] = insert_pair(:user, confirmation_pending: true)

      assert first_user.confirmation_pending == true
      assert second_user.confirmation_pending == true

      build_conn()
      |> assign(:user, admin)
      |> patch("/api/pleroma/admin/users/confirm_email", %{
        nicknames: [
          first_user.nickname,
          second_user.nickname
        ]
      })

      assert first_user.confirmation_pending == true
      assert second_user.confirmation_pending == true

      log_entry = Repo.one(ModerationLog)

      assert ModerationLog.get_log_entry_message(log_entry) ==
               "@#{admin.nickname} confirmed email for users: @#{first_user.nickname}, @#{
                 second_user.nickname
               }"
    end
  end

  describe "PATCH /resend_confirmation_email" do
    setup %{conn: conn} do
      admin = insert(:user, is_admin: true)

      %{conn: assign(conn, :user, admin), admin: admin}
    end

    test "it resend emails for two users", %{admin: admin} do
      [first_user, second_user] = insert_pair(:user, confirmation_pending: true)

      build_conn()
      |> assign(:user, admin)
      |> patch("/api/pleroma/admin/users/resend_confirmation_email", %{
        nicknames: [
          first_user.nickname,
          second_user.nickname
        ]
      })

      log_entry = Repo.one(ModerationLog)

      assert ModerationLog.get_log_entry_message(log_entry) ==
               "@#{admin.nickname} re-sent confirmation email for users: @#{first_user.nickname}, @#{
                 second_user.nickname
               }"
>>>>>>> 34cdbcbb
    end
  end
end

# Needed for testing
defmodule Pleroma.Web.Endpoint.NotReal do
end

defmodule Pleroma.Captcha.NotReal do
end<|MERGE_RESOLUTION|>--- conflicted
+++ resolved
@@ -2862,7 +2862,6 @@
     end
   end
 
-<<<<<<< HEAD
   describe "instances" do
     test "GET /instances/:instance/statuses" do
       admin = insert(:user, is_admin: true)
@@ -2897,7 +2896,9 @@
       response = json_response(conn, 200)
 
       assert length(response) == 0
-=======
+    end
+  end
+
   describe "PATCH /confirm_email" do
     setup %{conn: conn} do
       admin = insert(:user, is_admin: true)
@@ -2957,7 +2958,6 @@
                "@#{admin.nickname} re-sent confirmation email for users: @#{first_user.nickname}, @#{
                  second_user.nickname
                }"
->>>>>>> 34cdbcbb
     end
   end
 end
