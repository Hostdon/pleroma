--- conflicted
+++ resolved
@@ -25,13 +25,10 @@
            )
   end
 
-<<<<<<< HEAD
-  test "it renders the node_info", %{"/nodeinfo/2.0.json" => nodeinfo} do
-=======
   test "it works with overrides" do
     clear_config([:instance, :static_dir], "test/fixtures/preload_static")
 
-    %{"/instance/panel.html": panel} = Instance.generate_terms(nil)
+    %{"/instance/panel.html" => panel} = Instance.generate_terms(nil)
 
     assert String.contains?(
              panel,
@@ -39,8 +36,7 @@
            )
   end
 
-  test "it renders the node_info", %{"/nodeinfo/2.0": nodeinfo} do
->>>>>>> 2382a2a1
+  test "it renders the node_info", %{"/nodeinfo/2.0.json" => nodeinfo} do
     %{
       metadata: metadata,
       version: "2.0"
