defmodule Pleroma.Web.ActivityPub.ObjectValidatorTest do
  use Pleroma.DataCase

  alias Pleroma.Object
  alias Pleroma.Web.ActivityPub.ActivityPub
  alias Pleroma.Web.ActivityPub.Builder
  alias Pleroma.Web.ActivityPub.ObjectValidator
  alias Pleroma.Web.ActivityPub.ObjectValidators.AttachmentValidator
  alias Pleroma.Web.ActivityPub.ObjectValidators.LikeValidator
  alias Pleroma.Web.ActivityPub.Utils
  alias Pleroma.Web.CommonAPI

  import Pleroma.Factory

<<<<<<< HEAD
  describe "attachments" do
    test "it turns mastodon attachments into our attachments" do
      attachment = %{
        "url" =>
          "http://mastodon.example.org/system/media_attachments/files/000/000/002/original/334ce029e7bfb920.jpg",
        "type" => "Document",
        "name" => nil,
        "mediaType" => "image/jpeg"
      }

      {:ok, attachment} =
        AttachmentValidator.cast_and_validate(attachment)
        |> Ecto.Changeset.apply_action(:insert)

      assert [
               %{
                 href:
                   "http://mastodon.example.org/system/media_attachments/files/000/000/002/original/334ce029e7bfb920.jpg",
                 type: "Link",
                 mediaType: "image/jpeg"
               }
             ] = attachment.url
    end
  end

  describe "chat message create activities" do
    test "it is invalid if the object already exists" do
      user = insert(:user)
      recipient = insert(:user)
      {:ok, activity} = CommonAPI.post_chat_message(user, recipient, "hey")
      object = Object.normalize(activity, false)

      {:ok, create_data, _} = Builder.create(user, object.data, [recipient.ap_id])

      {:error, cng} = ObjectValidator.validate(create_data, [])

      assert {:object, {"The object to create already exists", []}} in cng.errors
    end

    test "it is invalid if the object data has a different `to` or `actor` field" do
      user = insert(:user)
      recipient = insert(:user)
      {:ok, object_data, _} = Builder.chat_message(recipient, user.ap_id, "Hey")

      {:ok, create_data, _} = Builder.create(user, object_data, [recipient.ap_id])

      {:error, cng} = ObjectValidator.validate(create_data, [])

      assert {:to, {"Recipients don't match with object recipients", []}} in cng.errors
      assert {:actor, {"Actor doesn't match with object actor", []}} in cng.errors
    end
  end

  describe "chat messages" do
    setup do
      clear_config([:instance, :remote_limit])
      user = insert(:user)
      recipient = insert(:user, local: false)

      {:ok, valid_chat_message, _} = Builder.chat_message(user, recipient.ap_id, "hey :firefox:")

      %{user: user, recipient: recipient, valid_chat_message: valid_chat_message}
    end

    test "validates for a basic object we build", %{valid_chat_message: valid_chat_message} do
      assert {:ok, object, _meta} = ObjectValidator.validate(valid_chat_message, [])

      assert Map.put(valid_chat_message, "attachment", nil) == object
    end

    test "validates for a basic object with an attachment", %{
      valid_chat_message: valid_chat_message,
      user: user
    } do
      file = %Plug.Upload{
        content_type: "image/jpg",
        path: Path.absname("test/fixtures/image.jpg"),
        filename: "an_image.jpg"
      }

      {:ok, attachment} = ActivityPub.upload(file, actor: user.ap_id)

      valid_chat_message =
        valid_chat_message
        |> Map.put("attachment", attachment.data)

      assert {:ok, object, _meta} = ObjectValidator.validate(valid_chat_message, [])

      assert object["attachment"]
    end

    test "does not validate if the message is longer than the remote_limit", %{
      valid_chat_message: valid_chat_message
    } do
      Pleroma.Config.put([:instance, :remote_limit], 2)
      refute match?({:ok, _object, _meta}, ObjectValidator.validate(valid_chat_message, []))
    end

    test "does not validate if the recipient is blocking the actor", %{
      valid_chat_message: valid_chat_message,
      user: user,
      recipient: recipient
    } do
      Pleroma.User.block(recipient, user)
      refute match?({:ok, _object, _meta}, ObjectValidator.validate(valid_chat_message, []))
    end

    test "does not validate if the actor or the recipient is not in our system", %{
      valid_chat_message: valid_chat_message
    } do
      chat_message =
        valid_chat_message
        |> Map.put("actor", "https://raymoo.com/raymoo")

      {:error, _} = ObjectValidator.validate(chat_message, [])

      chat_message =
        valid_chat_message
        |> Map.put("to", ["https://raymoo.com/raymoo"])

      {:error, _} = ObjectValidator.validate(chat_message, [])
    end

    test "does not validate for a message with multiple recipients", %{
      valid_chat_message: valid_chat_message,
      user: user,
      recipient: recipient
    } do
      chat_message =
        valid_chat_message
        |> Map.put("to", [user.ap_id, recipient.ap_id])

      assert {:error, _} = ObjectValidator.validate(chat_message, [])
    end

    test "does not validate if it doesn't concern local users" do
      user = insert(:user, local: false)
      recipient = insert(:user, local: false)

      {:ok, valid_chat_message, _} = Builder.chat_message(user, recipient.ap_id, "hey")
      assert {:error, _} = ObjectValidator.validate(valid_chat_message, [])
=======
  describe "EmojiReacts" do
    setup do
      user = insert(:user)
      {:ok, post_activity} = CommonAPI.post(user, %{"status" => "uguu"})

      object = Pleroma.Object.get_by_ap_id(post_activity.data["object"])

      {:ok, valid_emoji_react, []} = Builder.emoji_react(user, object, "👌")

      %{user: user, post_activity: post_activity, valid_emoji_react: valid_emoji_react}
    end

    test "it validates a valid EmojiReact", %{valid_emoji_react: valid_emoji_react} do
      assert {:ok, _, _} = ObjectValidator.validate(valid_emoji_react, [])
    end

    test "it is not valid without a 'content' field", %{valid_emoji_react: valid_emoji_react} do
      without_content =
        valid_emoji_react
        |> Map.delete("content")

      {:error, cng} = ObjectValidator.validate(without_content, [])

      refute cng.valid?
      assert {:content, {"can't be blank", [validation: :required]}} in cng.errors
    end

    test "it is not valid with a non-emoji content field", %{valid_emoji_react: valid_emoji_react} do
      without_emoji_content =
        valid_emoji_react
        |> Map.put("content", "x")

      {:error, cng} = ObjectValidator.validate(without_emoji_content, [])

      refute cng.valid?

      assert {:content, {"must be a single character emoji", []}} in cng.errors
    end
  end

  describe "Undos" do
    setup do
      user = insert(:user)
      {:ok, post_activity} = CommonAPI.post(user, %{"status" => "uguu"})
      {:ok, like} = CommonAPI.favorite(user, post_activity.id)
      {:ok, valid_like_undo, []} = Builder.undo(user, like)

      %{user: user, like: like, valid_like_undo: valid_like_undo}
    end

    test "it validates a basic like undo", %{valid_like_undo: valid_like_undo} do
      assert {:ok, _, _} = ObjectValidator.validate(valid_like_undo, [])
    end

    test "it does not validate if the actor of the undo is not the actor of the object", %{
      valid_like_undo: valid_like_undo
    } do
      other_user = insert(:user, ap_id: "https://gensokyo.2hu/users/raymoo")

      bad_actor =
        valid_like_undo
        |> Map.put("actor", other_user.ap_id)

      {:error, cng} = ObjectValidator.validate(bad_actor, [])

      assert {:actor, {"not the same as object actor", []}} in cng.errors
    end

    test "it does not validate if the object is missing", %{valid_like_undo: valid_like_undo} do
      missing_object =
        valid_like_undo
        |> Map.put("object", "https://gensokyo.2hu/objects/1")

      {:error, cng} = ObjectValidator.validate(missing_object, [])

      assert {:object, {"can't find object", []}} in cng.errors
      assert length(cng.errors) == 1
>>>>>>> fbcc5376
    end
  end

  describe "deletes" do
    setup do
      user = insert(:user)
      {:ok, post_activity} = CommonAPI.post(user, %{"status" => "cancel me daddy"})

      {:ok, valid_post_delete, _} = Builder.delete(user, post_activity.data["object"])
      {:ok, valid_user_delete, _} = Builder.delete(user, user.ap_id)

      %{user: user, valid_post_delete: valid_post_delete, valid_user_delete: valid_user_delete}
    end

    test "it is valid for a post deletion", %{valid_post_delete: valid_post_delete} do
      {:ok, valid_post_delete, _} = ObjectValidator.validate(valid_post_delete, [])

      assert valid_post_delete["deleted_activity_id"]
    end

    test "it is invalid if the object isn't in a list of certain types", %{
      valid_post_delete: valid_post_delete
    } do
      object = Object.get_by_ap_id(valid_post_delete["object"])

      data =
        object.data
        |> Map.put("type", "Like")

      {:ok, _object} =
        object
        |> Ecto.Changeset.change(%{data: data})
        |> Object.update_and_set_cache()

      {:error, cng} = ObjectValidator.validate(valid_post_delete, [])
      assert {:object, {"object not in allowed types", []}} in cng.errors
    end

    test "it is valid for a user deletion", %{valid_user_delete: valid_user_delete} do
      assert match?({:ok, _, _}, ObjectValidator.validate(valid_user_delete, []))
    end

    test "it's invalid if the id is missing", %{valid_post_delete: valid_post_delete} do
      no_id =
        valid_post_delete
        |> Map.delete("id")

      {:error, cng} = ObjectValidator.validate(no_id, [])

      assert {:id, {"can't be blank", [validation: :required]}} in cng.errors
    end

    test "it's invalid if the object doesn't exist", %{valid_post_delete: valid_post_delete} do
      missing_object =
        valid_post_delete
        |> Map.put("object", "http://does.not/exist")

      {:error, cng} = ObjectValidator.validate(missing_object, [])

      assert {:object, {"can't find object", []}} in cng.errors
    end

    test "it's invalid if the actor of the object and the actor of delete are from different domains",
         %{valid_post_delete: valid_post_delete} do
      valid_user = insert(:user)

      valid_other_actor =
        valid_post_delete
        |> Map.put("actor", valid_user.ap_id)

      assert match?({:ok, _, _}, ObjectValidator.validate(valid_other_actor, []))

      invalid_other_actor =
        valid_post_delete
        |> Map.put("actor", "https://gensokyo.2hu/users/raymoo")

      {:error, cng} = ObjectValidator.validate(invalid_other_actor, [])

      assert {:actor, {"is not allowed to delete object", []}} in cng.errors
    end

    test "it's valid if the actor of the object is a local superuser",
         %{valid_post_delete: valid_post_delete} do
      user =
        insert(:user, local: true, is_moderator: true, ap_id: "https://gensokyo.2hu/users/raymoo")

      valid_other_actor =
        valid_post_delete
        |> Map.put("actor", user.ap_id)

      {:ok, _, meta} = ObjectValidator.validate(valid_other_actor, [])
      assert meta[:do_not_federate]
    end
  end

  describe "likes" do
    setup do
      user = insert(:user)
      {:ok, post_activity} = CommonAPI.post(user, %{"status" => "uguu"})

      valid_like = %{
        "to" => [user.ap_id],
        "cc" => [],
        "type" => "Like",
        "id" => Utils.generate_activity_id(),
        "object" => post_activity.data["object"],
        "actor" => user.ap_id,
        "context" => "a context"
      }

      %{valid_like: valid_like, user: user, post_activity: post_activity}
    end

    test "returns ok when called in the ObjectValidator", %{valid_like: valid_like} do
      {:ok, object, _meta} = ObjectValidator.validate(valid_like, [])

      assert "id" in Map.keys(object)
    end

    test "is valid for a valid object", %{valid_like: valid_like} do
      assert LikeValidator.cast_and_validate(valid_like).valid?
    end

    test "sets the 'to' field to the object actor if no recipients are given", %{
      valid_like: valid_like,
      user: user
    } do
      without_recipients =
        valid_like
        |> Map.delete("to")

      {:ok, object, _meta} = ObjectValidator.validate(without_recipients, [])

      assert object["to"] == [user.ap_id]
    end

    test "sets the context field to the context of the object if no context is given", %{
      valid_like: valid_like,
      post_activity: post_activity
    } do
      without_context =
        valid_like
        |> Map.delete("context")

      {:ok, object, _meta} = ObjectValidator.validate(without_context, [])

      assert object["context"] == post_activity.data["context"]
    end

    test "it errors when the actor is missing or not known", %{valid_like: valid_like} do
      without_actor = Map.delete(valid_like, "actor")

      refute LikeValidator.cast_and_validate(without_actor).valid?

      with_invalid_actor = Map.put(valid_like, "actor", "invalidactor")

      refute LikeValidator.cast_and_validate(with_invalid_actor).valid?
    end

    test "it errors when the object is missing or not known", %{valid_like: valid_like} do
      without_object = Map.delete(valid_like, "object")

      refute LikeValidator.cast_and_validate(without_object).valid?

      with_invalid_object = Map.put(valid_like, "object", "invalidobject")

      refute LikeValidator.cast_and_validate(with_invalid_object).valid?
    end

    test "it errors when the actor has already like the object", %{
      valid_like: valid_like,
      user: user,
      post_activity: post_activity
    } do
      _like = CommonAPI.favorite(user, post_activity.id)

      refute LikeValidator.cast_and_validate(valid_like).valid?
    end

    test "it works when actor or object are wrapped in maps", %{valid_like: valid_like} do
      wrapped_like =
        valid_like
        |> Map.put("actor", %{"id" => valid_like["actor"]})
        |> Map.put("object", %{"id" => valid_like["object"]})

      validated = LikeValidator.cast_and_validate(wrapped_like)

      assert validated.valid?

      assert {:actor, valid_like["actor"]} in validated.changes
      assert {:object, valid_like["object"]} in validated.changes
    end
  end
end<|MERGE_RESOLUTION|>--- conflicted
+++ resolved
@@ -12,7 +12,6 @@
 
   import Pleroma.Factory
 
-<<<<<<< HEAD
   describe "attachments" do
     test "it turns mastodon attachments into our attachments" do
       attachment = %{
@@ -154,7 +153,9 @@
 
       {:ok, valid_chat_message, _} = Builder.chat_message(user, recipient.ap_id, "hey")
       assert {:error, _} = ObjectValidator.validate(valid_chat_message, [])
-=======
+    end
+  end
+
   describe "EmojiReacts" do
     setup do
       user = insert(:user)
@@ -232,7 +233,6 @@
 
       assert {:object, {"can't find object", []}} in cng.errors
       assert length(cng.errors) == 1
->>>>>>> fbcc5376
     end
   end
 
