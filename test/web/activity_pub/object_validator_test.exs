defmodule Pleroma.Web.ActivityPub.ObjectValidatorTest do
  use Pleroma.DataCase

  alias Pleroma.Object
<<<<<<< HEAD
  alias Pleroma.Web.ActivityPub.ActivityPub
=======
>>>>>>> a32483f2
  alias Pleroma.Web.ActivityPub.Builder
  alias Pleroma.Web.ActivityPub.ObjectValidator
  alias Pleroma.Web.ActivityPub.ObjectValidators.AttachmentValidator
  alias Pleroma.Web.ActivityPub.ObjectValidators.LikeValidator
  alias Pleroma.Web.ActivityPub.Utils
  alias Pleroma.Web.CommonAPI

  import Pleroma.Factory

<<<<<<< HEAD
  describe "attachments" do
    test "it turns mastodon attachments into our attachments" do
      attachment = %{
        "url" =>
          "http://mastodon.example.org/system/media_attachments/files/000/000/002/original/334ce029e7bfb920.jpg",
        "type" => "Document",
        "name" => nil,
        "mediaType" => "image/jpeg"
      }

      {:ok, attachment} =
        AttachmentValidator.cast_and_validate(attachment)
        |> Ecto.Changeset.apply_action(:insert)

      assert [
               %{
                 href:
                   "http://mastodon.example.org/system/media_attachments/files/000/000/002/original/334ce029e7bfb920.jpg",
                 type: "Link",
                 mediaType: "image/jpeg"
               }
             ] = attachment.url
    end
  end

  describe "chat message create activities" do
    test "it is invalid if the object already exists" do
      user = insert(:user)
      recipient = insert(:user)
      {:ok, activity} = CommonAPI.post_chat_message(user, recipient, "hey")
      object = Object.normalize(activity, false)

      {:ok, create_data, _} = Builder.create(user, object.data, [recipient.ap_id])

      {:error, cng} = ObjectValidator.validate(create_data, [])

      assert {:object, {"The object to create already exists", []}} in cng.errors
    end

    test "it is invalid if the object data has a different `to` or `actor` field" do
      user = insert(:user)
      recipient = insert(:user)
      {:ok, object_data, _} = Builder.chat_message(recipient, user.ap_id, "Hey")

      {:ok, create_data, _} = Builder.create(user, object_data, [recipient.ap_id])

      {:error, cng} = ObjectValidator.validate(create_data, [])

      assert {:to, {"Recipients don't match with object recipients", []}} in cng.errors
      assert {:actor, {"Actor doesn't match with object actor", []}} in cng.errors
    end
  end

  describe "chat messages" do
    setup do
      clear_config([:instance, :remote_limit])
      user = insert(:user)
      recipient = insert(:user, local: false)

      {:ok, valid_chat_message, _} = Builder.chat_message(user, recipient.ap_id, "hey :firefox:")

      %{user: user, recipient: recipient, valid_chat_message: valid_chat_message}
    end

    test "validates for a basic object we build", %{valid_chat_message: valid_chat_message} do
      assert {:ok, object, _meta} = ObjectValidator.validate(valid_chat_message, [])

      assert Map.put(valid_chat_message, "attachment", nil) == object
    end

    test "validates for a basic object with an attachment", %{
      valid_chat_message: valid_chat_message,
      user: user
    } do
      file = %Plug.Upload{
        content_type: "image/jpg",
        path: Path.absname("test/fixtures/image.jpg"),
        filename: "an_image.jpg"
      }

      {:ok, attachment} = ActivityPub.upload(file, actor: user.ap_id)

      valid_chat_message =
        valid_chat_message
        |> Map.put("attachment", attachment.data)

      assert {:ok, object, _meta} = ObjectValidator.validate(valid_chat_message, [])

      assert object["attachment"]
    end

    test "does not validate if the message is longer than the remote_limit", %{
      valid_chat_message: valid_chat_message
    } do
      Pleroma.Config.put([:instance, :remote_limit], 2)
      refute match?({:ok, _object, _meta}, ObjectValidator.validate(valid_chat_message, []))
    end

    test "does not validate if the recipient is blocking the actor", %{
      valid_chat_message: valid_chat_message,
      user: user,
      recipient: recipient
    } do
      Pleroma.User.block(recipient, user)
      refute match?({:ok, _object, _meta}, ObjectValidator.validate(valid_chat_message, []))
    end

    test "does not validate if the actor or the recipient is not in our system", %{
      valid_chat_message: valid_chat_message
    } do
      chat_message =
        valid_chat_message
        |> Map.put("actor", "https://raymoo.com/raymoo")

      {:error, _} = ObjectValidator.validate(chat_message, [])

      chat_message =
        valid_chat_message
        |> Map.put("to", ["https://raymoo.com/raymoo"])

      {:error, _} = ObjectValidator.validate(chat_message, [])
    end

    test "does not validate for a message with multiple recipients", %{
      valid_chat_message: valid_chat_message,
      user: user,
      recipient: recipient
    } do
      chat_message =
        valid_chat_message
        |> Map.put("to", [user.ap_id, recipient.ap_id])

      assert {:error, _} = ObjectValidator.validate(chat_message, [])
    end

    test "does not validate if it doesn't concern local users" do
      user = insert(:user, local: false)
      recipient = insert(:user, local: false)

      {:ok, valid_chat_message, _} = Builder.chat_message(user, recipient.ap_id, "hey")
      assert {:error, _} = ObjectValidator.validate(valid_chat_message, [])
=======
  describe "deletes" do
    setup do
      user = insert(:user)
      {:ok, post_activity} = CommonAPI.post(user, %{"status" => "cancel me daddy"})

      {:ok, valid_post_delete, _} = Builder.delete(user, post_activity.data["object"])
      {:ok, valid_user_delete, _} = Builder.delete(user, user.ap_id)

      %{user: user, valid_post_delete: valid_post_delete, valid_user_delete: valid_user_delete}
    end

    test "it is valid for a post deletion", %{valid_post_delete: valid_post_delete} do
      {:ok, valid_post_delete, _} = ObjectValidator.validate(valid_post_delete, [])

      assert valid_post_delete["deleted_activity_id"]
    end

    test "it is invalid if the object isn't in a list of certain types", %{
      valid_post_delete: valid_post_delete
    } do
      object = Object.get_by_ap_id(valid_post_delete["object"])

      data =
        object.data
        |> Map.put("type", "Like")

      {:ok, _object} =
        object
        |> Ecto.Changeset.change(%{data: data})
        |> Object.update_and_set_cache()

      {:error, cng} = ObjectValidator.validate(valid_post_delete, [])
      assert {:object, {"object not in allowed types", []}} in cng.errors
    end

    test "it is valid for a user deletion", %{valid_user_delete: valid_user_delete} do
      assert match?({:ok, _, _}, ObjectValidator.validate(valid_user_delete, []))
    end

    test "it's invalid if the id is missing", %{valid_post_delete: valid_post_delete} do
      no_id =
        valid_post_delete
        |> Map.delete("id")

      {:error, cng} = ObjectValidator.validate(no_id, [])

      assert {:id, {"can't be blank", [validation: :required]}} in cng.errors
    end

    test "it's invalid if the object doesn't exist", %{valid_post_delete: valid_post_delete} do
      missing_object =
        valid_post_delete
        |> Map.put("object", "http://does.not/exist")

      {:error, cng} = ObjectValidator.validate(missing_object, [])

      assert {:object, {"can't find object", []}} in cng.errors
    end

    test "it's invalid if the actor of the object and the actor of delete are from different domains",
         %{valid_post_delete: valid_post_delete} do
      valid_user = insert(:user)

      valid_other_actor =
        valid_post_delete
        |> Map.put("actor", valid_user.ap_id)

      assert match?({:ok, _, _}, ObjectValidator.validate(valid_other_actor, []))

      invalid_other_actor =
        valid_post_delete
        |> Map.put("actor", "https://gensokyo.2hu/users/raymoo")

      {:error, cng} = ObjectValidator.validate(invalid_other_actor, [])

      assert {:actor, {"is not allowed to delete object", []}} in cng.errors
    end

    test "it's valid if the actor of the object is a local superuser",
         %{valid_post_delete: valid_post_delete} do
      user =
        insert(:user, local: true, is_moderator: true, ap_id: "https://gensokyo.2hu/users/raymoo")

      valid_other_actor =
        valid_post_delete
        |> Map.put("actor", user.ap_id)

      {:ok, _, meta} = ObjectValidator.validate(valid_other_actor, [])
      assert meta[:do_not_federate]
>>>>>>> a32483f2
    end
  end

  describe "likes" do
    setup do
      user = insert(:user)
      {:ok, post_activity} = CommonAPI.post(user, %{"status" => "uguu"})

      valid_like = %{
        "to" => [user.ap_id],
        "cc" => [],
        "type" => "Like",
        "id" => Utils.generate_activity_id(),
        "object" => post_activity.data["object"],
        "actor" => user.ap_id,
        "context" => "a context"
      }

      %{valid_like: valid_like, user: user, post_activity: post_activity}
    end

    test "returns ok when called in the ObjectValidator", %{valid_like: valid_like} do
      {:ok, object, _meta} = ObjectValidator.validate(valid_like, [])

      assert "id" in Map.keys(object)
    end

    test "is valid for a valid object", %{valid_like: valid_like} do
      assert LikeValidator.cast_and_validate(valid_like).valid?
    end

    test "sets the 'to' field to the object actor if no recipients are given", %{
      valid_like: valid_like,
      user: user
    } do
      without_recipients =
        valid_like
        |> Map.delete("to")

      {:ok, object, _meta} = ObjectValidator.validate(without_recipients, [])

      assert object["to"] == [user.ap_id]
    end

    test "sets the context field to the context of the object if no context is given", %{
      valid_like: valid_like,
      post_activity: post_activity
    } do
      without_context =
        valid_like
        |> Map.delete("context")

      {:ok, object, _meta} = ObjectValidator.validate(without_context, [])

      assert object["context"] == post_activity.data["context"]
    end

    test "it errors when the actor is missing or not known", %{valid_like: valid_like} do
      without_actor = Map.delete(valid_like, "actor")

      refute LikeValidator.cast_and_validate(without_actor).valid?

      with_invalid_actor = Map.put(valid_like, "actor", "invalidactor")

      refute LikeValidator.cast_and_validate(with_invalid_actor).valid?
    end

    test "it errors when the object is missing or not known", %{valid_like: valid_like} do
      without_object = Map.delete(valid_like, "object")

      refute LikeValidator.cast_and_validate(without_object).valid?

      with_invalid_object = Map.put(valid_like, "object", "invalidobject")

      refute LikeValidator.cast_and_validate(with_invalid_object).valid?
    end

    test "it errors when the actor has already like the object", %{
      valid_like: valid_like,
      user: user,
      post_activity: post_activity
    } do
      _like = CommonAPI.favorite(user, post_activity.id)

      refute LikeValidator.cast_and_validate(valid_like).valid?
    end

    test "it works when actor or object are wrapped in maps", %{valid_like: valid_like} do
      wrapped_like =
        valid_like
        |> Map.put("actor", %{"id" => valid_like["actor"]})
        |> Map.put("object", %{"id" => valid_like["object"]})

      validated = LikeValidator.cast_and_validate(wrapped_like)

      assert validated.valid?

      assert {:actor, valid_like["actor"]} in validated.changes
      assert {:object, valid_like["object"]} in validated.changes
    end
  end
end<|MERGE_RESOLUTION|>--- conflicted
+++ resolved
@@ -2,10 +2,7 @@
   use Pleroma.DataCase
 
   alias Pleroma.Object
-<<<<<<< HEAD
   alias Pleroma.Web.ActivityPub.ActivityPub
-=======
->>>>>>> a32483f2
   alias Pleroma.Web.ActivityPub.Builder
   alias Pleroma.Web.ActivityPub.ObjectValidator
   alias Pleroma.Web.ActivityPub.ObjectValidators.AttachmentValidator
@@ -15,7 +12,6 @@
 
   import Pleroma.Factory
 
-<<<<<<< HEAD
   describe "attachments" do
     test "it turns mastodon attachments into our attachments" do
       attachment = %{
@@ -157,7 +153,9 @@
 
       {:ok, valid_chat_message, _} = Builder.chat_message(user, recipient.ap_id, "hey")
       assert {:error, _} = ObjectValidator.validate(valid_chat_message, [])
-=======
+    end
+  end
+
   describe "deletes" do
     setup do
       user = insert(:user)
@@ -247,7 +245,6 @@
 
       {:ok, _, meta} = ObjectValidator.validate(valid_other_actor, [])
       assert meta[:do_not_federate]
->>>>>>> a32483f2
     end
   end
 
