# Pleroma: A lightweight social networking server
# Copyright © 2017-2020 Pleroma Authors <https://pleroma.social/>
# SPDX-License-Identifier: AGPL-3.0-only

defmodule Pleroma.Web.ActivityPub.TransmogrifierTest do
  use Oban.Testing, repo: Pleroma.Repo
  use Pleroma.DataCase

  alias Pleroma.Activity
  alias Pleroma.Object
  alias Pleroma.Object.Fetcher
  alias Pleroma.Tests.ObanHelpers
  alias Pleroma.User
  alias Pleroma.Web.ActivityPub.ActivityPub
  alias Pleroma.Web.ActivityPub.Transmogrifier
  alias Pleroma.Web.AdminAPI.AccountView
  alias Pleroma.Web.CommonAPI

  import Mock
  import Pleroma.Factory
  import ExUnit.CaptureLog

  setup_all do
    Tesla.Mock.mock_global(fn env -> apply(HttpRequestMock, :request, [env]) end)
    :ok
  end

  setup do: clear_config([:instance, :max_remote_account_fields])

  describe "handle_incoming" do
    test "it ignores an incoming notice if we already have it" do
      activity = insert(:note_activity)

      data =
        File.read!("test/fixtures/mastodon-post-activity.json")
        |> Poison.decode!()
        |> Map.put("object", Object.normalize(activity).data)

      {:ok, returned_activity} = Transmogrifier.handle_incoming(data)

      assert activity == returned_activity
    end

    @tag capture_log: true
    test "it fetches reply-to activities if we don't have them" do
      data =
        File.read!("test/fixtures/mastodon-post-activity.json")
        |> Poison.decode!()

      object =
        data["object"]
        |> Map.put("inReplyTo", "https://shitposter.club/notice/2827873")

      data = Map.put(data, "object", object)
      {:ok, returned_activity} = Transmogrifier.handle_incoming(data)
      returned_object = Object.normalize(returned_activity, false)

      assert activity =
               Activity.get_create_by_object_ap_id(
                 "tag:shitposter.club,2017-05-05:noticeId=2827873:objectType=comment"
               )

      assert returned_object.data["inReplyToAtomUri"] == "https://shitposter.club/notice/2827873"
    end

    test "it does not fetch reply-to activities beyond max replies depth limit" do
      data =
        File.read!("test/fixtures/mastodon-post-activity.json")
        |> Poison.decode!()

      object =
        data["object"]
        |> Map.put("inReplyTo", "https://shitposter.club/notice/2827873")

      data = Map.put(data, "object", object)

      with_mock Pleroma.Web.Federator,
        allowed_thread_distance?: fn _ -> false end do
        {:ok, returned_activity} = Transmogrifier.handle_incoming(data)

        returned_object = Object.normalize(returned_activity, false)

        refute Activity.get_create_by_object_ap_id(
                 "tag:shitposter.club,2017-05-05:noticeId=2827873:objectType=comment"
               )

        assert returned_object.data["inReplyToAtomUri"] ==
                 "https://shitposter.club/notice/2827873"
      end
    end

    test "it does not crash if the object in inReplyTo can't be fetched" do
      data =
        File.read!("test/fixtures/mastodon-post-activity.json")
        |> Poison.decode!()

      object =
        data["object"]
        |> Map.put("inReplyTo", "https://404.site/whatever")

      data =
        data
        |> Map.put("object", object)

      assert capture_log(fn ->
               {:ok, _returned_activity} = Transmogrifier.handle_incoming(data)
             end) =~ "[error] Couldn't fetch \"https://404.site/whatever\", error: nil"
    end

    test "it works for incoming notices" do
      data = File.read!("test/fixtures/mastodon-post-activity.json") |> Poison.decode!()

      {:ok, %Activity{data: data, local: false}} = Transmogrifier.handle_incoming(data)

      assert data["id"] ==
               "http://mastodon.example.org/users/admin/statuses/99512778738411822/activity"

      assert data["context"] ==
               "tag:mastodon.example.org,2018-02-12:objectId=20:objectType=Conversation"

      assert data["to"] == ["https://www.w3.org/ns/activitystreams#Public"]

      assert data["cc"] == [
               "http://mastodon.example.org/users/admin/followers",
               "http://localtesting.pleroma.lol/users/lain"
             ]

      assert data["actor"] == "http://mastodon.example.org/users/admin"

      object_data = Object.normalize(data["object"]).data

      assert object_data["id"] ==
               "http://mastodon.example.org/users/admin/statuses/99512778738411822"

      assert object_data["to"] == ["https://www.w3.org/ns/activitystreams#Public"]

      assert object_data["cc"] == [
               "http://mastodon.example.org/users/admin/followers",
               "http://localtesting.pleroma.lol/users/lain"
             ]

      assert object_data["actor"] == "http://mastodon.example.org/users/admin"
      assert object_data["attributedTo"] == "http://mastodon.example.org/users/admin"

      assert object_data["context"] ==
               "tag:mastodon.example.org,2018-02-12:objectId=20:objectType=Conversation"

      assert object_data["sensitive"] == true

      user = User.get_cached_by_ap_id(object_data["actor"])

      assert user.note_count == 1
    end

    test "it works for incoming notices with hashtags" do
      data = File.read!("test/fixtures/mastodon-post-activity-hashtag.json") |> Poison.decode!()

      {:ok, %Activity{data: data, local: false}} = Transmogrifier.handle_incoming(data)
      object = Object.normalize(data["object"])

      assert Enum.at(object.data["tag"], 2) == "moo"
    end

    test "it works for incoming questions" do
      data = File.read!("test/fixtures/mastodon-question-activity.json") |> Poison.decode!()

      {:ok, %Activity{local: false} = activity} = Transmogrifier.handle_incoming(data)

      object = Object.normalize(activity)

      assert Enum.all?(object.data["oneOf"], fn choice ->
               choice["name"] in [
                 "Dunno",
                 "Everyone knows that!",
                 "25 char limit is dumb",
                 "I can't even fit a funny"
               ]
             end)
    end

    test "it works for incoming listens" do
      data = %{
        "@context" => "https://www.w3.org/ns/activitystreams",
        "to" => ["https://www.w3.org/ns/activitystreams#Public"],
        "cc" => [],
        "type" => "Listen",
        "id" => "http://mastodon.example.org/users/admin/listens/1234/activity",
        "actor" => "http://mastodon.example.org/users/admin",
        "object" => %{
          "type" => "Audio",
          "id" => "http://mastodon.example.org/users/admin/listens/1234",
          "attributedTo" => "http://mastodon.example.org/users/admin",
          "title" => "lain radio episode 1",
          "artist" => "lain",
          "album" => "lain radio",
          "length" => 180_000
        }
      }

      {:ok, %Activity{local: false} = activity} = Transmogrifier.handle_incoming(data)

      object = Object.normalize(activity)

      assert object.data["title"] == "lain radio episode 1"
      assert object.data["artist"] == "lain"
      assert object.data["album"] == "lain radio"
      assert object.data["length"] == 180_000
    end

    test "it rewrites Note votes to Answers and increments vote counters on question activities" do
      user = insert(:user)

      {:ok, activity} =
        CommonAPI.post(user, %{
          "status" => "suya...",
          "poll" => %{"options" => ["suya", "suya.", "suya.."], "expires_in" => 10}
        })

      object = Object.normalize(activity)

      data =
        File.read!("test/fixtures/mastodon-vote.json")
        |> Poison.decode!()
        |> Kernel.put_in(["to"], user.ap_id)
        |> Kernel.put_in(["object", "inReplyTo"], object.data["id"])
        |> Kernel.put_in(["object", "to"], user.ap_id)

      {:ok, %Activity{local: false} = activity} = Transmogrifier.handle_incoming(data)
      answer_object = Object.normalize(activity)
      assert answer_object.data["type"] == "Answer"
      object = Object.get_by_ap_id(object.data["id"])

      assert Enum.any?(
               object.data["oneOf"],
               fn
                 %{"name" => "suya..", "replies" => %{"totalItems" => 1}} -> true
                 _ -> false
               end
             )
    end

    test "it works for incoming notices with contentMap" do
      data =
        File.read!("test/fixtures/mastodon-post-activity-contentmap.json") |> Poison.decode!()

      {:ok, %Activity{data: data, local: false}} = Transmogrifier.handle_incoming(data)
      object = Object.normalize(data["object"])

      assert object.data["content"] ==
               "<p><span class=\"h-card\"><a href=\"http://localtesting.pleroma.lol/users/lain\" class=\"u-url mention\">@<span>lain</span></a></span></p>"
    end

    test "it works for incoming notices with to/cc not being an array (kroeg)" do
      data = File.read!("test/fixtures/kroeg-post-activity.json") |> Poison.decode!()

      {:ok, %Activity{data: data, local: false}} = Transmogrifier.handle_incoming(data)
      object = Object.normalize(data["object"])

      assert object.data["content"] ==
               "<p>henlo from my Psion netBook</p><p>message sent from my Psion netBook</p>"
    end

    test "it works for incoming announces with actor being inlined (kroeg)" do
      data = File.read!("test/fixtures/kroeg-announce-with-inline-actor.json") |> Poison.decode!()

      {:ok, %Activity{data: data, local: false}} = Transmogrifier.handle_incoming(data)

      assert data["actor"] == "https://puckipedia.com/"
    end

    test "it works for incoming notices with tag not being an array (kroeg)" do
      data = File.read!("test/fixtures/kroeg-array-less-emoji.json") |> Poison.decode!()

      {:ok, %Activity{data: data, local: false}} = Transmogrifier.handle_incoming(data)
      object = Object.normalize(data["object"])

      assert object.data["emoji"] == %{
               "icon_e_smile" => "https://puckipedia.com/forum/images/smilies/icon_e_smile.png"
             }

      data = File.read!("test/fixtures/kroeg-array-less-hashtag.json") |> Poison.decode!()

      {:ok, %Activity{data: data, local: false}} = Transmogrifier.handle_incoming(data)
      object = Object.normalize(data["object"])

      assert "test" in object.data["tag"]
    end

    test "it works for incoming notices with url not being a string (prismo)" do
      data = File.read!("test/fixtures/prismo-url-map.json") |> Poison.decode!()

      {:ok, %Activity{data: data, local: false}} = Transmogrifier.handle_incoming(data)
      object = Object.normalize(data["object"])

      assert object.data["url"] == "https://prismo.news/posts/83"
    end

    test "it cleans up incoming notices which are not really DMs" do
      user = insert(:user)
      other_user = insert(:user)

      to = [user.ap_id, other_user.ap_id]

      data =
        File.read!("test/fixtures/mastodon-post-activity.json")
        |> Poison.decode!()
        |> Map.put("to", to)
        |> Map.put("cc", [])

      object =
        data["object"]
        |> Map.put("to", to)
        |> Map.put("cc", [])

      data = Map.put(data, "object", object)

      {:ok, %Activity{data: data, local: false} = activity} = Transmogrifier.handle_incoming(data)

      assert data["to"] == []
      assert data["cc"] == to

      object_data = Object.normalize(activity).data

      assert object_data["to"] == []
      assert object_data["cc"] == to
    end

    test "it works for incoming likes" do
      user = insert(:user)
      {:ok, activity} = CommonAPI.post(user, %{"status" => "hello"})

      data =
        File.read!("test/fixtures/mastodon-like.json")
        |> Poison.decode!()
        |> Map.put("object", activity.data["object"])

      {:ok, %Activity{data: data, local: false} = activity} = Transmogrifier.handle_incoming(data)

      refute Enum.empty?(activity.recipients)

      assert data["actor"] == "http://mastodon.example.org/users/admin"
      assert data["type"] == "Like"
      assert data["id"] == "http://mastodon.example.org/users/admin#likes/2"
      assert data["object"] == activity.data["object"]
    end

    test "it works for incoming misskey likes, turning them into EmojiReacts" do
      user = insert(:user)
      {:ok, activity} = CommonAPI.post(user, %{"status" => "hello"})

      data =
        File.read!("test/fixtures/misskey-like.json")
        |> Poison.decode!()
        |> Map.put("object", activity.data["object"])

      {:ok, %Activity{data: data, local: false}} = Transmogrifier.handle_incoming(data)

      assert data["actor"] == data["actor"]
      assert data["type"] == "EmojiReact"
      assert data["id"] == data["id"]
      assert data["object"] == activity.data["object"]
      assert data["content"] == "🍮"
    end

    test "it works for incoming misskey likes that contain unicode emojis, turning them into EmojiReacts" do
      user = insert(:user)
      {:ok, activity} = CommonAPI.post(user, %{"status" => "hello"})

      data =
        File.read!("test/fixtures/misskey-like.json")
        |> Poison.decode!()
        |> Map.put("object", activity.data["object"])
        |> Map.put("_misskey_reaction", "⭐")

      {:ok, %Activity{data: data, local: false}} = Transmogrifier.handle_incoming(data)

      assert data["actor"] == data["actor"]
      assert data["type"] == "EmojiReact"
      assert data["id"] == data["id"]
      assert data["object"] == activity.data["object"]
      assert data["content"] == "⭐"
    end

    test "it works for incoming emoji reactions" do
      user = insert(:user)
      {:ok, activity} = CommonAPI.post(user, %{"status" => "hello"})

      data =
        File.read!("test/fixtures/emoji-reaction.json")
        |> Poison.decode!()
        |> Map.put("object", activity.data["object"])

      {:ok, %Activity{data: data, local: false}} = Transmogrifier.handle_incoming(data)

      assert data["actor"] == "http://mastodon.example.org/users/admin"
      assert data["type"] == "EmojiReact"
      assert data["id"] == "http://mastodon.example.org/users/admin#reactions/2"
      assert data["object"] == activity.data["object"]
      assert data["content"] == "👌"
    end

    test "it reject invalid emoji reactions" do
      user = insert(:user)
      {:ok, activity} = CommonAPI.post(user, %{"status" => "hello"})

      data =
        File.read!("test/fixtures/emoji-reaction-too-long.json")
        |> Poison.decode!()
        |> Map.put("object", activity.data["object"])

      assert :error = Transmogrifier.handle_incoming(data)

      data =
        File.read!("test/fixtures/emoji-reaction-no-emoji.json")
        |> Poison.decode!()
        |> Map.put("object", activity.data["object"])

      assert :error = Transmogrifier.handle_incoming(data)
    end

    test "it works for incoming emoji reaction undos" do
      user = insert(:user)

      {:ok, activity} = CommonAPI.post(user, %{"status" => "hello"})
      {:ok, reaction_activity, _object} = CommonAPI.react_with_emoji(activity.id, user, "👌")

      data =
        File.read!("test/fixtures/mastodon-undo-like.json")
        |> Poison.decode!()
        |> Map.put("object", reaction_activity.data["id"])
        |> Map.put("actor", user.ap_id)

      {:ok, activity} = Transmogrifier.handle_incoming(data)

      assert activity.actor == user.ap_id
      assert activity.data["id"] == data["id"]
      assert activity.data["type"] == "Undo"
    end

    test "it returns an error for incoming unlikes wihout a like activity" do
      user = insert(:user)
      {:ok, activity} = CommonAPI.post(user, %{"status" => "leave a like pls"})

      data =
        File.read!("test/fixtures/mastodon-undo-like.json")
        |> Poison.decode!()
        |> Map.put("object", activity.data["object"])

      assert Transmogrifier.handle_incoming(data) == :error
    end

    test "it works for incoming unlikes with an existing like activity" do
      user = insert(:user)
      {:ok, activity} = CommonAPI.post(user, %{"status" => "leave a like pls"})

      like_data =
        File.read!("test/fixtures/mastodon-like.json")
        |> Poison.decode!()
        |> Map.put("object", activity.data["object"])

      {:ok, %Activity{data: like_data, local: false}} = Transmogrifier.handle_incoming(like_data)

      data =
        File.read!("test/fixtures/mastodon-undo-like.json")
        |> Poison.decode!()
        |> Map.put("object", like_data)
        |> Map.put("actor", like_data["actor"])

      {:ok, %Activity{data: data, local: false}} = Transmogrifier.handle_incoming(data)

      assert data["actor"] == "http://mastodon.example.org/users/admin"
      assert data["type"] == "Undo"
      assert data["id"] == "http://mastodon.example.org/users/admin#likes/2/undo"
      assert data["object"]["id"] == "http://mastodon.example.org/users/admin#likes/2"
    end

    test "it works for incoming unlikes with an existing like activity and a compact object" do
      user = insert(:user)
      {:ok, activity} = CommonAPI.post(user, %{"status" => "leave a like pls"})

      like_data =
        File.read!("test/fixtures/mastodon-like.json")
        |> Poison.decode!()
        |> Map.put("object", activity.data["object"])

      {:ok, %Activity{data: like_data, local: false}} = Transmogrifier.handle_incoming(like_data)

      data =
        File.read!("test/fixtures/mastodon-undo-like.json")
        |> Poison.decode!()
        |> Map.put("object", like_data["id"])
        |> Map.put("actor", like_data["actor"])

      {:ok, %Activity{data: data, local: false}} = Transmogrifier.handle_incoming(data)

      assert data["actor"] == "http://mastodon.example.org/users/admin"
      assert data["type"] == "Undo"
      assert data["id"] == "http://mastodon.example.org/users/admin#likes/2/undo"
      assert data["object"]["id"] == "http://mastodon.example.org/users/admin#likes/2"
    end

    test "it works for incoming announces" do
      data = File.read!("test/fixtures/mastodon-announce.json") |> Poison.decode!()

      {:ok, %Activity{data: data, local: false}} = Transmogrifier.handle_incoming(data)

      assert data["actor"] == "http://mastodon.example.org/users/admin"
      assert data["type"] == "Announce"

      assert data["id"] ==
               "http://mastodon.example.org/users/admin/statuses/99542391527669785/activity"

      assert data["object"] ==
               "http://mastodon.example.org/users/admin/statuses/99541947525187367"

      assert Activity.get_create_by_object_ap_id(data["object"])
    end

    test "it works for incoming announces with an existing activity" do
      user = insert(:user)
      {:ok, activity} = CommonAPI.post(user, %{"status" => "hey"})

      data =
        File.read!("test/fixtures/mastodon-announce.json")
        |> Poison.decode!()
        |> Map.put("object", activity.data["object"])

      {:ok, %Activity{data: data, local: false}} = Transmogrifier.handle_incoming(data)

      assert data["actor"] == "http://mastodon.example.org/users/admin"
      assert data["type"] == "Announce"

      assert data["id"] ==
               "http://mastodon.example.org/users/admin/statuses/99542391527669785/activity"

      assert data["object"] == activity.data["object"]

      assert Activity.get_create_by_object_ap_id(data["object"]).id == activity.id
    end

    test "it works for incoming announces with an inlined activity" do
      data =
        File.read!("test/fixtures/mastodon-announce-private.json")
        |> Poison.decode!()

      {:ok, %Activity{data: data, local: false}} = Transmogrifier.handle_incoming(data)

      assert data["actor"] == "http://mastodon.example.org/users/admin"
      assert data["type"] == "Announce"

      assert data["id"] ==
               "http://mastodon.example.org/users/admin/statuses/99542391527669785/activity"

      object = Object.normalize(data["object"])

      assert object.data["id"] == "http://mastodon.example.org/@admin/99541947525187368"
      assert object.data["content"] == "this is a private toot"
    end

    @tag capture_log: true
    test "it rejects incoming announces with an inlined activity from another origin" do
      data =
        File.read!("test/fixtures/bogus-mastodon-announce.json")
        |> Poison.decode!()

      assert :error = Transmogrifier.handle_incoming(data)
    end

    test "it does not clobber the addressing on announce activities" do
      user = insert(:user)
      {:ok, activity} = CommonAPI.post(user, %{"status" => "hey"})

      data =
        File.read!("test/fixtures/mastodon-announce.json")
        |> Poison.decode!()
        |> Map.put("object", Object.normalize(activity).data["id"])
        |> Map.put("to", ["http://mastodon.example.org/users/admin/followers"])
        |> Map.put("cc", [])

      {:ok, %Activity{data: data, local: false}} = Transmogrifier.handle_incoming(data)

      assert data["to"] == ["http://mastodon.example.org/users/admin/followers"]
    end

    test "it ensures that as:Public activities make it to their followers collection" do
      user = insert(:user)

      data =
        File.read!("test/fixtures/mastodon-post-activity.json")
        |> Poison.decode!()
        |> Map.put("actor", user.ap_id)
        |> Map.put("to", ["https://www.w3.org/ns/activitystreams#Public"])
        |> Map.put("cc", [])

      object =
        data["object"]
        |> Map.put("attributedTo", user.ap_id)
        |> Map.put("to", ["https://www.w3.org/ns/activitystreams#Public"])
        |> Map.put("cc", [])
        |> Map.put("id", user.ap_id <> "/activities/12345678")

      data = Map.put(data, "object", object)

      {:ok, %Activity{data: data, local: false}} = Transmogrifier.handle_incoming(data)

      assert data["cc"] == [User.ap_followers(user)]
    end

    test "it ensures that address fields become lists" do
      user = insert(:user)

      data =
        File.read!("test/fixtures/mastodon-post-activity.json")
        |> Poison.decode!()
        |> Map.put("actor", user.ap_id)
        |> Map.put("to", nil)
        |> Map.put("cc", nil)

      object =
        data["object"]
        |> Map.put("attributedTo", user.ap_id)
        |> Map.put("to", nil)
        |> Map.put("cc", nil)
        |> Map.put("id", user.ap_id <> "/activities/12345678")

      data = Map.put(data, "object", object)

      {:ok, %Activity{data: data, local: false}} = Transmogrifier.handle_incoming(data)

      assert !is_nil(data["to"])
      assert !is_nil(data["cc"])
    end

    test "it strips internal likes" do
      data =
        File.read!("test/fixtures/mastodon-post-activity.json")
        |> Poison.decode!()

      likes = %{
        "first" =>
          "http://mastodon.example.org/objects/dbdbc507-52c8-490d-9b7c-1e1d52e5c132/likes?page=1",
        "id" => "http://mastodon.example.org/objects/dbdbc507-52c8-490d-9b7c-1e1d52e5c132/likes",
        "totalItems" => 3,
        "type" => "OrderedCollection"
      }

      object = Map.put(data["object"], "likes", likes)
      data = Map.put(data, "object", object)

      {:ok, %Activity{object: object}} = Transmogrifier.handle_incoming(data)

      refute Map.has_key?(object.data, "likes")
    end

    test "it strips internal reactions" do
      user = insert(:user)
      {:ok, activity} = CommonAPI.post(user, %{"status" => "#cofe"})
      {:ok, _, _} = CommonAPI.react_with_emoji(activity.id, user, "📢")

      %{object: object} = Activity.get_by_id_with_object(activity.id)
      assert Map.has_key?(object.data, "reactions")
      assert Map.has_key?(object.data, "reaction_count")

      object_data = Transmogrifier.strip_internal_fields(object.data)
      refute Map.has_key?(object_data, "reactions")
      refute Map.has_key?(object_data, "reaction_count")
    end

    test "it works for incoming update activities" do
      data = File.read!("test/fixtures/mastodon-post-activity.json") |> Poison.decode!()

      {:ok, %Activity{data: data, local: false}} = Transmogrifier.handle_incoming(data)
      update_data = File.read!("test/fixtures/mastodon-update.json") |> Poison.decode!()

      object =
        update_data["object"]
        |> Map.put("actor", data["actor"])
        |> Map.put("id", data["actor"])

      update_data =
        update_data
        |> Map.put("actor", data["actor"])
        |> Map.put("object", object)

      {:ok, %Activity{data: data, local: false}} = Transmogrifier.handle_incoming(update_data)

      assert data["id"] == update_data["id"]

      user = User.get_cached_by_ap_id(data["actor"])
      assert user.name == "gargle"

      assert user.avatar["url"] == [
               %{
                 "href" =>
                   "https://cd.niu.moe/accounts/avatars/000/033/323/original/fd7f8ae0b3ffedc9.jpeg"
               }
             ]

      assert user.banner["url"] == [
               %{
                 "href" =>
                   "https://cd.niu.moe/accounts/headers/000/033/323/original/850b3448fa5fd477.png"
               }
             ]

      assert user.bio == "<p>Some bio</p>"
    end

    test "it works with alsoKnownAs" do
      {:ok, %Activity{data: %{"actor" => actor}}} =
        "test/fixtures/mastodon-post-activity.json"
        |> File.read!()
        |> Poison.decode!()
        |> Transmogrifier.handle_incoming()

      assert User.get_cached_by_ap_id(actor).also_known_as == ["http://example.org/users/foo"]

      {:ok, _activity} =
        "test/fixtures/mastodon-update.json"
        |> File.read!()
        |> Poison.decode!()
        |> Map.put("actor", actor)
        |> Map.update!("object", fn object ->
          object
          |> Map.put("actor", actor)
          |> Map.put("id", actor)
          |> Map.put("alsoKnownAs", [
            "http://mastodon.example.org/users/foo",
            "http://example.org/users/bar"
          ])
        end)
        |> Transmogrifier.handle_incoming()

      assert User.get_cached_by_ap_id(actor).also_known_as == [
               "http://mastodon.example.org/users/foo",
               "http://example.org/users/bar"
             ]
    end

    test "it works with custom profile fields" do
      {:ok, activity} =
        "test/fixtures/mastodon-post-activity.json"
        |> File.read!()
        |> Poison.decode!()
        |> Transmogrifier.handle_incoming()

      user = User.get_cached_by_ap_id(activity.actor)

      assert user.fields == [
               %{"name" => "foo", "value" => "bar"},
               %{"name" => "foo1", "value" => "bar1"}
             ]

      update_data = File.read!("test/fixtures/mastodon-update.json") |> Poison.decode!()

      object =
        update_data["object"]
        |> Map.put("actor", user.ap_id)
        |> Map.put("id", user.ap_id)

      update_data =
        update_data
        |> Map.put("actor", user.ap_id)
        |> Map.put("object", object)

      {:ok, _update_activity} = Transmogrifier.handle_incoming(update_data)

      user = User.get_cached_by_ap_id(user.ap_id)

      assert user.fields == [
               %{"name" => "foo", "value" => "updated"},
               %{"name" => "foo1", "value" => "updated"}
             ]

      Pleroma.Config.put([:instance, :max_remote_account_fields], 2)

      update_data =
        put_in(update_data, ["object", "attachment"], [
          %{"name" => "foo", "type" => "PropertyValue", "value" => "bar"},
          %{"name" => "foo11", "type" => "PropertyValue", "value" => "bar11"},
          %{"name" => "foo22", "type" => "PropertyValue", "value" => "bar22"}
        ])

      {:ok, _} = Transmogrifier.handle_incoming(update_data)

      user = User.get_cached_by_ap_id(user.ap_id)

      assert user.fields == [
               %{"name" => "foo", "value" => "updated"},
               %{"name" => "foo1", "value" => "updated"}
             ]

      update_data = put_in(update_data, ["object", "attachment"], [])

      {:ok, _} = Transmogrifier.handle_incoming(update_data)

      user = User.get_cached_by_ap_id(user.ap_id)

      assert user.fields == []
    end

    test "it works for incoming update activities which lock the account" do
      data = File.read!("test/fixtures/mastodon-post-activity.json") |> Poison.decode!()

      {:ok, %Activity{data: data, local: false}} = Transmogrifier.handle_incoming(data)
      update_data = File.read!("test/fixtures/mastodon-update.json") |> Poison.decode!()

      object =
        update_data["object"]
        |> Map.put("actor", data["actor"])
        |> Map.put("id", data["actor"])
        |> Map.put("manuallyApprovesFollowers", true)

      update_data =
        update_data
        |> Map.put("actor", data["actor"])
        |> Map.put("object", object)

      {:ok, %Activity{data: data, local: false}} = Transmogrifier.handle_incoming(update_data)

      user = User.get_cached_by_ap_id(data["actor"])
      assert user.locked == true
    end

<<<<<<< HEAD
=======
    test "it works for incoming deletes" do
      activity = insert(:note_activity)
      deleting_user = insert(:user)

      data =
        File.read!("test/fixtures/mastodon-delete.json")
        |> Poison.decode!()

      object =
        data["object"]
        |> Map.put("id", activity.data["object"])

      data =
        data
        |> Map.put("object", object)
        |> Map.put("actor", deleting_user.ap_id)

      {:ok, %Activity{actor: actor, local: false, data: %{"id" => id}}} =
        Transmogrifier.handle_incoming(data)

      assert id == data["id"]
      refute Activity.get_by_id(activity.id)
      assert actor == deleting_user.ap_id
    end

    test "it fails for incoming deletes with spoofed origin" do
      activity = insert(:note_activity)

      data =
        File.read!("test/fixtures/mastodon-delete.json")
        |> Poison.decode!()

      object =
        data["object"]
        |> Map.put("id", activity.data["object"])

      data =
        data
        |> Map.put("object", object)

      assert capture_log(fn ->
               :error = Transmogrifier.handle_incoming(data)
             end) =~
               "[error] Could not decode user at fetch http://mastodon.example.org/users/gargron, {:error, :nxdomain}"

      assert Activity.get_by_id(activity.id)
    end

    @tag capture_log: true
    test "it works for incoming user deletes" do
      %{ap_id: ap_id} =
        insert(:user, ap_id: "http://mastodon.example.org/users/admin", local: false)

      data =
        File.read!("test/fixtures/mastodon-delete-user.json")
        |> Poison.decode!()

      {:ok, _} = Transmogrifier.handle_incoming(data)
      ObanHelpers.perform_all()

      refute User.get_cached_by_ap_id(ap_id)
    end

    test "it fails for incoming user deletes with spoofed origin" do
      %{ap_id: ap_id} = insert(:user)

      data =
        File.read!("test/fixtures/mastodon-delete-user.json")
        |> Poison.decode!()
        |> Map.put("actor", ap_id)

      assert capture_log(fn ->
               assert :error == Transmogrifier.handle_incoming(data)
             end) =~ "Object containment failed"

      assert User.get_cached_by_ap_id(ap_id)
    end

>>>>>>> 09563545
    test "it works for incoming unannounces with an existing notice" do
      user = insert(:user)
      {:ok, activity} = CommonAPI.post(user, %{"status" => "hey"})

      announce_data =
        File.read!("test/fixtures/mastodon-announce.json")
        |> Poison.decode!()
        |> Map.put("object", activity.data["object"])

      {:ok, %Activity{data: announce_data, local: false}} =
        Transmogrifier.handle_incoming(announce_data)

      data =
        File.read!("test/fixtures/mastodon-undo-announce.json")
        |> Poison.decode!()
        |> Map.put("object", announce_data)
        |> Map.put("actor", announce_data["actor"])

      {:ok, %Activity{data: data, local: false}} = Transmogrifier.handle_incoming(data)

      assert data["type"] == "Undo"
      assert object_data = data["object"]
      assert object_data["type"] == "Announce"
      assert object_data["object"] == activity.data["object"]

      assert object_data["id"] ==
               "http://mastodon.example.org/users/admin/statuses/99542391527669785/activity"
    end

    test "it works for incomming unfollows with an existing follow" do
      user = insert(:user)

      follow_data =
        File.read!("test/fixtures/mastodon-follow-activity.json")
        |> Poison.decode!()
        |> Map.put("object", user.ap_id)

      {:ok, %Activity{data: _, local: false}} = Transmogrifier.handle_incoming(follow_data)

      data =
        File.read!("test/fixtures/mastodon-unfollow-activity.json")
        |> Poison.decode!()
        |> Map.put("object", follow_data)

      {:ok, %Activity{data: data, local: false}} = Transmogrifier.handle_incoming(data)

      assert data["type"] == "Undo"
      assert data["object"]["type"] == "Follow"
      assert data["object"]["object"] == user.ap_id
      assert data["actor"] == "http://mastodon.example.org/users/admin"

      refute User.following?(User.get_cached_by_ap_id(data["actor"]), user)
    end

    test "it works for incoming follows to locked account" do
      pending_follower = insert(:user, ap_id: "http://mastodon.example.org/users/admin")
      user = insert(:user, locked: true)

      data =
        File.read!("test/fixtures/mastodon-follow-activity.json")
        |> Poison.decode!()
        |> Map.put("object", user.ap_id)

      {:ok, %Activity{data: data, local: false}} = Transmogrifier.handle_incoming(data)

      assert data["type"] == "Follow"
      assert data["object"] == user.ap_id
      assert data["state"] == "pending"
      assert data["actor"] == "http://mastodon.example.org/users/admin"

      assert [^pending_follower] = User.get_follow_requests(user)
    end

    test "it works for incoming blocks" do
      user = insert(:user)

      data =
        File.read!("test/fixtures/mastodon-block-activity.json")
        |> Poison.decode!()
        |> Map.put("object", user.ap_id)

      {:ok, %Activity{data: data, local: false}} = Transmogrifier.handle_incoming(data)

      assert data["type"] == "Block"
      assert data["object"] == user.ap_id
      assert data["actor"] == "http://mastodon.example.org/users/admin"

      blocker = User.get_cached_by_ap_id(data["actor"])

      assert User.blocks?(blocker, user)
    end

    test "incoming blocks successfully tear down any follow relationship" do
      blocker = insert(:user)
      blocked = insert(:user)

      data =
        File.read!("test/fixtures/mastodon-block-activity.json")
        |> Poison.decode!()
        |> Map.put("object", blocked.ap_id)
        |> Map.put("actor", blocker.ap_id)

      {:ok, blocker} = User.follow(blocker, blocked)
      {:ok, blocked} = User.follow(blocked, blocker)

      assert User.following?(blocker, blocked)
      assert User.following?(blocked, blocker)

      {:ok, %Activity{data: data, local: false}} = Transmogrifier.handle_incoming(data)

      assert data["type"] == "Block"
      assert data["object"] == blocked.ap_id
      assert data["actor"] == blocker.ap_id

      blocker = User.get_cached_by_ap_id(data["actor"])
      blocked = User.get_cached_by_ap_id(data["object"])

      assert User.blocks?(blocker, blocked)

      refute User.following?(blocker, blocked)
      refute User.following?(blocked, blocker)
    end

    test "it works for incoming unblocks with an existing block" do
      user = insert(:user)

      block_data =
        File.read!("test/fixtures/mastodon-block-activity.json")
        |> Poison.decode!()
        |> Map.put("object", user.ap_id)

      {:ok, %Activity{data: _, local: false}} = Transmogrifier.handle_incoming(block_data)

      data =
        File.read!("test/fixtures/mastodon-unblock-activity.json")
        |> Poison.decode!()
        |> Map.put("object", block_data)

      {:ok, %Activity{data: data, local: false}} = Transmogrifier.handle_incoming(data)
      assert data["type"] == "Undo"
      assert data["object"]["type"] == "Block"
      assert data["object"]["object"] == user.ap_id
      assert data["actor"] == "http://mastodon.example.org/users/admin"

      blocker = User.get_cached_by_ap_id(data["actor"])

      refute User.blocks?(blocker, user)
    end

    test "it works for incoming accepts which were pre-accepted" do
      follower = insert(:user)
      followed = insert(:user)

      {:ok, follower} = User.follow(follower, followed)
      assert User.following?(follower, followed) == true

      {:ok, follow_activity} = ActivityPub.follow(follower, followed)

      accept_data =
        File.read!("test/fixtures/mastodon-accept-activity.json")
        |> Poison.decode!()
        |> Map.put("actor", followed.ap_id)

      object =
        accept_data["object"]
        |> Map.put("actor", follower.ap_id)
        |> Map.put("id", follow_activity.data["id"])

      accept_data = Map.put(accept_data, "object", object)

      {:ok, activity} = Transmogrifier.handle_incoming(accept_data)
      refute activity.local

      assert activity.data["object"] == follow_activity.data["id"]

      assert activity.data["id"] == accept_data["id"]

      follower = User.get_cached_by_id(follower.id)

      assert User.following?(follower, followed) == true
    end

    test "it works for incoming accepts which were orphaned" do
      follower = insert(:user)
      followed = insert(:user, locked: true)

      {:ok, follow_activity} = ActivityPub.follow(follower, followed)

      accept_data =
        File.read!("test/fixtures/mastodon-accept-activity.json")
        |> Poison.decode!()
        |> Map.put("actor", followed.ap_id)

      accept_data =
        Map.put(accept_data, "object", Map.put(accept_data["object"], "actor", follower.ap_id))

      {:ok, activity} = Transmogrifier.handle_incoming(accept_data)
      assert activity.data["object"] == follow_activity.data["id"]

      follower = User.get_cached_by_id(follower.id)

      assert User.following?(follower, followed) == true
    end

    test "it works for incoming accepts which are referenced by IRI only" do
      follower = insert(:user)
      followed = insert(:user, locked: true)

      {:ok, follow_activity} = ActivityPub.follow(follower, followed)

      accept_data =
        File.read!("test/fixtures/mastodon-accept-activity.json")
        |> Poison.decode!()
        |> Map.put("actor", followed.ap_id)
        |> Map.put("object", follow_activity.data["id"])

      {:ok, activity} = Transmogrifier.handle_incoming(accept_data)
      assert activity.data["object"] == follow_activity.data["id"]

      follower = User.get_cached_by_id(follower.id)

      assert User.following?(follower, followed) == true
    end

    test "it fails for incoming accepts which cannot be correlated" do
      follower = insert(:user)
      followed = insert(:user, locked: true)

      accept_data =
        File.read!("test/fixtures/mastodon-accept-activity.json")
        |> Poison.decode!()
        |> Map.put("actor", followed.ap_id)

      accept_data =
        Map.put(accept_data, "object", Map.put(accept_data["object"], "actor", follower.ap_id))

      :error = Transmogrifier.handle_incoming(accept_data)

      follower = User.get_cached_by_id(follower.id)

      refute User.following?(follower, followed) == true
    end

    test "it fails for incoming rejects which cannot be correlated" do
      follower = insert(:user)
      followed = insert(:user, locked: true)

      accept_data =
        File.read!("test/fixtures/mastodon-reject-activity.json")
        |> Poison.decode!()
        |> Map.put("actor", followed.ap_id)

      accept_data =
        Map.put(accept_data, "object", Map.put(accept_data["object"], "actor", follower.ap_id))

      :error = Transmogrifier.handle_incoming(accept_data)

      follower = User.get_cached_by_id(follower.id)

      refute User.following?(follower, followed) == true
    end

    test "it works for incoming rejects which are orphaned" do
      follower = insert(:user)
      followed = insert(:user, locked: true)

      {:ok, follower} = User.follow(follower, followed)
      {:ok, _follow_activity} = ActivityPub.follow(follower, followed)

      assert User.following?(follower, followed) == true

      reject_data =
        File.read!("test/fixtures/mastodon-reject-activity.json")
        |> Poison.decode!()
        |> Map.put("actor", followed.ap_id)

      reject_data =
        Map.put(reject_data, "object", Map.put(reject_data["object"], "actor", follower.ap_id))

      {:ok, activity} = Transmogrifier.handle_incoming(reject_data)
      refute activity.local
      assert activity.data["id"] == reject_data["id"]

      follower = User.get_cached_by_id(follower.id)

      assert User.following?(follower, followed) == false
    end

    test "it works for incoming rejects which are referenced by IRI only" do
      follower = insert(:user)
      followed = insert(:user, locked: true)

      {:ok, follower} = User.follow(follower, followed)
      {:ok, follow_activity} = ActivityPub.follow(follower, followed)

      assert User.following?(follower, followed) == true

      reject_data =
        File.read!("test/fixtures/mastodon-reject-activity.json")
        |> Poison.decode!()
        |> Map.put("actor", followed.ap_id)
        |> Map.put("object", follow_activity.data["id"])

      {:ok, %Activity{data: _}} = Transmogrifier.handle_incoming(reject_data)

      follower = User.get_cached_by_id(follower.id)

      assert User.following?(follower, followed) == false
    end

    test "it rejects activities without a valid ID" do
      user = insert(:user)

      data =
        File.read!("test/fixtures/mastodon-follow-activity.json")
        |> Poison.decode!()
        |> Map.put("object", user.ap_id)
        |> Map.put("id", "")

      :error = Transmogrifier.handle_incoming(data)
    end

    test "skip converting the content when it is nil" do
      object_id = "https://peertube.social/videos/watch/278d2b7c-0f38-4aaa-afe6-9ecc0c4a34fe"

      {:ok, object} = Fetcher.fetch_and_contain_remote_object_from_id(object_id)

      result =
        Pleroma.Web.ActivityPub.Transmogrifier.fix_object(Map.merge(object, %{"content" => nil}))

      assert result["content"] == nil
    end

    test "it converts content of object to html" do
      object_id = "https://peertube.social/videos/watch/278d2b7c-0f38-4aaa-afe6-9ecc0c4a34fe"

      {:ok, %{"content" => content_markdown}} =
        Fetcher.fetch_and_contain_remote_object_from_id(object_id)

      {:ok, %Pleroma.Object{data: %{"content" => content}} = object} =
        Fetcher.fetch_object_from_id(object_id)

      assert content_markdown ==
               "Support this and our other Michigan!/usr/group videos and meetings. Learn more at http://mug.org/membership\n\nTwenty Years in Jail: FreeBSD's Jails, Then and Now\n\nJails started as a limited virtualization system, but over the last two years they've..."

      assert content ==
               "<p>Support this and our other Michigan!/usr/group videos and meetings. Learn more at <a href=\"http://mug.org/membership\">http://mug.org/membership</a></p><p>Twenty Years in Jail: FreeBSD’s Jails, Then and Now</p><p>Jails started as a limited virtualization system, but over the last two years they’ve…</p>"

      assert object.data["mediaType"] == "text/html"
    end

    test "it remaps video URLs as attachments if necessary" do
      {:ok, object} =
        Fetcher.fetch_object_from_id(
          "https://peertube.moe/videos/watch/df5f464b-be8d-46fb-ad81-2d4c2d1630e3"
        )

      attachment = %{
        "type" => "Link",
        "mediaType" => "video/mp4",
        "url" => [
          %{
            "href" =>
              "https://peertube.moe/static/webseed/df5f464b-be8d-46fb-ad81-2d4c2d1630e3-480.mp4",
            "mediaType" => "video/mp4"
          }
        ]
      }

      assert object.data["url"] ==
               "https://peertube.moe/videos/watch/df5f464b-be8d-46fb-ad81-2d4c2d1630e3"

      assert object.data["attachment"] == [attachment]
    end

    test "it accepts Flag activities" do
      user = insert(:user)
      other_user = insert(:user)

      {:ok, activity} = CommonAPI.post(user, %{"status" => "test post"})
      object = Object.normalize(activity)

      note_obj = %{
        "type" => "Note",
        "id" => activity.data["id"],
        "content" => "test post",
        "published" => object.data["published"],
        "actor" => AccountView.render("show.json", %{user: user})
      }

      message = %{
        "@context" => "https://www.w3.org/ns/activitystreams",
        "cc" => [user.ap_id],
        "object" => [user.ap_id, activity.data["id"]],
        "type" => "Flag",
        "content" => "blocked AND reported!!!",
        "actor" => other_user.ap_id
      }

      assert {:ok, activity} = Transmogrifier.handle_incoming(message)

      assert activity.data["object"] == [user.ap_id, note_obj]
      assert activity.data["content"] == "blocked AND reported!!!"
      assert activity.data["actor"] == other_user.ap_id
      assert activity.data["cc"] == [user.ap_id]
    end

    test "it correctly processes messages with non-array to field" do
      user = insert(:user)

      message = %{
        "@context" => "https://www.w3.org/ns/activitystreams",
        "to" => "https://www.w3.org/ns/activitystreams#Public",
        "type" => "Create",
        "object" => %{
          "content" => "blah blah blah",
          "type" => "Note",
          "attributedTo" => user.ap_id,
          "inReplyTo" => nil
        },
        "actor" => user.ap_id
      }

      assert {:ok, activity} = Transmogrifier.handle_incoming(message)

      assert ["https://www.w3.org/ns/activitystreams#Public"] == activity.data["to"]
    end

    test "it correctly processes messages with non-array cc field" do
      user = insert(:user)

      message = %{
        "@context" => "https://www.w3.org/ns/activitystreams",
        "to" => user.follower_address,
        "cc" => "https://www.w3.org/ns/activitystreams#Public",
        "type" => "Create",
        "object" => %{
          "content" => "blah blah blah",
          "type" => "Note",
          "attributedTo" => user.ap_id,
          "inReplyTo" => nil
        },
        "actor" => user.ap_id
      }

      assert {:ok, activity} = Transmogrifier.handle_incoming(message)

      assert ["https://www.w3.org/ns/activitystreams#Public"] == activity.data["cc"]
      assert [user.follower_address] == activity.data["to"]
    end

    test "it accepts Move activities" do
      old_user = insert(:user)
      new_user = insert(:user)

      message = %{
        "@context" => "https://www.w3.org/ns/activitystreams",
        "type" => "Move",
        "actor" => old_user.ap_id,
        "object" => old_user.ap_id,
        "target" => new_user.ap_id
      }

      assert :error = Transmogrifier.handle_incoming(message)

      {:ok, _new_user} = User.update_and_set_cache(new_user, %{also_known_as: [old_user.ap_id]})

      assert {:ok, %Activity{} = activity} = Transmogrifier.handle_incoming(message)
      assert activity.actor == old_user.ap_id
      assert activity.data["actor"] == old_user.ap_id
      assert activity.data["object"] == old_user.ap_id
      assert activity.data["target"] == new_user.ap_id
      assert activity.data["type"] == "Move"
    end
  end

  describe "`handle_incoming/2`, Mastodon format `replies` handling" do
    setup do: clear_config([:activitypub, :note_replies_output_limit], 5)
    setup do: clear_config([:instance, :federation_incoming_replies_max_depth])

    setup do
      data =
        "test/fixtures/mastodon-post-activity.json"
        |> File.read!()
        |> Poison.decode!()

      items = get_in(data, ["object", "replies", "first", "items"])
      assert length(items) > 0

      %{data: data, items: items}
    end

    test "schedules background fetching of `replies` items if max thread depth limit allows", %{
      data: data,
      items: items
    } do
      Pleroma.Config.put([:instance, :federation_incoming_replies_max_depth], 10)

      {:ok, _activity} = Transmogrifier.handle_incoming(data)

      for id <- items do
        job_args = %{"op" => "fetch_remote", "id" => id, "depth" => 1}
        assert_enqueued(worker: Pleroma.Workers.RemoteFetcherWorker, args: job_args)
      end
    end

    test "does NOT schedule background fetching of `replies` beyond max thread depth limit allows",
         %{data: data} do
      Pleroma.Config.put([:instance, :federation_incoming_replies_max_depth], 0)

      {:ok, _activity} = Transmogrifier.handle_incoming(data)

      assert all_enqueued(worker: Pleroma.Workers.RemoteFetcherWorker) == []
    end
  end

  describe "`handle_incoming/2`, Pleroma format `replies` handling" do
    setup do: clear_config([:activitypub, :note_replies_output_limit], 5)
    setup do: clear_config([:instance, :federation_incoming_replies_max_depth])

    setup do
      user = insert(:user)

      {:ok, activity} = CommonAPI.post(user, %{"status" => "post1"})

      {:ok, reply1} =
        CommonAPI.post(user, %{"status" => "reply1", "in_reply_to_status_id" => activity.id})

      {:ok, reply2} =
        CommonAPI.post(user, %{"status" => "reply2", "in_reply_to_status_id" => activity.id})

      replies_uris = Enum.map([reply1, reply2], fn a -> a.object.data["id"] end)

      {:ok, federation_output} = Transmogrifier.prepare_outgoing(activity.data)

      Repo.delete(activity.object)
      Repo.delete(activity)

      %{federation_output: federation_output, replies_uris: replies_uris}
    end

    test "schedules background fetching of `replies` items if max thread depth limit allows", %{
      federation_output: federation_output,
      replies_uris: replies_uris
    } do
      Pleroma.Config.put([:instance, :federation_incoming_replies_max_depth], 1)

      {:ok, _activity} = Transmogrifier.handle_incoming(federation_output)

      for id <- replies_uris do
        job_args = %{"op" => "fetch_remote", "id" => id, "depth" => 1}
        assert_enqueued(worker: Pleroma.Workers.RemoteFetcherWorker, args: job_args)
      end
    end

    test "does NOT schedule background fetching of `replies` beyond max thread depth limit allows",
         %{federation_output: federation_output} do
      Pleroma.Config.put([:instance, :federation_incoming_replies_max_depth], 0)

      {:ok, _activity} = Transmogrifier.handle_incoming(federation_output)

      assert all_enqueued(worker: Pleroma.Workers.RemoteFetcherWorker) == []
    end
  end

  describe "prepare outgoing" do
    test "it inlines private announced objects" do
      user = insert(:user)

      {:ok, activity} = CommonAPI.post(user, %{"status" => "hey", "visibility" => "private"})

      {:ok, announce_activity, _} = CommonAPI.repeat(activity.id, user)

      {:ok, modified} = Transmogrifier.prepare_outgoing(announce_activity.data)

      assert modified["object"]["content"] == "hey"
      assert modified["object"]["actor"] == modified["object"]["attributedTo"]
    end

    test "it turns mentions into tags" do
      user = insert(:user)
      other_user = insert(:user)

      {:ok, activity} =
        CommonAPI.post(user, %{"status" => "hey, @#{other_user.nickname}, how are ya? #2hu"})

      {:ok, modified} = Transmogrifier.prepare_outgoing(activity.data)
      object = modified["object"]

      expected_mention = %{
        "href" => other_user.ap_id,
        "name" => "@#{other_user.nickname}",
        "type" => "Mention"
      }

      expected_tag = %{
        "href" => Pleroma.Web.Endpoint.url() <> "/tags/2hu",
        "type" => "Hashtag",
        "name" => "#2hu"
      }

      assert Enum.member?(object["tag"], expected_tag)
      assert Enum.member?(object["tag"], expected_mention)
    end

    test "it adds the sensitive property" do
      user = insert(:user)

      {:ok, activity} = CommonAPI.post(user, %{"status" => "#nsfw hey"})
      {:ok, modified} = Transmogrifier.prepare_outgoing(activity.data)

      assert modified["object"]["sensitive"]
    end

    test "it adds the json-ld context and the conversation property" do
      user = insert(:user)

      {:ok, activity} = CommonAPI.post(user, %{"status" => "hey"})
      {:ok, modified} = Transmogrifier.prepare_outgoing(activity.data)

      assert modified["@context"] ==
               Pleroma.Web.ActivityPub.Utils.make_json_ld_header()["@context"]

      assert modified["object"]["conversation"] == modified["context"]
    end

    test "it sets the 'attributedTo' property to the actor of the object if it doesn't have one" do
      user = insert(:user)

      {:ok, activity} = CommonAPI.post(user, %{"status" => "hey"})
      {:ok, modified} = Transmogrifier.prepare_outgoing(activity.data)

      assert modified["object"]["actor"] == modified["object"]["attributedTo"]
    end

    test "it strips internal hashtag data" do
      user = insert(:user)

      {:ok, activity} = CommonAPI.post(user, %{"status" => "#2hu"})

      expected_tag = %{
        "href" => Pleroma.Web.Endpoint.url() <> "/tags/2hu",
        "type" => "Hashtag",
        "name" => "#2hu"
      }

      {:ok, modified} = Transmogrifier.prepare_outgoing(activity.data)

      assert modified["object"]["tag"] == [expected_tag]
    end

    test "it strips internal fields" do
      user = insert(:user)

      {:ok, activity} = CommonAPI.post(user, %{"status" => "#2hu :firefox:"})

      {:ok, modified} = Transmogrifier.prepare_outgoing(activity.data)

      assert length(modified["object"]["tag"]) == 2

      assert is_nil(modified["object"]["emoji"])
      assert is_nil(modified["object"]["like_count"])
      assert is_nil(modified["object"]["announcements"])
      assert is_nil(modified["object"]["announcement_count"])
      assert is_nil(modified["object"]["context_id"])
    end

    test "it strips internal fields of article" do
      activity = insert(:article_activity)

      {:ok, modified} = Transmogrifier.prepare_outgoing(activity.data)

      assert length(modified["object"]["tag"]) == 2

      assert is_nil(modified["object"]["emoji"])
      assert is_nil(modified["object"]["like_count"])
      assert is_nil(modified["object"]["announcements"])
      assert is_nil(modified["object"]["announcement_count"])
      assert is_nil(modified["object"]["context_id"])
      assert is_nil(modified["object"]["likes"])
    end

    test "the directMessage flag is present" do
      user = insert(:user)
      other_user = insert(:user)

      {:ok, activity} = CommonAPI.post(user, %{"status" => "2hu :moominmamma:"})

      {:ok, modified} = Transmogrifier.prepare_outgoing(activity.data)

      assert modified["directMessage"] == false

      {:ok, activity} =
        CommonAPI.post(user, %{"status" => "@#{other_user.nickname} :moominmamma:"})

      {:ok, modified} = Transmogrifier.prepare_outgoing(activity.data)

      assert modified["directMessage"] == false

      {:ok, activity} =
        CommonAPI.post(user, %{
          "status" => "@#{other_user.nickname} :moominmamma:",
          "visibility" => "direct"
        })

      {:ok, modified} = Transmogrifier.prepare_outgoing(activity.data)

      assert modified["directMessage"] == true
    end

    test "it strips BCC field" do
      user = insert(:user)
      {:ok, list} = Pleroma.List.create("foo", user)

      {:ok, activity} =
        CommonAPI.post(user, %{"status" => "foobar", "visibility" => "list:#{list.id}"})

      {:ok, modified} = Transmogrifier.prepare_outgoing(activity.data)

      assert is_nil(modified["bcc"])
    end

    test "it can handle Listen activities" do
      listen_activity = insert(:listen)

      {:ok, modified} = Transmogrifier.prepare_outgoing(listen_activity.data)

      assert modified["type"] == "Listen"

      user = insert(:user)

      {:ok, activity} = CommonAPI.listen(user, %{"title" => "lain radio episode 1"})

      {:ok, _modified} = Transmogrifier.prepare_outgoing(activity.data)
    end
  end

  describe "user upgrade" do
    test "it upgrades a user to activitypub" do
      user =
        insert(:user, %{
          nickname: "rye@niu.moe",
          local: false,
          ap_id: "https://niu.moe/users/rye",
          follower_address: User.ap_followers(%User{nickname: "rye@niu.moe"})
        })

      user_two = insert(:user)
      Pleroma.FollowingRelationship.follow(user_two, user, :follow_accept)

      {:ok, activity} = CommonAPI.post(user, %{"status" => "test"})
      {:ok, unrelated_activity} = CommonAPI.post(user_two, %{"status" => "test"})
      assert "http://localhost:4001/users/rye@niu.moe/followers" in activity.recipients

      user = User.get_cached_by_id(user.id)
      assert user.note_count == 1

      {:ok, user} = Transmogrifier.upgrade_user_from_ap_id("https://niu.moe/users/rye")
      ObanHelpers.perform_all()

      assert user.ap_enabled
      assert user.note_count == 1
      assert user.follower_address == "https://niu.moe/users/rye/followers"
      assert user.following_address == "https://niu.moe/users/rye/following"

      user = User.get_cached_by_id(user.id)
      assert user.note_count == 1

      activity = Activity.get_by_id(activity.id)
      assert user.follower_address in activity.recipients

      assert %{
               "url" => [
                 %{
                   "href" =>
                     "https://cdn.niu.moe/accounts/avatars/000/033/323/original/fd7f8ae0b3ffedc9.jpeg"
                 }
               ]
             } = user.avatar

      assert %{
               "url" => [
                 %{
                   "href" =>
                     "https://cdn.niu.moe/accounts/headers/000/033/323/original/850b3448fa5fd477.png"
                 }
               ]
             } = user.banner

      refute "..." in activity.recipients

      unrelated_activity = Activity.get_by_id(unrelated_activity.id)
      refute user.follower_address in unrelated_activity.recipients

      user_two = User.get_cached_by_id(user_two.id)
      assert User.following?(user_two, user)
      refute "..." in User.following(user_two)
    end
  end

  describe "actor rewriting" do
    test "it fixes the actor URL property to be a proper URI" do
      data = %{
        "url" => %{"href" => "http://example.com"}
      }

      rewritten = Transmogrifier.maybe_fix_user_object(data)
      assert rewritten["url"] == "http://example.com"
    end
  end

  describe "actor origin containment" do
    test "it rejects activities which reference objects with bogus origins" do
      data = %{
        "@context" => "https://www.w3.org/ns/activitystreams",
        "id" => "http://mastodon.example.org/users/admin/activities/1234",
        "actor" => "http://mastodon.example.org/users/admin",
        "to" => ["https://www.w3.org/ns/activitystreams#Public"],
        "object" => "https://info.pleroma.site/activity.json",
        "type" => "Announce"
      }

      assert capture_log(fn ->
               :error = Transmogrifier.handle_incoming(data)
             end) =~ "Object containment failed"
    end

    test "it rejects activities which reference objects that have an incorrect attribution (variant 1)" do
      data = %{
        "@context" => "https://www.w3.org/ns/activitystreams",
        "id" => "http://mastodon.example.org/users/admin/activities/1234",
        "actor" => "http://mastodon.example.org/users/admin",
        "to" => ["https://www.w3.org/ns/activitystreams#Public"],
        "object" => "https://info.pleroma.site/activity2.json",
        "type" => "Announce"
      }

      assert capture_log(fn ->
               :error = Transmogrifier.handle_incoming(data)
             end) =~ "Object containment failed"
    end

    test "it rejects activities which reference objects that have an incorrect attribution (variant 2)" do
      data = %{
        "@context" => "https://www.w3.org/ns/activitystreams",
        "id" => "http://mastodon.example.org/users/admin/activities/1234",
        "actor" => "http://mastodon.example.org/users/admin",
        "to" => ["https://www.w3.org/ns/activitystreams#Public"],
        "object" => "https://info.pleroma.site/activity3.json",
        "type" => "Announce"
      }

      assert capture_log(fn ->
               :error = Transmogrifier.handle_incoming(data)
             end) =~ "Object containment failed"
    end
  end

  describe "reserialization" do
    test "successfully reserializes a message with inReplyTo == nil" do
      user = insert(:user)

      message = %{
        "@context" => "https://www.w3.org/ns/activitystreams",
        "to" => ["https://www.w3.org/ns/activitystreams#Public"],
        "cc" => [],
        "type" => "Create",
        "object" => %{
          "to" => ["https://www.w3.org/ns/activitystreams#Public"],
          "cc" => [],
          "type" => "Note",
          "content" => "Hi",
          "inReplyTo" => nil,
          "attributedTo" => user.ap_id
        },
        "actor" => user.ap_id
      }

      {:ok, activity} = Transmogrifier.handle_incoming(message)

      {:ok, _} = Transmogrifier.prepare_outgoing(activity.data)
    end

    test "successfully reserializes a message with AS2 objects in IR" do
      user = insert(:user)

      message = %{
        "@context" => "https://www.w3.org/ns/activitystreams",
        "to" => ["https://www.w3.org/ns/activitystreams#Public"],
        "cc" => [],
        "type" => "Create",
        "object" => %{
          "to" => ["https://www.w3.org/ns/activitystreams#Public"],
          "cc" => [],
          "type" => "Note",
          "content" => "Hi",
          "inReplyTo" => nil,
          "attributedTo" => user.ap_id,
          "tag" => [
            %{"name" => "#2hu", "href" => "http://example.com/2hu", "type" => "Hashtag"},
            %{"name" => "Bob", "href" => "http://example.com/bob", "type" => "Mention"}
          ]
        },
        "actor" => user.ap_id
      }

      {:ok, activity} = Transmogrifier.handle_incoming(message)

      {:ok, _} = Transmogrifier.prepare_outgoing(activity.data)
    end
  end

  test "Rewrites Answers to Notes" do
    user = insert(:user)

    {:ok, poll_activity} =
      CommonAPI.post(user, %{
        "status" => "suya...",
        "poll" => %{"options" => ["suya", "suya.", "suya.."], "expires_in" => 10}
      })

    poll_object = Object.normalize(poll_activity)
    # TODO: Replace with CommonAPI vote creation when implemented
    data =
      File.read!("test/fixtures/mastodon-vote.json")
      |> Poison.decode!()
      |> Kernel.put_in(["to"], user.ap_id)
      |> Kernel.put_in(["object", "inReplyTo"], poll_object.data["id"])
      |> Kernel.put_in(["object", "to"], user.ap_id)

    {:ok, %Activity{local: false} = activity} = Transmogrifier.handle_incoming(data)
    {:ok, data} = Transmogrifier.prepare_outgoing(activity.data)

    assert data["object"]["type"] == "Note"
  end

  describe "fix_explicit_addressing" do
    setup do
      user = insert(:user)
      [user: user]
    end

    test "moves non-explicitly mentioned actors to cc", %{user: user} do
      explicitly_mentioned_actors = [
        "https://pleroma.gold/users/user1",
        "https://pleroma.gold/user2"
      ]

      object = %{
        "actor" => user.ap_id,
        "to" => explicitly_mentioned_actors ++ ["https://social.beepboop.ga/users/dirb"],
        "cc" => [],
        "tag" =>
          Enum.map(explicitly_mentioned_actors, fn href ->
            %{"type" => "Mention", "href" => href}
          end)
      }

      fixed_object = Transmogrifier.fix_explicit_addressing(object)
      assert Enum.all?(explicitly_mentioned_actors, &(&1 in fixed_object["to"]))
      refute "https://social.beepboop.ga/users/dirb" in fixed_object["to"]
      assert "https://social.beepboop.ga/users/dirb" in fixed_object["cc"]
    end

    test "does not move actor's follower collection to cc", %{user: user} do
      object = %{
        "actor" => user.ap_id,
        "to" => [user.follower_address],
        "cc" => []
      }

      fixed_object = Transmogrifier.fix_explicit_addressing(object)
      assert user.follower_address in fixed_object["to"]
      refute user.follower_address in fixed_object["cc"]
    end

    test "removes recipient's follower collection from cc", %{user: user} do
      recipient = insert(:user)

      object = %{
        "actor" => user.ap_id,
        "to" => [recipient.ap_id, "https://www.w3.org/ns/activitystreams#Public"],
        "cc" => [user.follower_address, recipient.follower_address]
      }

      fixed_object = Transmogrifier.fix_explicit_addressing(object)

      assert user.follower_address in fixed_object["cc"]
      refute recipient.follower_address in fixed_object["cc"]
      refute recipient.follower_address in fixed_object["to"]
    end
  end

  describe "fix_summary/1" do
    test "returns fixed object" do
      assert Transmogrifier.fix_summary(%{"summary" => nil}) == %{"summary" => ""}
      assert Transmogrifier.fix_summary(%{"summary" => "ok"}) == %{"summary" => "ok"}
      assert Transmogrifier.fix_summary(%{}) == %{"summary" => ""}
    end
  end

  describe "fix_in_reply_to/2" do
    setup do: clear_config([:instance, :federation_incoming_replies_max_depth])

    setup do
      data = Poison.decode!(File.read!("test/fixtures/mastodon-post-activity.json"))
      [data: data]
    end

    test "returns not modified object when hasn't containts inReplyTo field", %{data: data} do
      assert Transmogrifier.fix_in_reply_to(data) == data
    end

    test "returns object with inReplyToAtomUri when denied incoming reply", %{data: data} do
      Pleroma.Config.put([:instance, :federation_incoming_replies_max_depth], 0)

      object_with_reply =
        Map.put(data["object"], "inReplyTo", "https://shitposter.club/notice/2827873")

      modified_object = Transmogrifier.fix_in_reply_to(object_with_reply)
      assert modified_object["inReplyTo"] == "https://shitposter.club/notice/2827873"
      assert modified_object["inReplyToAtomUri"] == "https://shitposter.club/notice/2827873"

      object_with_reply =
        Map.put(data["object"], "inReplyTo", %{"id" => "https://shitposter.club/notice/2827873"})

      modified_object = Transmogrifier.fix_in_reply_to(object_with_reply)
      assert modified_object["inReplyTo"] == %{"id" => "https://shitposter.club/notice/2827873"}
      assert modified_object["inReplyToAtomUri"] == "https://shitposter.club/notice/2827873"

      object_with_reply =
        Map.put(data["object"], "inReplyTo", ["https://shitposter.club/notice/2827873"])

      modified_object = Transmogrifier.fix_in_reply_to(object_with_reply)
      assert modified_object["inReplyTo"] == ["https://shitposter.club/notice/2827873"]
      assert modified_object["inReplyToAtomUri"] == "https://shitposter.club/notice/2827873"

      object_with_reply = Map.put(data["object"], "inReplyTo", [])
      modified_object = Transmogrifier.fix_in_reply_to(object_with_reply)
      assert modified_object["inReplyTo"] == []
      assert modified_object["inReplyToAtomUri"] == ""
    end

    @tag capture_log: true
    test "returns modified object when allowed incoming reply", %{data: data} do
      object_with_reply =
        Map.put(
          data["object"],
          "inReplyTo",
          "https://shitposter.club/notice/2827873"
        )

      Pleroma.Config.put([:instance, :federation_incoming_replies_max_depth], 5)
      modified_object = Transmogrifier.fix_in_reply_to(object_with_reply)

      assert modified_object["inReplyTo"] ==
               "tag:shitposter.club,2017-05-05:noticeId=2827873:objectType=comment"

      assert modified_object["inReplyToAtomUri"] == "https://shitposter.club/notice/2827873"

      assert modified_object["conversation"] ==
               "tag:shitposter.club,2017-05-05:objectType=thread:nonce=3c16e9c2681f6d26"

      assert modified_object["context"] ==
               "tag:shitposter.club,2017-05-05:objectType=thread:nonce=3c16e9c2681f6d26"
    end
  end

  describe "fix_url/1" do
    test "fixes data for object when url is map" do
      object = %{
        "url" => %{
          "type" => "Link",
          "mimeType" => "video/mp4",
          "href" => "https://peede8d-46fb-ad81-2d4c2d1630e3-480.mp4"
        }
      }

      assert Transmogrifier.fix_url(object) == %{
               "url" => "https://peede8d-46fb-ad81-2d4c2d1630e3-480.mp4"
             }
    end

    test "fixes data for video object" do
      object = %{
        "type" => "Video",
        "url" => [
          %{
            "type" => "Link",
            "mimeType" => "video/mp4",
            "href" => "https://peede8d-46fb-ad81-2d4c2d1630e3-480.mp4"
          },
          %{
            "type" => "Link",
            "mimeType" => "video/mp4",
            "href" => "https://peertube46fb-ad81-2d4c2d1630e3-240.mp4"
          },
          %{
            "type" => "Link",
            "mimeType" => "text/html",
            "href" => "https://peertube.-2d4c2d1630e3"
          },
          %{
            "type" => "Link",
            "mimeType" => "text/html",
            "href" => "https://peertube.-2d4c2d16377-42"
          }
        ]
      }

      assert Transmogrifier.fix_url(object) == %{
               "attachment" => [
                 %{
                   "href" => "https://peede8d-46fb-ad81-2d4c2d1630e3-480.mp4",
                   "mimeType" => "video/mp4",
                   "type" => "Link"
                 }
               ],
               "type" => "Video",
               "url" => "https://peertube.-2d4c2d1630e3"
             }
    end

    test "fixes url for not Video object" do
      object = %{
        "type" => "Text",
        "url" => [
          %{
            "type" => "Link",
            "mimeType" => "text/html",
            "href" => "https://peertube.-2d4c2d1630e3"
          },
          %{
            "type" => "Link",
            "mimeType" => "text/html",
            "href" => "https://peertube.-2d4c2d16377-42"
          }
        ]
      }

      assert Transmogrifier.fix_url(object) == %{
               "type" => "Text",
               "url" => "https://peertube.-2d4c2d1630e3"
             }

      assert Transmogrifier.fix_url(%{"type" => "Text", "url" => []}) == %{
               "type" => "Text",
               "url" => ""
             }
    end

    test "retunrs not modified object" do
      assert Transmogrifier.fix_url(%{"type" => "Text"}) == %{"type" => "Text"}
    end
  end

  describe "get_obj_helper/2" do
    test "returns nil when cannot normalize object" do
      assert capture_log(fn ->
               refute Transmogrifier.get_obj_helper("test-obj-id")
             end) =~ "Unsupported URI scheme"
    end

    @tag capture_log: true
    test "returns {:ok, %Object{}} for success case" do
      assert {:ok, %Object{}} =
               Transmogrifier.get_obj_helper("https://shitposter.club/notice/2827873")
    end
  end

  describe "fix_attachments/1" do
    test "returns not modified object" do
      data = Poison.decode!(File.read!("test/fixtures/mastodon-post-activity.json"))
      assert Transmogrifier.fix_attachments(data) == data
    end

    test "returns modified object when attachment is map" do
      assert Transmogrifier.fix_attachments(%{
               "attachment" => %{
                 "mediaType" => "video/mp4",
                 "url" => "https://peertube.moe/stat-480.mp4"
               }
             }) == %{
               "attachment" => [
                 %{
                   "mediaType" => "video/mp4",
                   "url" => [
                     %{"href" => "https://peertube.moe/stat-480.mp4", "mediaType" => "video/mp4"}
                   ]
                 }
               ]
             }
    end

    test "returns modified object when attachment is list" do
      assert Transmogrifier.fix_attachments(%{
               "attachment" => [
                 %{"mediaType" => "video/mp4", "url" => "https://pe.er/stat-480.mp4"},
                 %{"mimeType" => "video/mp4", "href" => "https://pe.er/stat-480.mp4"}
               ]
             }) == %{
               "attachment" => [
                 %{
                   "mediaType" => "video/mp4",
                   "url" => [
                     %{"href" => "https://pe.er/stat-480.mp4", "mediaType" => "video/mp4"}
                   ]
                 },
                 %{
                   "mediaType" => "video/mp4",
                   "url" => [
                     %{"href" => "https://pe.er/stat-480.mp4", "mediaType" => "video/mp4"}
                   ]
                 }
               ]
             }
    end
  end

  describe "fix_emoji/1" do
    test "returns not modified object when object not contains tags" do
      data = Poison.decode!(File.read!("test/fixtures/mastodon-post-activity.json"))
      assert Transmogrifier.fix_emoji(data) == data
    end

    test "returns object with emoji when object contains list tags" do
      assert Transmogrifier.fix_emoji(%{
               "tag" => [
                 %{"type" => "Emoji", "name" => ":bib:", "icon" => %{"url" => "/test"}},
                 %{"type" => "Hashtag"}
               ]
             }) == %{
               "emoji" => %{"bib" => "/test"},
               "tag" => [
                 %{"icon" => %{"url" => "/test"}, "name" => ":bib:", "type" => "Emoji"},
                 %{"type" => "Hashtag"}
               ]
             }
    end

    test "returns object with emoji when object contains map tag" do
      assert Transmogrifier.fix_emoji(%{
               "tag" => %{"type" => "Emoji", "name" => ":bib:", "icon" => %{"url" => "/test"}}
             }) == %{
               "emoji" => %{"bib" => "/test"},
               "tag" => %{"icon" => %{"url" => "/test"}, "name" => ":bib:", "type" => "Emoji"}
             }
    end
  end

  describe "set_replies/1" do
    setup do: clear_config([:activitypub, :note_replies_output_limit], 2)

    test "returns unmodified object if activity doesn't have self-replies" do
      data = Poison.decode!(File.read!("test/fixtures/mastodon-post-activity.json"))
      assert Transmogrifier.set_replies(data) == data
    end

    test "sets `replies` collection with a limited number of self-replies" do
      [user, another_user] = insert_list(2, :user)

      {:ok, %{id: id1} = activity} = CommonAPI.post(user, %{"status" => "1"})

      {:ok, %{id: id2} = self_reply1} =
        CommonAPI.post(user, %{"status" => "self-reply 1", "in_reply_to_status_id" => id1})

      {:ok, self_reply2} =
        CommonAPI.post(user, %{"status" => "self-reply 2", "in_reply_to_status_id" => id1})

      # Assuming to _not_ be present in `replies` due to :note_replies_output_limit is set to 2
      {:ok, _} =
        CommonAPI.post(user, %{"status" => "self-reply 3", "in_reply_to_status_id" => id1})

      {:ok, _} =
        CommonAPI.post(user, %{
          "status" => "self-reply to self-reply",
          "in_reply_to_status_id" => id2
        })

      {:ok, _} =
        CommonAPI.post(another_user, %{
          "status" => "another user's reply",
          "in_reply_to_status_id" => id1
        })

      object = Object.normalize(activity)
      replies_uris = Enum.map([self_reply1, self_reply2], fn a -> a.object.data["id"] end)

      assert %{"type" => "Collection", "items" => ^replies_uris} =
               Transmogrifier.set_replies(object.data)["replies"]
    end
  end

  test "take_emoji_tags/1" do
    user = insert(:user, %{emoji: %{"firefox" => "https://example.org/firefox.png"}})

    assert Transmogrifier.take_emoji_tags(user) == [
             %{
               "icon" => %{"type" => "Image", "url" => "https://example.org/firefox.png"},
               "id" => "https://example.org/firefox.png",
               "name" => ":firefox:",
               "type" => "Emoji",
               "updated" => "1970-01-01T00:00:00Z"
             }
           ]
  end
end<|MERGE_RESOLUTION|>--- conflicted
+++ resolved
@@ -822,87 +822,6 @@
       assert user.locked == true
     end
 
-<<<<<<< HEAD
-=======
-    test "it works for incoming deletes" do
-      activity = insert(:note_activity)
-      deleting_user = insert(:user)
-
-      data =
-        File.read!("test/fixtures/mastodon-delete.json")
-        |> Poison.decode!()
-
-      object =
-        data["object"]
-        |> Map.put("id", activity.data["object"])
-
-      data =
-        data
-        |> Map.put("object", object)
-        |> Map.put("actor", deleting_user.ap_id)
-
-      {:ok, %Activity{actor: actor, local: false, data: %{"id" => id}}} =
-        Transmogrifier.handle_incoming(data)
-
-      assert id == data["id"]
-      refute Activity.get_by_id(activity.id)
-      assert actor == deleting_user.ap_id
-    end
-
-    test "it fails for incoming deletes with spoofed origin" do
-      activity = insert(:note_activity)
-
-      data =
-        File.read!("test/fixtures/mastodon-delete.json")
-        |> Poison.decode!()
-
-      object =
-        data["object"]
-        |> Map.put("id", activity.data["object"])
-
-      data =
-        data
-        |> Map.put("object", object)
-
-      assert capture_log(fn ->
-               :error = Transmogrifier.handle_incoming(data)
-             end) =~
-               "[error] Could not decode user at fetch http://mastodon.example.org/users/gargron, {:error, :nxdomain}"
-
-      assert Activity.get_by_id(activity.id)
-    end
-
-    @tag capture_log: true
-    test "it works for incoming user deletes" do
-      %{ap_id: ap_id} =
-        insert(:user, ap_id: "http://mastodon.example.org/users/admin", local: false)
-
-      data =
-        File.read!("test/fixtures/mastodon-delete-user.json")
-        |> Poison.decode!()
-
-      {:ok, _} = Transmogrifier.handle_incoming(data)
-      ObanHelpers.perform_all()
-
-      refute User.get_cached_by_ap_id(ap_id)
-    end
-
-    test "it fails for incoming user deletes with spoofed origin" do
-      %{ap_id: ap_id} = insert(:user)
-
-      data =
-        File.read!("test/fixtures/mastodon-delete-user.json")
-        |> Poison.decode!()
-        |> Map.put("actor", ap_id)
-
-      assert capture_log(fn ->
-               assert :error == Transmogrifier.handle_incoming(data)
-             end) =~ "Object containment failed"
-
-      assert User.get_cached_by_ap_id(ap_id)
-    end
-
->>>>>>> 09563545
     test "it works for incoming unannounces with an existing notice" do
       user = insert(:user)
       {:ok, activity} = CommonAPI.post(user, %{"status" => "hey"})
