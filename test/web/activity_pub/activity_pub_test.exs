# Pleroma: A lightweight social networking server
# Copyright © 2017-2019 Pleroma Authors <https://pleroma.social/>
# SPDX-License-Identifier: AGPL-3.0-only

defmodule Pleroma.Web.ActivityPub.ActivityPubTest do
  use Pleroma.DataCase
  alias Pleroma.Activity
  alias Pleroma.Builders.ActivityBuilder
  alias Pleroma.Instances
  alias Pleroma.Object
  alias Pleroma.User
  alias Pleroma.Web.ActivityPub.ActivityPub
  alias Pleroma.Web.ActivityPub.Utils
  alias Pleroma.Web.CommonAPI

  import Pleroma.Factory
  import Tesla.Mock
  import Mock

  setup do
    mock(fn env -> apply(HttpRequestMock, :request, [env]) end)
    :ok
  end

  describe "fetching restricted by visibility" do
    test "it restricts by the appropriate visibility" do
      user = insert(:user)

      {:ok, public_activity} = CommonAPI.post(user, %{"status" => ".", "visibility" => "public"})

      {:ok, direct_activity} = CommonAPI.post(user, %{"status" => ".", "visibility" => "direct"})

      {:ok, unlisted_activity} =
        CommonAPI.post(user, %{"status" => ".", "visibility" => "unlisted"})

      {:ok, private_activity} =
        CommonAPI.post(user, %{"status" => ".", "visibility" => "private"})

      activities =
        ActivityPub.fetch_activities([], %{:visibility => "direct", "actor_id" => user.ap_id})

      assert activities == [direct_activity]

      activities =
        ActivityPub.fetch_activities([], %{:visibility => "unlisted", "actor_id" => user.ap_id})

      assert activities == [unlisted_activity]

      activities =
        ActivityPub.fetch_activities([], %{:visibility => "private", "actor_id" => user.ap_id})

      assert activities == [private_activity]

      activities =
        ActivityPub.fetch_activities([], %{:visibility => "public", "actor_id" => user.ap_id})

      assert activities == [public_activity]

      activities =
        ActivityPub.fetch_activities([], %{
          :visibility => ~w[private public],
          "actor_id" => user.ap_id
        })

      assert activities == [public_activity, private_activity]
    end
  end

  describe "building a user from his ap id" do
    test "it returns a user" do
      user_id = "http://mastodon.example.org/users/admin"
      {:ok, user} = ActivityPub.make_user_from_ap_id(user_id)
      assert user.ap_id == user_id
      assert user.nickname == "admin@mastodon.example.org"
      assert user.info.source_data
      assert user.info.ap_enabled
      assert user.follower_address == "http://mastodon.example.org/users/admin/followers"
    end

    test "it fetches the appropriate tag-restricted posts" do
      user = insert(:user)

      {:ok, status_one} = CommonAPI.post(user, %{"status" => ". #test"})
      {:ok, status_two} = CommonAPI.post(user, %{"status" => ". #essais"})
      {:ok, status_three} = CommonAPI.post(user, %{"status" => ". #test #reject"})

      fetch_one = ActivityPub.fetch_activities([], %{"tag" => "test"})
      fetch_two = ActivityPub.fetch_activities([], %{"tag" => ["test", "essais"]})

      fetch_three =
        ActivityPub.fetch_activities([], %{
          "tag" => ["test", "essais"],
          "tag_reject" => ["reject"]
        })

      fetch_four =
        ActivityPub.fetch_activities([], %{
          "tag" => ["test"],
          "tag_all" => ["test", "reject"]
        })

      assert fetch_one == [status_one, status_three]
      assert fetch_two == [status_one, status_two, status_three]
      assert fetch_three == [status_one, status_two]
      assert fetch_four == [status_three]
    end
  end

  describe "insertion" do
    test "drops activities beyond a certain limit" do
      limit = Pleroma.Config.get([:instance, :remote_limit])

      random_text =
        :crypto.strong_rand_bytes(limit + 1)
        |> Base.encode64()
        |> binary_part(0, limit + 1)

      data = %{
        "ok" => true,
        "object" => %{
          "content" => random_text
        }
      }

      assert {:error, {:remote_limit_error, _}} = ActivityPub.insert(data)
    end

    test "doesn't drop activities with content being null" do
      data = %{
        "ok" => true,
        "object" => %{
          "content" => nil
        }
      }

      assert {:ok, _} = ActivityPub.insert(data)
    end

    test "returns the activity if one with the same id is already in" do
      activity = insert(:note_activity)
      {:ok, new_activity} = ActivityPub.insert(activity.data)

      assert activity.id == new_activity.id
    end

    test "inserts a given map into the activity database, giving it an id if it has none." do
      data = %{
        "ok" => true
      }

      {:ok, %Activity{} = activity} = ActivityPub.insert(data)
      assert activity.data["ok"] == data["ok"]
      assert is_binary(activity.data["id"])

      given_id = "bla"

      data = %{
        "ok" => true,
        "id" => given_id,
        "context" => "blabla"
      }

      {:ok, %Activity{} = activity} = ActivityPub.insert(data)
      assert activity.data["ok"] == data["ok"]
      assert activity.data["id"] == given_id
      assert activity.data["context"] == "blabla"
      assert activity.data["context_id"]
    end

    test "adds a context when none is there" do
      data = %{
        "id" => "some_id",
        "object" => %{
          "id" => "object_id"
        }
      }

      {:ok, %Activity{} = activity} = ActivityPub.insert(data)

      assert is_binary(activity.data["context"])
      assert is_binary(activity.data["object"]["context"])
      assert activity.data["context_id"]
      assert activity.data["object"]["context_id"]
    end

    test "adds an id to a given object if it lacks one and is a note and inserts it to the object database" do
      data = %{
        "object" => %{
          "type" => "Note",
          "ok" => true
        }
      }

      {:ok, %Activity{} = activity} = ActivityPub.insert(data)
      assert is_binary(activity.data["object"]["id"])
      assert %Object{} = Object.get_by_ap_id(activity.data["object"]["id"])
    end
  end

  describe "create activities" do
    test "removes doubled 'to' recipients" do
      user = insert(:user)

      {:ok, activity} =
        ActivityPub.create(%{
          to: ["user1", "user1", "user2"],
          actor: user,
          context: "",
          object: %{}
        })

      assert activity.data["to"] == ["user1", "user2"]
      assert activity.actor == user.ap_id
      assert activity.recipients == ["user1", "user2", user.ap_id]
    end

    test "increases user note count only for public activities" do
      user = insert(:user)

      {:ok, _} =
        CommonAPI.post(User.get_by_id(user.id), %{"status" => "1", "visibility" => "public"})

      {:ok, _} =
        CommonAPI.post(User.get_by_id(user.id), %{"status" => "2", "visibility" => "unlisted"})

      {:ok, _} =
        CommonAPI.post(User.get_by_id(user.id), %{"status" => "2", "visibility" => "private"})

      {:ok, _} =
        CommonAPI.post(User.get_by_id(user.id), %{"status" => "3", "visibility" => "direct"})

      user = User.get_by_id(user.id)
      assert user.info.note_count == 2
    end

    test "increases replies count" do
      user = insert(:user)
      user2 = insert(:user)

      {:ok, activity} = CommonAPI.post(user, %{"status" => "1", "visibility" => "public"})
      ap_id = activity.data["id"]
      reply_data = %{"status" => "1", "in_reply_to_status_id" => activity.id}

      # public
      {:ok, _} = CommonAPI.post(user2, Map.put(reply_data, "visibility", "public"))
      assert %{data: data, object: object} = Activity.get_by_ap_id_with_object(ap_id)
      assert data["object"]["repliesCount"] == 1
      assert object.data["repliesCount"] == 1

      # unlisted
      {:ok, _} = CommonAPI.post(user2, Map.put(reply_data, "visibility", "unlisted"))
      assert %{data: data, object: object} = Activity.get_by_ap_id_with_object(ap_id)
      assert data["object"]["repliesCount"] == 2
      assert object.data["repliesCount"] == 2

      # private
      {:ok, _} = CommonAPI.post(user2, Map.put(reply_data, "visibility", "private"))
      assert %{data: data, object: object} = Activity.get_by_ap_id_with_object(ap_id)
      assert data["object"]["repliesCount"] == 2
      assert object.data["repliesCount"] == 2

      # direct
      {:ok, _} = CommonAPI.post(user2, Map.put(reply_data, "visibility", "direct"))
      assert %{data: data, object: object} = Activity.get_by_ap_id_with_object(ap_id)
      assert data["object"]["repliesCount"] == 2
      assert object.data["repliesCount"] == 2
    end
  end

  describe "fetch activities for recipients" do
    test "retrieve the activities for certain recipients" do
      {:ok, activity_one} = ActivityBuilder.insert(%{"to" => ["someone"]})
      {:ok, activity_two} = ActivityBuilder.insert(%{"to" => ["someone_else"]})
      {:ok, _activity_three} = ActivityBuilder.insert(%{"to" => ["noone"]})

      activities = ActivityPub.fetch_activities(["someone", "someone_else"])
      assert length(activities) == 2
      assert activities == [activity_one, activity_two]
    end
  end

  describe "fetch activities in context" do
    test "retrieves activities that have a given context" do
      {:ok, activity} = ActivityBuilder.insert(%{"type" => "Create", "context" => "2hu"})
      {:ok, activity_two} = ActivityBuilder.insert(%{"type" => "Create", "context" => "2hu"})
      {:ok, _activity_three} = ActivityBuilder.insert(%{"type" => "Create", "context" => "3hu"})
      {:ok, _activity_four} = ActivityBuilder.insert(%{"type" => "Announce", "context" => "2hu"})
      activity_five = insert(:note_activity)
      user = insert(:user)

      {:ok, user} = User.block(user, %{ap_id: activity_five.data["actor"]})

      activities = ActivityPub.fetch_activities_for_context("2hu", %{"blocking_user" => user})
      assert activities == [activity_two, activity]
    end
  end

  test "doesn't return blocked activities" do
    activity_one = insert(:note_activity)
    activity_two = insert(:note_activity)
    activity_three = insert(:note_activity)
    user = insert(:user)
    booster = insert(:user)
    {:ok, user} = User.block(user, %{ap_id: activity_one.data["actor"]})

    activities =
      ActivityPub.fetch_activities([], %{"blocking_user" => user, "skip_preload" => true})

    assert Enum.member?(activities, activity_two)
    assert Enum.member?(activities, activity_three)
    refute Enum.member?(activities, activity_one)

    {:ok, user} = User.unblock(user, %{ap_id: activity_one.data["actor"]})

    activities =
      ActivityPub.fetch_activities([], %{"blocking_user" => user, "skip_preload" => true})

    assert Enum.member?(activities, activity_two)
    assert Enum.member?(activities, activity_three)
    assert Enum.member?(activities, activity_one)

    {:ok, user} = User.block(user, %{ap_id: activity_three.data["actor"]})
    {:ok, _announce, %{data: %{"id" => id}}} = CommonAPI.repeat(activity_three.id, booster)
    %Activity{} = boost_activity = Activity.get_create_by_object_ap_id(id)
    activity_three = Activity.get_by_id(activity_three.id)

    activities =
      ActivityPub.fetch_activities([], %{"blocking_user" => user, "skip_preload" => true})

    assert Enum.member?(activities, activity_two)
    refute Enum.member?(activities, activity_three)
    refute Enum.member?(activities, boost_activity)
    assert Enum.member?(activities, activity_one)

    activities =
      ActivityPub.fetch_activities([], %{"blocking_user" => nil, "skip_preload" => true})

    assert Enum.member?(activities, activity_two)
    assert Enum.member?(activities, activity_three)
    assert Enum.member?(activities, boost_activity)
    assert Enum.member?(activities, activity_one)
  end

  test "doesn't return muted activities" do
    activity_one = insert(:note_activity)
    activity_two = insert(:note_activity)
    activity_three = insert(:note_activity)
    user = insert(:user)
    booster = insert(:user)
    {:ok, user} = User.mute(user, %User{ap_id: activity_one.data["actor"]})

    activities =
      ActivityPub.fetch_activities([], %{"muting_user" => user, "skip_preload" => true})

    assert Enum.member?(activities, activity_two)
    assert Enum.member?(activities, activity_three)
    refute Enum.member?(activities, activity_one)

    # Calling with 'with_muted' will deliver muted activities, too.
    activities =
      ActivityPub.fetch_activities([], %{
        "muting_user" => user,
        "with_muted" => true,
        "skip_preload" => true
      })

    assert Enum.member?(activities, activity_two)
    assert Enum.member?(activities, activity_three)
    assert Enum.member?(activities, activity_one)

    {:ok, user} = User.unmute(user, %User{ap_id: activity_one.data["actor"]})

    activities =
      ActivityPub.fetch_activities([], %{"muting_user" => user, "skip_preload" => true})

    assert Enum.member?(activities, activity_two)
    assert Enum.member?(activities, activity_three)
    assert Enum.member?(activities, activity_one)

    {:ok, user} = User.mute(user, %User{ap_id: activity_three.data["actor"]})
    {:ok, _announce, %{data: %{"id" => id}}} = CommonAPI.repeat(activity_three.id, booster)
    %Activity{} = boost_activity = Activity.get_create_by_object_ap_id(id)
    activity_three = Activity.get_by_id(activity_three.id)

    activities =
      ActivityPub.fetch_activities([], %{"muting_user" => user, "skip_preload" => true})

    assert Enum.member?(activities, activity_two)
    refute Enum.member?(activities, activity_three)
    refute Enum.member?(activities, boost_activity)
    assert Enum.member?(activities, activity_one)

    activities = ActivityPub.fetch_activities([], %{"muting_user" => nil, "skip_preload" => true})

    assert Enum.member?(activities, activity_two)
    assert Enum.member?(activities, activity_three)
    assert Enum.member?(activities, boost_activity)
    assert Enum.member?(activities, activity_one)
  end

  test "does include announces on request" do
    activity_three = insert(:note_activity)
    user = insert(:user)
    booster = insert(:user)

    {:ok, user} = User.follow(user, booster)

    {:ok, announce, _object} = CommonAPI.repeat(activity_three.id, booster)

    [announce_activity] = ActivityPub.fetch_activities([user.ap_id | user.following])

    assert announce_activity.id == announce.id
  end

  test "excludes reblogs on request" do
    user = insert(:user)
    {:ok, expected_activity} = ActivityBuilder.insert(%{"type" => "Create"}, %{:user => user})
    {:ok, _} = ActivityBuilder.insert(%{"type" => "Announce"}, %{:user => user})

    [activity] = ActivityPub.fetch_user_activities(user, nil, %{"exclude_reblogs" => "true"})

    assert activity == expected_activity
  end

  describe "public fetch activities" do
    test "doesn't retrieve unlisted activities" do
      user = insert(:user)

      {:ok, _unlisted_activity} =
        CommonAPI.post(user, %{"status" => "yeah", "visibility" => "unlisted"})

      {:ok, listed_activity} = CommonAPI.post(user, %{"status" => "yeah"})

      [activity] = ActivityPub.fetch_public_activities()

      assert activity == listed_activity
    end

    test "retrieves public activities" do
      _activities = ActivityPub.fetch_public_activities()

      %{public: public} = ActivityBuilder.public_and_non_public()

      activities = ActivityPub.fetch_public_activities()
      assert length(activities) == 1
      assert Enum.at(activities, 0) == public
    end

    test "retrieves a maximum of 20 activities" do
      activities = ActivityBuilder.insert_list(30)
      last_expected = List.last(activities)

      activities = ActivityPub.fetch_public_activities()
      last = List.last(activities)

      assert length(activities) == 20
      assert last == last_expected
    end

    test "retrieves ids starting from a since_id" do
      activities = ActivityBuilder.insert_list(30)
      later_activities = ActivityBuilder.insert_list(10)
      since_id = List.last(activities).id
      last_expected = List.last(later_activities)

      activities = ActivityPub.fetch_public_activities(%{"since_id" => since_id})
      last = List.last(activities)

      assert length(activities) == 10
      assert last == last_expected
    end

    test "retrieves ids up to max_id" do
      _first_activities = ActivityBuilder.insert_list(10)
      activities = ActivityBuilder.insert_list(20)
      later_activities = ActivityBuilder.insert_list(10)
      max_id = List.first(later_activities).id
      last_expected = List.last(activities)

      activities = ActivityPub.fetch_public_activities(%{"max_id" => max_id})
      last = List.last(activities)

      assert length(activities) == 20
      assert last == last_expected
    end

    test "doesn't return reblogs for users for whom reblogs have been muted" do
      activity = insert(:note_activity)
      user = insert(:user)
      booster = insert(:user)
      {:ok, user} = CommonAPI.hide_reblogs(user, booster)

      {:ok, activity, _} = CommonAPI.repeat(activity.id, booster)

      activities = ActivityPub.fetch_activities([], %{"muting_user" => user})

      refute Enum.any?(activities, fn %{id: id} -> id == activity.id end)
    end

    test "returns reblogs for users for whom reblogs have not been muted" do
      activity = insert(:note_activity)
      user = insert(:user)
      booster = insert(:user)
      {:ok, user} = CommonAPI.hide_reblogs(user, booster)
      {:ok, user} = CommonAPI.show_reblogs(user, booster)

      {:ok, activity, _} = CommonAPI.repeat(activity.id, booster)

      activities = ActivityPub.fetch_activities([], %{"muting_user" => user})

      assert Enum.any?(activities, fn %{id: id} -> id == activity.id end)
    end
  end

  describe "like an object" do
    test "adds a like activity to the db" do
      note_activity = insert(:note_activity)
      object = Object.get_by_ap_id(note_activity.data["object"]["id"])
      user = insert(:user)
      user_two = insert(:user)

      {:ok, like_activity, object} = ActivityPub.like(user, object)

      assert like_activity.data["actor"] == user.ap_id
      assert like_activity.data["type"] == "Like"
      assert like_activity.data["object"] == object.data["id"]
      assert like_activity.data["to"] == [User.ap_followers(user), note_activity.data["actor"]]
      assert like_activity.data["context"] == object.data["context"]
      assert object.data["like_count"] == 1
      assert object.data["likes"] == [user.ap_id]

      # Just return the original activity if the user already liked it.
      {:ok, same_like_activity, object} = ActivityPub.like(user, object)

      assert like_activity == same_like_activity
      assert object.data["likes"] == [user.ap_id]

      [note_activity] = Activity.get_all_create_by_object_ap_id(object.data["id"])
      assert note_activity.data["object"]["like_count"] == 1

      {:ok, _like_activity, object} = ActivityPub.like(user_two, object)
      assert object.data["like_count"] == 2
    end
  end

  describe "unliking" do
    test "unliking a previously liked object" do
      note_activity = insert(:note_activity)
      object = Object.get_by_ap_id(note_activity.data["object"]["id"])
      user = insert(:user)

      # Unliking something that hasn't been liked does nothing
      {:ok, object} = ActivityPub.unlike(user, object)
      assert object.data["like_count"] == 0

      {:ok, like_activity, object} = ActivityPub.like(user, object)
      assert object.data["like_count"] == 1

      {:ok, _, _, object} = ActivityPub.unlike(user, object)
      assert object.data["like_count"] == 0

      assert Activity.get_by_id(like_activity.id) == nil
    end
  end

  describe "announcing an object" do
    test "adds an announce activity to the db" do
      note_activity = insert(:note_activity)
      object = Object.get_by_ap_id(note_activity.data["object"]["id"])
      user = insert(:user)

      {:ok, announce_activity, object} = ActivityPub.announce(user, object)
      assert object.data["announcement_count"] == 1
      assert object.data["announcements"] == [user.ap_id]

      assert announce_activity.data["to"] == [
               User.ap_followers(user),
               note_activity.data["actor"]
             ]

      assert announce_activity.data["object"] == object.data["id"]
      assert announce_activity.data["actor"] == user.ap_id
      assert announce_activity.data["context"] == object.data["context"]
    end
  end

  describe "unannouncing an object" do
    test "unannouncing a previously announced object" do
      note_activity = insert(:note_activity)
      object = Object.get_by_ap_id(note_activity.data["object"]["id"])
      user = insert(:user)

      # Unannouncing an object that is not announced does nothing
      # {:ok, object} = ActivityPub.unannounce(user, object)
      # assert object.data["announcement_count"] == 0

      {:ok, announce_activity, object} = ActivityPub.announce(user, object)
      assert object.data["announcement_count"] == 1

      {:ok, unannounce_activity, object} = ActivityPub.unannounce(user, object)
      assert object.data["announcement_count"] == 0

      assert unannounce_activity.data["to"] == [
               User.ap_followers(user),
               announce_activity.data["actor"]
             ]

      assert unannounce_activity.data["type"] == "Undo"
      assert unannounce_activity.data["object"] == announce_activity.data
      assert unannounce_activity.data["actor"] == user.ap_id
      assert unannounce_activity.data["context"] == announce_activity.data["context"]

      assert Activity.get_by_id(announce_activity.id) == nil
    end
  end

  describe "uploading files" do
    test "copies the file to the configured folder" do
      file = %Plug.Upload{
        content_type: "image/jpg",
        path: Path.absname("test/fixtures/image.jpg"),
        filename: "an_image.jpg"
      }

      {:ok, %Object{} = object} = ActivityPub.upload(file)
      assert object.data["name"] == "an_image.jpg"
    end

    test "works with base64 encoded images" do
      file = %{
        "img" => data_uri()
      }

      {:ok, %Object{}} = ActivityPub.upload(file)
    end
  end

<<<<<<< HEAD
=======
  describe "fetch the latest Follow" do
    test "fetches the latest Follow activity" do
      %Activity{data: %{"type" => "Follow"}} = activity = insert(:follow_activity)
      follower = User.get_by_ap_id(activity.data["actor"])
      followed = User.get_by_ap_id(activity.data["object"])

      assert activity == Utils.fetch_latest_follow(follower, followed)
    end
  end

>>>>>>> 180b8725
  describe "fetching an object" do
    test "it fetches an object" do
      {:ok, object} =
        ActivityPub.fetch_object_from_id("http://mastodon.example.org/@admin/99541947525187367")

      assert activity = Activity.get_create_by_object_ap_id(object.data["id"])
      assert activity.data["id"]

      {:ok, object_again} =
        ActivityPub.fetch_object_from_id("http://mastodon.example.org/@admin/99541947525187367")

      assert [attachment] = object.data["attachment"]
      assert is_list(attachment["url"])

      assert object == object_again
    end

    test "it works with objects only available via Ostatus" do
      {:ok, object} = ActivityPub.fetch_object_from_id("https://shitposter.club/notice/2827873")
      assert activity = Activity.get_create_by_object_ap_id(object.data["id"])
      assert activity.data["id"]

      {:ok, object_again} =
        ActivityPub.fetch_object_from_id("https://shitposter.club/notice/2827873")

      assert object == object_again
    end

    test "it correctly stitches up conversations between ostatus and ap" do
      last = "https://mstdn.io/users/mayuutann/statuses/99568293732299394"
      {:ok, object} = ActivityPub.fetch_object_from_id(last)

      object = Object.get_by_ap_id(object.data["inReplyTo"])
      assert object
    end
  end

  describe "following / unfollowing" do
    test "creates a follow activity" do
      follower = insert(:user)
      followed = insert(:user)

      {:ok, activity} = ActivityPub.follow(follower, followed)
      assert activity.data["type"] == "Follow"
      assert activity.data["actor"] == follower.ap_id
      assert activity.data["object"] == followed.ap_id
    end

    test "creates an undo activity for the last follow" do
      follower = insert(:user)
      followed = insert(:user)

      {:ok, follow_activity} = ActivityPub.follow(follower, followed)
      {:ok, activity} = ActivityPub.unfollow(follower, followed)

      assert activity.data["type"] == "Undo"
      assert activity.data["actor"] == follower.ap_id

      assert is_map(activity.data["object"])
      assert activity.data["object"]["type"] == "Follow"
      assert activity.data["object"]["object"] == followed.ap_id
      assert activity.data["object"]["id"] == follow_activity.data["id"]
    end
  end

  describe "blocking / unblocking" do
    test "creates a block activity" do
      blocker = insert(:user)
      blocked = insert(:user)

      {:ok, activity} = ActivityPub.block(blocker, blocked)

      assert activity.data["type"] == "Block"
      assert activity.data["actor"] == blocker.ap_id
      assert activity.data["object"] == blocked.ap_id
    end

    test "creates an undo activity for the last block" do
      blocker = insert(:user)
      blocked = insert(:user)

      {:ok, block_activity} = ActivityPub.block(blocker, blocked)
      {:ok, activity} = ActivityPub.unblock(blocker, blocked)

      assert activity.data["type"] == "Undo"
      assert activity.data["actor"] == blocker.ap_id

      assert is_map(activity.data["object"])
      assert activity.data["object"]["type"] == "Block"
      assert activity.data["object"]["object"] == blocked.ap_id
      assert activity.data["object"]["id"] == block_activity.data["id"]
    end
  end

  describe "deletion" do
    test "it creates a delete activity and deletes the original object" do
      note = insert(:note_activity)
      object = Object.get_by_ap_id(note.data["object"]["id"])
      {:ok, delete} = ActivityPub.delete(object)

      assert delete.data["type"] == "Delete"
      assert delete.data["actor"] == note.data["actor"]
      assert delete.data["object"] == note.data["object"]["id"]

      assert Activity.get_by_id(delete.id) != nil

      assert Repo.get(Object, object.id).data["type"] == "Tombstone"
    end

    test "decrements user note count only for public activities" do
      user = insert(:user, info: %{note_count: 10})

      {:ok, a1} =
        CommonAPI.post(User.get_by_id(user.id), %{"status" => "yeah", "visibility" => "public"})

      {:ok, a2} =
        CommonAPI.post(User.get_by_id(user.id), %{"status" => "yeah", "visibility" => "unlisted"})

      {:ok, a3} =
        CommonAPI.post(User.get_by_id(user.id), %{"status" => "yeah", "visibility" => "private"})

      {:ok, a4} =
        CommonAPI.post(User.get_by_id(user.id), %{"status" => "yeah", "visibility" => "direct"})

      {:ok, _} = a1.data["object"]["id"] |> Object.get_by_ap_id() |> ActivityPub.delete()
      {:ok, _} = a2.data["object"]["id"] |> Object.get_by_ap_id() |> ActivityPub.delete()
      {:ok, _} = a3.data["object"]["id"] |> Object.get_by_ap_id() |> ActivityPub.delete()
      {:ok, _} = a4.data["object"]["id"] |> Object.get_by_ap_id() |> ActivityPub.delete()

      user = User.get_by_id(user.id)
      assert user.info.note_count == 10
    end

    test "it creates a delete activity and checks that it is also sent to users mentioned by the deleted object" do
      user = insert(:user)
      note = insert(:note_activity)

      {:ok, object} =
        Object.get_by_ap_id(note.data["object"]["id"])
        |> Object.change(%{
          data: %{
            "actor" => note.data["object"]["actor"],
            "id" => note.data["object"]["id"],
            "to" => [user.ap_id],
            "type" => "Note"
          }
        })
        |> Object.update_and_set_cache()

      {:ok, delete} = ActivityPub.delete(object)

      assert user.ap_id in delete.data["to"]
    end

    test "decreases reply count" do
      user = insert(:user)
      user2 = insert(:user)

      {:ok, activity} = CommonAPI.post(user, %{"status" => "1", "visibility" => "public"})
      reply_data = %{"status" => "1", "in_reply_to_status_id" => activity.id}
      ap_id = activity.data["id"]

      {:ok, public_reply} = CommonAPI.post(user2, Map.put(reply_data, "visibility", "public"))
      {:ok, unlisted_reply} = CommonAPI.post(user2, Map.put(reply_data, "visibility", "unlisted"))
      {:ok, private_reply} = CommonAPI.post(user2, Map.put(reply_data, "visibility", "private"))
      {:ok, direct_reply} = CommonAPI.post(user2, Map.put(reply_data, "visibility", "direct"))

      _ = CommonAPI.delete(direct_reply.id, user2)
      assert %{data: data, object: object} = Activity.get_by_ap_id_with_object(ap_id)
      assert data["object"]["repliesCount"] == 2
      assert object.data["repliesCount"] == 2

      _ = CommonAPI.delete(private_reply.id, user2)
      assert %{data: data, object: object} = Activity.get_by_ap_id_with_object(ap_id)
      assert data["object"]["repliesCount"] == 2
      assert object.data["repliesCount"] == 2

      _ = CommonAPI.delete(public_reply.id, user2)
      assert %{data: data, object: object} = Activity.get_by_ap_id_with_object(ap_id)
      assert data["object"]["repliesCount"] == 1
      assert object.data["repliesCount"] == 1

      _ = CommonAPI.delete(unlisted_reply.id, user2)
      assert %{data: data, object: object} = Activity.get_by_ap_id_with_object(ap_id)
      assert data["object"]["repliesCount"] == 0
      assert object.data["repliesCount"] == 0
    end
  end

  describe "timeline post-processing" do
    test "it filters broken threads" do
      user1 = insert(:user)
      user2 = insert(:user)
      user3 = insert(:user)

      {:ok, user1} = User.follow(user1, user3)
      assert User.following?(user1, user3)

      {:ok, user2} = User.follow(user2, user3)
      assert User.following?(user2, user3)

      {:ok, user3} = User.follow(user3, user2)
      assert User.following?(user3, user2)

      {:ok, public_activity} = CommonAPI.post(user3, %{"status" => "hi 1"})

      {:ok, private_activity_1} =
        CommonAPI.post(user3, %{"status" => "hi 2", "visibility" => "private"})

      {:ok, private_activity_2} =
        CommonAPI.post(user2, %{
          "status" => "hi 3",
          "visibility" => "private",
          "in_reply_to_status_id" => private_activity_1.id
        })

      {:ok, private_activity_3} =
        CommonAPI.post(user3, %{
          "status" => "hi 4",
          "visibility" => "private",
          "in_reply_to_status_id" => private_activity_2.id
        })

      activities = ActivityPub.fetch_activities([user1.ap_id | user1.following])

      private_activity_1 = Activity.get_by_ap_id_with_object(private_activity_1.data["id"])
      assert [public_activity, private_activity_1, private_activity_3] == activities
      assert length(activities) == 3

      activities = ActivityPub.contain_timeline(activities, user1)

      assert [public_activity, private_activity_1] == activities
      assert length(activities) == 2
    end
  end

  test "it can fetch plume articles" do
    {:ok, object} =
      ActivityPub.fetch_object_from_id(
        "https://baptiste.gelez.xyz/~/PlumeDevelopment/this-month-in-plume-june-2018/"
      )

    assert object
  end

  describe "update" do
    test "it creates an update activity with the new user data" do
      user = insert(:user)
      {:ok, user} = Pleroma.Web.WebFinger.ensure_keys_present(user)
      user_data = Pleroma.Web.ActivityPub.UserView.render("user.json", %{user: user})

      {:ok, update} =
        ActivityPub.update(%{
          actor: user_data["id"],
          to: [user.follower_address],
          cc: [],
          object: user_data
        })

      assert update.data["actor"] == user.ap_id
      assert update.data["to"] == [user.follower_address]
      assert update.data["object"]["id"] == user_data["id"]
      assert update.data["object"]["type"] == user_data["type"]
    end
  end

  test "it can fetch peertube videos" do
    {:ok, object} =
      ActivityPub.fetch_object_from_id(
        "https://peertube.moe/videos/watch/df5f464b-be8d-46fb-ad81-2d4c2d1630e3"
      )

    assert object
  end

  test "returned pinned statuses" do
    Pleroma.Config.put([:instance, :max_pinned_statuses], 3)
    user = insert(:user)

    {:ok, activity_one} = CommonAPI.post(user, %{"status" => "HI!!!"})
    {:ok, activity_two} = CommonAPI.post(user, %{"status" => "HI!!!"})
    {:ok, activity_three} = CommonAPI.post(user, %{"status" => "HI!!!"})

    CommonAPI.pin(activity_one.id, user)
    user = refresh_record(user)

    CommonAPI.pin(activity_two.id, user)
    user = refresh_record(user)

    CommonAPI.pin(activity_three.id, user)
    user = refresh_record(user)

    activities = ActivityPub.fetch_user_activities(user, nil, %{"pinned" => "true"})

    assert 3 = length(activities)
  end

  test "it can create a Flag activity" do
    reporter = insert(:user)
    target_account = insert(:user)
    {:ok, activity} = CommonAPI.post(target_account, %{"status" => "foobar"})
    context = Utils.generate_context_id()
    content = "foobar"

    reporter_ap_id = reporter.ap_id
    target_ap_id = target_account.ap_id
    activity_ap_id = activity.data["id"]

    assert {:ok, activity} =
             ActivityPub.flag(%{
               actor: reporter,
               context: context,
               account: target_account,
               statuses: [activity],
               content: content
             })

    assert %Activity{
             actor: ^reporter_ap_id,
             data: %{
               "type" => "Flag",
               "content" => ^content,
               "context" => ^context,
               "object" => [^target_ap_id, ^activity_ap_id]
             }
           } = activity
  end

  describe "publish_one/1" do
    test_with_mock "calls `Instances.set_reachable` on successful federation if `unreachable_since` is not specified",
                   Instances,
                   [:passthrough],
                   [] do
      actor = insert(:user)
      inbox = "http://200.site/users/nick1/inbox"

      assert {:ok, _} = ActivityPub.publish_one(%{inbox: inbox, json: "{}", actor: actor, id: 1})

      assert called(Instances.set_reachable(inbox))
    end

    test_with_mock "calls `Instances.set_reachable` on successful federation if `unreachable_since` is set",
                   Instances,
                   [:passthrough],
                   [] do
      actor = insert(:user)
      inbox = "http://200.site/users/nick1/inbox"

      assert {:ok, _} =
               ActivityPub.publish_one(%{
                 inbox: inbox,
                 json: "{}",
                 actor: actor,
                 id: 1,
                 unreachable_since: NaiveDateTime.utc_now()
               })

      assert called(Instances.set_reachable(inbox))
    end

    test_with_mock "does NOT call `Instances.set_reachable` on successful federation if `unreachable_since` is nil",
                   Instances,
                   [:passthrough],
                   [] do
      actor = insert(:user)
      inbox = "http://200.site/users/nick1/inbox"

      assert {:ok, _} =
               ActivityPub.publish_one(%{
                 inbox: inbox,
                 json: "{}",
                 actor: actor,
                 id: 1,
                 unreachable_since: nil
               })

      refute called(Instances.set_reachable(inbox))
    end

    test_with_mock "calls `Instances.set_unreachable` on target inbox on non-2xx HTTP response code",
                   Instances,
                   [:passthrough],
                   [] do
      actor = insert(:user)
      inbox = "http://404.site/users/nick1/inbox"

      assert {:error, _} =
               ActivityPub.publish_one(%{inbox: inbox, json: "{}", actor: actor, id: 1})

      assert called(Instances.set_unreachable(inbox))
    end

    test_with_mock "it calls `Instances.set_unreachable` on target inbox on request error of any kind",
                   Instances,
                   [:passthrough],
                   [] do
      actor = insert(:user)
      inbox = "http://connrefused.site/users/nick1/inbox"

      assert {:error, _} =
               ActivityPub.publish_one(%{inbox: inbox, json: "{}", actor: actor, id: 1})

      assert called(Instances.set_unreachable(inbox))
    end

    test_with_mock "does NOT call `Instances.set_unreachable` if target is reachable",
                   Instances,
                   [:passthrough],
                   [] do
      actor = insert(:user)
      inbox = "http://200.site/users/nick1/inbox"

      assert {:ok, _} = ActivityPub.publish_one(%{inbox: inbox, json: "{}", actor: actor, id: 1})

      refute called(Instances.set_unreachable(inbox))
    end

    test_with_mock "does NOT call `Instances.set_unreachable` if target instance has non-nil `unreachable_since`",
                   Instances,
                   [:passthrough],
                   [] do
      actor = insert(:user)
      inbox = "http://connrefused.site/users/nick1/inbox"

      assert {:error, _} =
               ActivityPub.publish_one(%{
                 inbox: inbox,
                 json: "{}",
                 actor: actor,
                 id: 1,
                 unreachable_since: NaiveDateTime.utc_now()
               })

      refute called(Instances.set_unreachable(inbox))
    end
  end

  def data_uri do
    File.read!("test/fixtures/avatar_data_uri")
  end
end<|MERGE_RESOLUTION|>--- conflicted
+++ resolved
@@ -635,19 +635,6 @@
     end
   end
 
-<<<<<<< HEAD
-=======
-  describe "fetch the latest Follow" do
-    test "fetches the latest Follow activity" do
-      %Activity{data: %{"type" => "Follow"}} = activity = insert(:follow_activity)
-      follower = User.get_by_ap_id(activity.data["actor"])
-      followed = User.get_by_ap_id(activity.data["object"])
-
-      assert activity == Utils.fetch_latest_follow(follower, followed)
-    end
-  end
-
->>>>>>> 180b8725
   describe "fetching an object" do
     test "it fetches an object" do
       {:ok, object} =
