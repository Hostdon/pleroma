--- conflicted
+++ resolved
@@ -2405,21 +2405,6 @@
      u4: %{r1: r4_1.id}}
   end
 
-<<<<<<< HEAD
-  describe "global activity expiration" do
-    setup do: clear_config([:instance, :rewrite_policy])
-
-    test "creates an activity expiration for local Create activities" do
-      Pleroma.Config.put(
-        [:instance, :rewrite_policy],
-        Pleroma.Web.ActivityPub.MRF.ActivityExpirationPolicy
-      )
-
-      {:ok, %{id: id_create}} = ActivityBuilder.insert(%{"type" => "Create", "context" => "3hu"})
-      {:ok, _follow} = ActivityBuilder.insert(%{"type" => "Follow", "context" => "3hu"})
-
-      assert [%{activity_id: ^id_create}] = Pleroma.ActivityExpiration |> Repo.all()
-=======
   describe "maybe_update_follow_information/1" do
     setup do
       clear_config([:instance, :external_user_synchronization], true)
@@ -2464,7 +2449,22 @@
       refute capture_log(fn ->
                assert ^user = ActivityPub.maybe_update_follow_information(user)
              end) =~ "Follower/Following counter update for #{user.ap_id} failed"
->>>>>>> c297667f
+    end
+  end
+
+  describe "global activity expiration" do
+    setup do: clear_config([:instance, :rewrite_policy])
+
+    test "creates an activity expiration for local Create activities" do
+      Pleroma.Config.put(
+        [:instance, :rewrite_policy],
+        Pleroma.Web.ActivityPub.MRF.ActivityExpirationPolicy
+      )
+
+      {:ok, %{id: id_create}} = ActivityBuilder.insert(%{"type" => "Create", "context" => "3hu"})
+      {:ok, _follow} = ActivityBuilder.insert(%{"type" => "Follow", "context" => "3hu"})
+
+      assert [%{activity_id: ^id_create}] = Pleroma.ActivityExpiration |> Repo.all()
     end
   end
 end