--- conflicted
+++ resolved
@@ -1911,22 +1911,6 @@
     end
   end
 
-<<<<<<< HEAD
-  describe "global activity expiration" do
-    setup do: clear_config([:instance, :rewrite_policy])
-
-    test "creates an activity expiration for local Create activities" do
-      Pleroma.Config.put(
-        [:instance, :rewrite_policy],
-        Pleroma.Web.ActivityPub.MRF.ActivityExpirationPolicy
-      )
-
-      {:ok, %{id: id_create}} = ActivityBuilder.insert(%{"type" => "Create", "context" => "3hu"})
-      {:ok, _follow} = ActivityBuilder.insert(%{"type" => "Follow", "context" => "3hu"})
-
-      assert [%{activity_id: ^id_create}] = Pleroma.ActivityExpiration |> Repo.all()
-    end
-=======
   test "doesn't retrieve replies activities with exclude_replies" do
     user = insert(:user)
 
@@ -2418,6 +2402,21 @@
      u2: %{r1: r2_1.id, r2: r2_2.id},
      u3: %{r1: r3_1.id, r2: r3_2.id},
      u4: %{r1: r4_1.id}}
->>>>>>> 99947683
+  end
+
+  describe "global activity expiration" do
+    setup do: clear_config([:instance, :rewrite_policy])
+
+    test "creates an activity expiration for local Create activities" do
+      Pleroma.Config.put(
+        [:instance, :rewrite_policy],
+        Pleroma.Web.ActivityPub.MRF.ActivityExpirationPolicy
+      )
+
+      {:ok, %{id: id_create}} = ActivityBuilder.insert(%{"type" => "Create", "context" => "3hu"})
+      {:ok, _follow} = ActivityBuilder.insert(%{"type" => "Follow", "context" => "3hu"})
+
+      assert [%{activity_id: ^id_create}] = Pleroma.ActivityExpiration |> Repo.all()
+    end
   end
 end