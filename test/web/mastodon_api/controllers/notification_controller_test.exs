# Pleroma: A lightweight social networking server
# Copyright © 2017-2019 Pleroma Authors <https://pleroma.social/>
# SPDX-License-Identifier: AGPL-3.0-only

defmodule Pleroma.Web.MastodonAPI.NotificationControllerTest do
  use Pleroma.Web.ConnCase

  alias Pleroma.Notification
  alias Pleroma.Repo
  alias Pleroma.User
  alias Pleroma.Web.CommonAPI

  import Pleroma.Factory

  test "list of notifications" do
    %{user: user, conn: conn} = oauth_access(["read:notifications"])
    other_user = insert(:user)

    {:ok, activity} = CommonAPI.post(other_user, %{"status" => "hi @#{user.nickname}"})

    {:ok, [_notification]} = Notification.create_notifications(activity)

    conn =
      conn
      |> assign(:user, user)
      |> get("/api/v1/notifications")

    expected_response =
      "hi <span class=\"h-card\"><a data-user=\"#{user.id}\" class=\"u-url mention\" href=\"#{
        user.ap_id
      }\" rel=\"ugc\">@<span>#{user.nickname}</span></a></span>"

    assert [%{"status" => %{"content" => response}} | _rest] = json_response(conn, 200)
    assert response == expected_response
  end

  test "getting a single notification" do
    %{user: user, conn: conn} = oauth_access(["read:notifications"])
    other_user = insert(:user)

    {:ok, activity} = CommonAPI.post(other_user, %{"status" => "hi @#{user.nickname}"})

    {:ok, [notification]} = Notification.create_notifications(activity)

    conn = get(conn, "/api/v1/notifications/#{notification.id}")

    expected_response =
      "hi <span class=\"h-card\"><a data-user=\"#{user.id}\" class=\"u-url mention\" href=\"#{
        user.ap_id
      }\" rel=\"ugc\">@<span>#{user.nickname}</span></a></span>"

    assert %{"status" => %{"content" => response}} = json_response(conn, 200)
    assert response == expected_response
  end

  test "dismissing a single notification" do
    %{user: user, conn: conn} = oauth_access(["write:notifications"])
    other_user = insert(:user)

    {:ok, activity} = CommonAPI.post(other_user, %{"status" => "hi @#{user.nickname}"})

    {:ok, [notification]} = Notification.create_notifications(activity)

    conn =
      conn
      |> assign(:user, user)
      |> post("/api/v1/notifications/dismiss", %{"id" => notification.id})

    assert %{} = json_response(conn, 200)
  end

  test "clearing all notifications" do
    %{user: user, conn: conn} = oauth_access(["write:notifications", "read:notifications"])
    other_user = insert(:user)

    {:ok, activity} = CommonAPI.post(other_user, %{"status" => "hi @#{user.nickname}"})

    {:ok, [_notification]} = Notification.create_notifications(activity)

    ret_conn = post(conn, "/api/v1/notifications/clear")

    assert %{} = json_response(ret_conn, 200)

    ret_conn = get(conn, "/api/v1/notifications")

    assert all = json_response(ret_conn, 200)
    assert all == []
  end

  test "paginates notifications using min_id, since_id, max_id, and limit" do
    %{user: user, conn: conn} = oauth_access(["read:notifications"])
    other_user = insert(:user)

    {:ok, activity1} = CommonAPI.post(other_user, %{"status" => "hi @#{user.nickname}"})
    {:ok, activity2} = CommonAPI.post(other_user, %{"status" => "hi @#{user.nickname}"})
    {:ok, activity3} = CommonAPI.post(other_user, %{"status" => "hi @#{user.nickname}"})
    {:ok, activity4} = CommonAPI.post(other_user, %{"status" => "hi @#{user.nickname}"})

    notification1_id = get_notification_id_by_activity(activity1)
    notification2_id = get_notification_id_by_activity(activity2)
    notification3_id = get_notification_id_by_activity(activity3)
    notification4_id = get_notification_id_by_activity(activity4)

    conn = assign(conn, :user, user)

    # min_id
    result =
      conn
      |> get("/api/v1/notifications?limit=2&min_id=#{notification1_id}")
      |> json_response(:ok)

    assert [%{"id" => ^notification3_id}, %{"id" => ^notification2_id}] = result

    # since_id
    result =
      conn
      |> get("/api/v1/notifications?limit=2&since_id=#{notification1_id}")
      |> json_response(:ok)

    assert [%{"id" => ^notification4_id}, %{"id" => ^notification3_id}] = result

    # max_id
    result =
      conn
      |> get("/api/v1/notifications?limit=2&max_id=#{notification4_id}")
      |> json_response(:ok)

    assert [%{"id" => ^notification3_id}, %{"id" => ^notification2_id}] = result
  end

  describe "exclude_visibilities" do
    test "filters notifications for mentions" do
      %{user: user, conn: conn} = oauth_access(["read:notifications"])
      other_user = insert(:user)

      {:ok, public_activity} =
        CommonAPI.post(other_user, %{"status" => "@#{user.nickname}", "visibility" => "public"})

      {:ok, direct_activity} =
        CommonAPI.post(other_user, %{"status" => "@#{user.nickname}", "visibility" => "direct"})

      {:ok, unlisted_activity} =
        CommonAPI.post(other_user, %{"status" => "@#{user.nickname}", "visibility" => "unlisted"})

      {:ok, private_activity} =
        CommonAPI.post(other_user, %{"status" => "@#{user.nickname}", "visibility" => "private"})

      conn_res =
        get(conn, "/api/v1/notifications", %{
          exclude_visibilities: ["public", "unlisted", "private"]
        })

      assert [%{"status" => %{"id" => id}}] = json_response(conn_res, 200)
      assert id == direct_activity.id

      conn_res =
        get(conn, "/api/v1/notifications", %{
          exclude_visibilities: ["public", "unlisted", "direct"]
        })

      assert [%{"status" => %{"id" => id}}] = json_response(conn_res, 200)
      assert id == private_activity.id

      conn_res =
        get(conn, "/api/v1/notifications", %{
          exclude_visibilities: ["public", "private", "direct"]
        })

      assert [%{"status" => %{"id" => id}}] = json_response(conn_res, 200)
      assert id == unlisted_activity.id

      conn_res =
        get(conn, "/api/v1/notifications", %{
          exclude_visibilities: ["unlisted", "private", "direct"]
        })

      assert [%{"status" => %{"id" => id}}] = json_response(conn_res, 200)
      assert id == public_activity.id
    end

    test "filters notifications for Like activities" do
      user = insert(:user)
      %{user: other_user, conn: conn} = oauth_access(["read:notifications"])

      {:ok, public_activity} =
        CommonAPI.post(other_user, %{"status" => ".", "visibility" => "public"})

      {:ok, direct_activity} =
        CommonAPI.post(other_user, %{"status" => "@#{user.nickname}", "visibility" => "direct"})

      {:ok, unlisted_activity} =
        CommonAPI.post(other_user, %{"status" => ".", "visibility" => "unlisted"})

      {:ok, private_activity} =
        CommonAPI.post(other_user, %{"status" => ".", "visibility" => "private"})

      {:ok, _, _} = CommonAPI.favorite(public_activity.id, user)
      {:ok, _, _} = CommonAPI.favorite(direct_activity.id, user)
      {:ok, _, _} = CommonAPI.favorite(unlisted_activity.id, user)
      {:ok, _, _} = CommonAPI.favorite(private_activity.id, user)

      activity_ids =
        conn
        |> get("/api/v1/notifications", %{exclude_visibilities: ["direct"]})
        |> json_response(200)
        |> Enum.map(& &1["status"]["id"])

      assert public_activity.id in activity_ids
      assert unlisted_activity.id in activity_ids
      assert private_activity.id in activity_ids
      refute direct_activity.id in activity_ids

      activity_ids =
        conn
        |> get("/api/v1/notifications", %{exclude_visibilities: ["unlisted"]})
        |> json_response(200)
        |> Enum.map(& &1["status"]["id"])

      assert public_activity.id in activity_ids
      refute unlisted_activity.id in activity_ids
      assert private_activity.id in activity_ids
      assert direct_activity.id in activity_ids

      activity_ids =
        conn
        |> get("/api/v1/notifications", %{exclude_visibilities: ["private"]})
        |> json_response(200)
        |> Enum.map(& &1["status"]["id"])

      assert public_activity.id in activity_ids
      assert unlisted_activity.id in activity_ids
      refute private_activity.id in activity_ids
      assert direct_activity.id in activity_ids

      activity_ids =
        conn
        |> get("/api/v1/notifications", %{exclude_visibilities: ["public"]})
        |> json_response(200)
        |> Enum.map(& &1["status"]["id"])

      refute public_activity.id in activity_ids
      assert unlisted_activity.id in activity_ids
      assert private_activity.id in activity_ids
      assert direct_activity.id in activity_ids
    end

    test "filters notifications for Announce activities" do
      user = insert(:user)
      %{user: other_user, conn: conn} = oauth_access(["read:notifications"])

      {:ok, public_activity} =
        CommonAPI.post(other_user, %{"status" => ".", "visibility" => "public"})

      {:ok, unlisted_activity} =
        CommonAPI.post(other_user, %{"status" => ".", "visibility" => "unlisted"})

      {:ok, _, _} = CommonAPI.repeat(public_activity.id, user)
      {:ok, _, _} = CommonAPI.repeat(unlisted_activity.id, user)

      activity_ids =
        conn
        |> get("/api/v1/notifications", %{exclude_visibilities: ["unlisted"]})
        |> json_response(200)
        |> Enum.map(& &1["status"]["id"])

      assert public_activity.id in activity_ids
      refute unlisted_activity.id in activity_ids
    end
  end

  test "filters notifications using exclude_types" do
    %{user: user, conn: conn} = oauth_access(["read:notifications"])
    other_user = insert(:user)

    {:ok, mention_activity} = CommonAPI.post(other_user, %{"status" => "hey @#{user.nickname}"})
    {:ok, create_activity} = CommonAPI.post(user, %{"status" => "hey"})
    {:ok, favorite_activity, _} = CommonAPI.favorite(create_activity.id, other_user)
    {:ok, reblog_activity, _} = CommonAPI.repeat(create_activity.id, other_user)
    {:ok, _, _, follow_activity} = CommonAPI.follow(other_user, user)

    mention_notification_id = get_notification_id_by_activity(mention_activity)
    favorite_notification_id = get_notification_id_by_activity(favorite_activity)
    reblog_notification_id = get_notification_id_by_activity(reblog_activity)
    follow_notification_id = get_notification_id_by_activity(follow_activity)

    conn_res =
      get(conn, "/api/v1/notifications", %{exclude_types: ["mention", "favourite", "reblog"]})

    assert [%{"id" => ^follow_notification_id}] = json_response(conn_res, 200)

    conn_res =
      get(conn, "/api/v1/notifications", %{exclude_types: ["favourite", "reblog", "follow"]})

    assert [%{"id" => ^mention_notification_id}] = json_response(conn_res, 200)

    conn_res =
      get(conn, "/api/v1/notifications", %{exclude_types: ["reblog", "follow", "mention"]})

    assert [%{"id" => ^favorite_notification_id}] = json_response(conn_res, 200)

    conn_res =
      get(conn, "/api/v1/notifications", %{exclude_types: ["follow", "mention", "favourite"]})

    assert [%{"id" => ^reblog_notification_id}] = json_response(conn_res, 200)
  end

  test "destroy multiple" do
    %{user: user, conn: conn} = oauth_access(["read:notifications", "write:notifications"])
    other_user = insert(:user)

    {:ok, activity1} = CommonAPI.post(other_user, %{"status" => "hi @#{user.nickname}"})
    {:ok, activity2} = CommonAPI.post(other_user, %{"status" => "hi @#{user.nickname}"})
    {:ok, activity3} = CommonAPI.post(user, %{"status" => "hi @#{other_user.nickname}"})
    {:ok, activity4} = CommonAPI.post(user, %{"status" => "hi @#{other_user.nickname}"})

    notification1_id = get_notification_id_by_activity(activity1)
    notification2_id = get_notification_id_by_activity(activity2)
    notification3_id = get_notification_id_by_activity(activity3)
    notification4_id = get_notification_id_by_activity(activity4)

    result =
      conn
      |> get("/api/v1/notifications")
      |> json_response(:ok)

    assert [%{"id" => ^notification2_id}, %{"id" => ^notification1_id}] = result

    conn2 =
      conn
      |> assign(:user, other_user)
      |> assign(:token, insert(:oauth_token, user: other_user, scopes: ["read:notifications"]))

    result =
      conn2
      |> get("/api/v1/notifications")
      |> json_response(:ok)

    assert [%{"id" => ^notification4_id}, %{"id" => ^notification3_id}] = result

    conn_destroy =
      conn
      |> delete("/api/v1/notifications/destroy_multiple", %{
        "ids" => [notification1_id, notification2_id]
      })

    assert json_response(conn_destroy, 200) == %{}

    result =
      conn2
      |> get("/api/v1/notifications")
      |> json_response(:ok)

    assert [%{"id" => ^notification4_id}, %{"id" => ^notification3_id}] = result
  end

  test "doesn't see notifications after muting user with notifications" do
    %{user: user, conn: conn} = oauth_access(["read:notifications"])
    user2 = insert(:user)

    {:ok, _, _, _} = CommonAPI.follow(user, user2)
    {:ok, _} = CommonAPI.post(user2, %{"status" => "hey @#{user.nickname}"})

    ret_conn = get(conn, "/api/v1/notifications")

    assert length(json_response(ret_conn, 200)) == 1

    {:ok, _user_relationships} = User.mute(user, user2)

    conn = get(conn, "/api/v1/notifications")

    assert json_response(conn, 200) == []
  end

  test "see notifications after muting user without notifications" do
    %{user: user, conn: conn} = oauth_access(["read:notifications"])
    user2 = insert(:user)

    {:ok, _, _, _} = CommonAPI.follow(user, user2)
    {:ok, _} = CommonAPI.post(user2, %{"status" => "hey @#{user.nickname}"})

    ret_conn = get(conn, "/api/v1/notifications")

    assert length(json_response(ret_conn, 200)) == 1

    {:ok, _user_relationships} = User.mute(user, user2, false)

    conn = get(conn, "/api/v1/notifications")

    assert length(json_response(conn, 200)) == 1
  end

  test "see notifications after muting user with notifications and with_muted parameter" do
    %{user: user, conn: conn} = oauth_access(["read:notifications"])
    user2 = insert(:user)

    {:ok, _, _, _} = CommonAPI.follow(user, user2)
    {:ok, _} = CommonAPI.post(user2, %{"status" => "hey @#{user.nickname}"})

    ret_conn = get(conn, "/api/v1/notifications")

    assert length(json_response(ret_conn, 200)) == 1

    {:ok, _user_relationships} = User.mute(user, user2)

    conn = get(conn, "/api/v1/notifications", %{"with_muted" => "true"})

    assert length(json_response(conn, 200)) == 1
  end

  test "see move notifications with `with_move` parameter" do
    old_user = insert(:user)
    new_user = insert(:user, also_known_as: [old_user.ap_id])
    %{user: follower, conn: conn} = oauth_access(["read:notifications"])

    User.follow(follower, old_user)
    Pleroma.Web.ActivityPub.ActivityPub.move(old_user, new_user)
    Pleroma.Tests.ObanHelpers.perform_all()

    ret_conn = get(conn, "/api/v1/notifications")

    assert json_response(ret_conn, 200) == []

    conn = get(conn, "/api/v1/notifications", %{"with_move" => "true"})

    assert length(json_response(conn, 200)) == 1
  end

<<<<<<< HEAD
  describe "from specified user" do
    test "account_id", %{conn: conn} do
      user = insert(:user)
      %{id: account_id} = other_user1 = insert(:user)
      other_user2 = insert(:user)

      {:ok, _activity} = CommonAPI.post(other_user1, %{"status" => "hi @#{user.nickname}"})
      {:ok, _activity} = CommonAPI.post(other_user2, %{"status" => "bye @#{user.nickname}"})

      assert [%{"account" => %{"id" => ^account_id}}] =
               conn
               |> assign(:user, user)
               |> get("/api/v1/notifications", %{account_id: account_id})
               |> json_response(200)

      assert %{"error" => "Account is not found"} =
               conn
               |> assign(:user, user)
               |> get("/api/v1/notifications", %{account_id: "cofe"})
               |> json_response(404)
=======
  describe "link headers" do
    test "preserves parameters in link headers" do
      %{user: user, conn: conn} = oauth_access(["read:notifications"])
      other_user = insert(:user)

      {:ok, activity1} =
        CommonAPI.post(other_user, %{
          "status" => "hi @#{user.nickname}",
          "visibility" => "public"
        })

      {:ok, activity2} =
        CommonAPI.post(other_user, %{
          "status" => "hi @#{user.nickname}",
          "visibility" => "public"
        })

      notification1 = Repo.get_by(Notification, activity_id: activity1.id)
      notification2 = Repo.get_by(Notification, activity_id: activity2.id)

      conn =
        conn
        |> assign(:user, user)
        |> get("/api/v1/notifications", %{media_only: true})

      assert [link_header] = get_resp_header(conn, "link")
      assert link_header =~ ~r/media_only=true/
      assert link_header =~ ~r/min_id=#{notification2.id}/
      assert link_header =~ ~r/max_id=#{notification1.id}/
>>>>>>> 77412d5d
    end
  end

  defp get_notification_id_by_activity(%{id: id}) do
    Notification
    |> Repo.get_by(activity_id: id)
    |> Map.get(:id)
    |> to_string()
  end
end<|MERGE_RESOLUTION|>--- conflicted
+++ resolved
@@ -425,7 +425,38 @@
     assert length(json_response(conn, 200)) == 1
   end
 
-<<<<<<< HEAD
+  describe "link headers" do
+    test "preserves parameters in link headers" do
+      %{user: user, conn: conn} = oauth_access(["read:notifications"])
+      other_user = insert(:user)
+
+      {:ok, activity1} =
+        CommonAPI.post(other_user, %{
+          "status" => "hi @#{user.nickname}",
+          "visibility" => "public"
+        })
+
+      {:ok, activity2} =
+        CommonAPI.post(other_user, %{
+          "status" => "hi @#{user.nickname}",
+          "visibility" => "public"
+        })
+
+      notification1 = Repo.get_by(Notification, activity_id: activity1.id)
+      notification2 = Repo.get_by(Notification, activity_id: activity2.id)
+
+      conn =
+        conn
+        |> assign(:user, user)
+        |> get("/api/v1/notifications", %{media_only: true})
+
+      assert [link_header] = get_resp_header(conn, "link")
+      assert link_header =~ ~r/media_only=true/
+      assert link_header =~ ~r/min_id=#{notification2.id}/
+      assert link_header =~ ~r/max_id=#{notification1.id}/
+    end
+  end
+
   describe "from specified user" do
     test "account_id", %{conn: conn} do
       user = insert(:user)
@@ -446,37 +477,6 @@
                |> assign(:user, user)
                |> get("/api/v1/notifications", %{account_id: "cofe"})
                |> json_response(404)
-=======
-  describe "link headers" do
-    test "preserves parameters in link headers" do
-      %{user: user, conn: conn} = oauth_access(["read:notifications"])
-      other_user = insert(:user)
-
-      {:ok, activity1} =
-        CommonAPI.post(other_user, %{
-          "status" => "hi @#{user.nickname}",
-          "visibility" => "public"
-        })
-
-      {:ok, activity2} =
-        CommonAPI.post(other_user, %{
-          "status" => "hi @#{user.nickname}",
-          "visibility" => "public"
-        })
-
-      notification1 = Repo.get_by(Notification, activity_id: activity1.id)
-      notification2 = Repo.get_by(Notification, activity_id: activity2.id)
-
-      conn =
-        conn
-        |> assign(:user, user)
-        |> get("/api/v1/notifications", %{media_only: true})
-
-      assert [link_header] = get_resp_header(conn, "link")
-      assert link_header =~ ~r/media_only=true/
-      assert link_header =~ ~r/min_id=#{notification2.id}/
-      assert link_header =~ ~r/max_id=#{notification1.id}/
->>>>>>> 77412d5d
     end
   end
 
