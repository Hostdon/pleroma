--- conflicted
+++ resolved
@@ -903,7 +903,6 @@
       [valid_params: valid_params]
     end
 
-<<<<<<< HEAD
     test "Account registration via Application, no confirmation required", %{conn: conn} do
       clear_config([:instance, :account_activation_required], false)
 
@@ -967,10 +966,8 @@
       assert token_from_db.user
       refute token_from_db.user.confirmation_pending
     end
-=======
-    setup do: clear_config([:instance, :account_activation_required])
+
     setup do: clear_config([:instance, :account_approval_required])
->>>>>>> 269b61a2
 
     test "Account registration via Application", %{conn: conn} do
       clear_config([:instance, :account_activation_required], true)
@@ -1100,7 +1097,6 @@
       token_from_db = Repo.preload(token_from_db, :user)
       assert token_from_db.user
 
-      assert token_from_db.user.confirmation_pending
       assert token_from_db.user.approval_pending
 
       assert token_from_db.user.registration_reason == "I'm a cool dude, bro"
