--- conflicted
+++ resolved
@@ -731,18 +731,13 @@
 
       # self follow via uri
       user = User.get_cached_by_id(user.id)
-<<<<<<< HEAD
 
       conn_res =
         conn
         |> put_req_header("content-type", "multipart/form-data")
         |> post("/api/v1/follows", %{"uri" => user.nickname})
 
-      assert %{"error" => "Record not found"} = json_response(conn_res, 404)
-=======
-      conn_res = post(conn, "/api/v1/follows", %{"uri" => user.nickname})
       assert %{"error" => "Can not follow yourself"} = json_response(conn_res, 400)
->>>>>>> 28f8fcf8
 
       # follow non existing user
       conn_res = post(conn, "/api/v1/accounts/doesntexist/follow")
