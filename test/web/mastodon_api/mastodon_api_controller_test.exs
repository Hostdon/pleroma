--- conflicted
+++ resolved
@@ -5,11 +5,6 @@
 defmodule Pleroma.Web.MastodonAPI.MastodonAPIControllerTest do
   use Pleroma.Web.ConnCase
 
-<<<<<<< HEAD
-  alias Pleroma.Web.TwitterAPI.TwitterAPI
-  alias Pleroma.{Repo, User, Activity, Notification, Object}
-  alias Pleroma.Web.{OStatus, CommonAPI}
-=======
   alias Ecto.Changeset
   alias Pleroma.Activity
   alias Pleroma.Notification
@@ -17,7 +12,6 @@
   alias Pleroma.Repo
   alias Pleroma.ScheduledActivity
   alias Pleroma.User
->>>>>>> 73df3046
   alias Pleroma.Web.ActivityPub.ActivityPub
   alias Pleroma.Web.CommonAPI
   alias Pleroma.Web.MastodonAPI.FilterView
@@ -345,18 +339,10 @@
 
     assert %{"content" => "xD", "id" => id} = json_response(conn, 200)
 
-<<<<<<< HEAD
-    activity = Repo.get(Activity, id)
-    object = Object.normalize(activity.data["object"])
-
-    assert activity.data["context"] == replied_to.data["context"]
-    assert object.data["inReplyToStatusId"] == replied_to.id
-=======
     activity = Activity.get_by_id(id)
 
     assert activity.data["context"] == replied_to.data["context"]
     assert Activity.get_in_reply_to_activity(activity).id == replied_to.id
->>>>>>> 73df3046
   end
 
   test "posting a status with an invalid in_reply_to_id", %{conn: conn} do
