# Pleroma: A lightweight social networking server
# Copyright © 2017-2019 Pleroma Authors <https://pleroma.social/>
# SPDX-License-Identifier: AGPL-3.0-only

defmodule Pleroma.Web.CommonAPITest do
  use Pleroma.DataCase
  alias Pleroma.Activity
  alias Pleroma.Object
  alias Pleroma.User
  alias Pleroma.Web.CommonAPI

  import Pleroma.Factory

  test "with the safe_dm_mention option set, it does not mention people beyond the initial tags" do
    har = insert(:user)
    jafnhar = insert(:user)
    tridi = insert(:user)
    option = Pleroma.Config.get([:instance, :safe_dm_mentions])
    Pleroma.Config.put([:instance, :safe_dm_mentions], true)

    {:ok, activity} =
      CommonAPI.post(har, %{
        "status" => "@#{jafnhar.nickname} hey, i never want to see @#{tridi.nickname} again",
        "visibility" => "direct"
      })

    refute tridi.ap_id in activity.recipients
    assert jafnhar.ap_id in activity.recipients
    Pleroma.Config.put([:instance, :safe_dm_mentions], option)
  end

  test "it de-duplicates tags" do
    user = insert(:user)
    {:ok, activity} = CommonAPI.post(user, %{"status" => "#2hu #2HU"})

    object = Object.normalize(activity.data["object"])

    assert object.data["tag"] == ["2hu"]
  end

  test "it adds emoji in the object" do
    user = insert(:user)
    {:ok, activity} = CommonAPI.post(user, %{"status" => ":firefox:"})

    assert Object.normalize(activity).data["emoji"]["firefox"]
  end

  test "it adds emoji when updating profiles" do
    user = insert(:user, %{name: ":firefox:"})

    CommonAPI.update(user)
    user = User.get_cached_by_ap_id(user.ap_id)
    [firefox] = user.info.source_data["tag"]

    assert firefox["name"] == ":firefox:"
  end

  describe "posting" do
    test "it filters out obviously bad tags when accepting a post as HTML" do
      user = insert(:user)

      post = "<p><b>2hu</b></p><script>alert('xss')</script>"

      {:ok, activity} =
        CommonAPI.post(user, %{
          "status" => post,
          "content_type" => "text/html"
        })

      object = Object.normalize(activity.data["object"])

      assert object.data["content"] == "<p><b>2hu</b></p>alert('xss')"
    end

    test "it filters out obviously bad tags when accepting a post as Markdown" do
      user = insert(:user)

      post = "<p><b>2hu</b></p><script>alert('xss')</script>"

      {:ok, activity} =
        CommonAPI.post(user, %{
          "status" => post,
          "content_type" => "text/markdown"
        })

      object = Object.normalize(activity.data["object"])

      assert object.data["content"] == "<p><b>2hu</b></p>alert('xss')"
    end

<<<<<<< HEAD
    test "it allows to address a list" do
      user = insert(:user)
      {:ok, list} = Pleroma.List.create("foo", user)

      list_ap_id = Pleroma.List.ap_id(user, list.id)

      {:ok, activity} =
        CommonAPI.post(user, %{"status" => "foobar", "visibility" => "list:#{list.id}"})

      assert activity.data["bcc"] == [list_ap_id]
      assert activity.recipients == [list_ap_id, user.ap_id]
=======
    test "it does not allow replies to direct messages that are not direct messages themselves" do
      user = insert(:user)

      {:ok, activity} = CommonAPI.post(user, %{"status" => "suya..", "visibility" => "direct"})

      assert {:ok, _} =
               CommonAPI.post(user, %{
                 "status" => "suya..",
                 "visibility" => "direct",
                 "in_reply_to_status_id" => activity.id
               })

      Enum.each(["public", "private", "unlisted"], fn visibility ->
        assert {:error, {:private_to_public, _}} =
                 CommonAPI.post(user, %{
                   "status" => "suya..",
                   "visibility" => visibility,
                   "in_reply_to_status_id" => activity.id
                 })
      end)
>>>>>>> a2771869
    end
  end

  describe "reactions" do
    test "repeating a status" do
      user = insert(:user)
      other_user = insert(:user)

      {:ok, activity} = CommonAPI.post(other_user, %{"status" => "cofe"})

      {:ok, %Activity{}, _} = CommonAPI.repeat(activity.id, user)
    end

    test "favoriting a status" do
      user = insert(:user)
      other_user = insert(:user)

      {:ok, activity} = CommonAPI.post(other_user, %{"status" => "cofe"})

      {:ok, %Activity{}, _} = CommonAPI.favorite(activity.id, user)
    end

    test "retweeting a status twice returns an error" do
      user = insert(:user)
      other_user = insert(:user)

      {:ok, activity} = CommonAPI.post(other_user, %{"status" => "cofe"})
      {:ok, %Activity{}, _object} = CommonAPI.repeat(activity.id, user)
      {:error, _} = CommonAPI.repeat(activity.id, user)
    end

    test "favoriting a status twice returns an error" do
      user = insert(:user)
      other_user = insert(:user)

      {:ok, activity} = CommonAPI.post(other_user, %{"status" => "cofe"})
      {:ok, %Activity{}, _object} = CommonAPI.favorite(activity.id, user)
      {:error, _} = CommonAPI.favorite(activity.id, user)
    end
  end

  describe "pinned statuses" do
    setup do
      Pleroma.Config.put([:instance, :max_pinned_statuses], 1)

      user = insert(:user)
      {:ok, activity} = CommonAPI.post(user, %{"status" => "HI!!!"})

      [user: user, activity: activity]
    end

    test "pin status", %{user: user, activity: activity} do
      assert {:ok, ^activity} = CommonAPI.pin(activity.id, user)

      id = activity.id
      user = refresh_record(user)

      assert %User{info: %{pinned_activities: [^id]}} = user
    end

    test "only self-authored can be pinned", %{activity: activity} do
      user = insert(:user)

      assert {:error, "Could not pin"} = CommonAPI.pin(activity.id, user)
    end

    test "max pinned statuses", %{user: user, activity: activity_one} do
      {:ok, activity_two} = CommonAPI.post(user, %{"status" => "HI!!!"})

      assert {:ok, ^activity_one} = CommonAPI.pin(activity_one.id, user)

      user = refresh_record(user)

      assert {:error, "You have already pinned the maximum number of statuses"} =
               CommonAPI.pin(activity_two.id, user)
    end

    test "unpin status", %{user: user, activity: activity} do
      {:ok, activity} = CommonAPI.pin(activity.id, user)

      user = refresh_record(user)

      assert {:ok, ^activity} = CommonAPI.unpin(activity.id, user)

      user = refresh_record(user)

      assert %User{info: %{pinned_activities: []}} = user
    end

    test "should unpin when deleting a status", %{user: user, activity: activity} do
      {:ok, activity} = CommonAPI.pin(activity.id, user)

      user = refresh_record(user)

      assert {:ok, _} = CommonAPI.delete(activity.id, user)

      user = refresh_record(user)

      assert %User{info: %{pinned_activities: []}} = user
    end
  end

  describe "mute tests" do
    setup do
      user = insert(:user)

      activity = insert(:note_activity)

      [user: user, activity: activity]
    end

    test "add mute", %{user: user, activity: activity} do
      {:ok, _} = CommonAPI.add_mute(user, activity)
      assert CommonAPI.thread_muted?(user, activity)
    end

    test "remove mute", %{user: user, activity: activity} do
      CommonAPI.add_mute(user, activity)
      {:ok, _} = CommonAPI.remove_mute(user, activity)
      refute CommonAPI.thread_muted?(user, activity)
    end

    test "check that mutes can't be duplicate", %{user: user, activity: activity} do
      CommonAPI.add_mute(user, activity)
      {:error, _} = CommonAPI.add_mute(user, activity)
    end
  end

  describe "reports" do
    test "creates a report" do
      reporter = insert(:user)
      target_user = insert(:user)

      {:ok, activity} = CommonAPI.post(target_user, %{"status" => "foobar"})

      reporter_ap_id = reporter.ap_id
      target_ap_id = target_user.ap_id
      activity_ap_id = activity.data["id"]
      comment = "foobar"

      report_data = %{
        "account_id" => target_user.id,
        "comment" => comment,
        "status_ids" => [activity.id]
      }

      assert {:ok, flag_activity} = CommonAPI.report(reporter, report_data)

      assert %Activity{
               actor: ^reporter_ap_id,
               data: %{
                 "type" => "Flag",
                 "content" => ^comment,
                 "object" => [^target_ap_id, ^activity_ap_id]
               }
             } = flag_activity
    end
  end

  describe "reblog muting" do
    setup do
      muter = insert(:user)

      muted = insert(:user)

      [muter: muter, muted: muted]
    end

    test "add a reblog mute", %{muter: muter, muted: muted} do
      {:ok, muter} = CommonAPI.hide_reblogs(muter, muted)

      assert Pleroma.User.showing_reblogs?(muter, muted) == false
    end

    test "remove a reblog mute", %{muter: muter, muted: muted} do
      {:ok, muter} = CommonAPI.hide_reblogs(muter, muted)
      {:ok, muter} = CommonAPI.show_reblogs(muter, muted)

      assert Pleroma.User.showing_reblogs?(muter, muted) == true
    end
  end
end<|MERGE_RESOLUTION|>--- conflicted
+++ resolved
@@ -88,19 +88,6 @@
       assert object.data["content"] == "<p><b>2hu</b></p>alert('xss')"
     end
 
-<<<<<<< HEAD
-    test "it allows to address a list" do
-      user = insert(:user)
-      {:ok, list} = Pleroma.List.create("foo", user)
-
-      list_ap_id = Pleroma.List.ap_id(user, list.id)
-
-      {:ok, activity} =
-        CommonAPI.post(user, %{"status" => "foobar", "visibility" => "list:#{list.id}"})
-
-      assert activity.data["bcc"] == [list_ap_id]
-      assert activity.recipients == [list_ap_id, user.ap_id]
-=======
     test "it does not allow replies to direct messages that are not direct messages themselves" do
       user = insert(:user)
 
@@ -121,7 +108,19 @@
                    "in_reply_to_status_id" => activity.id
                  })
       end)
->>>>>>> a2771869
+    end
+
+    test "it allows to address a list" do
+      user = insert(:user)
+      {:ok, list} = Pleroma.List.create("foo", user)
+
+      list_ap_id = Pleroma.List.ap_id(user, list.id)
+
+      {:ok, activity} =
+        CommonAPI.post(user, %{"status" => "foobar", "visibility" => "list:#{list.id}"})
+
+      assert activity.data["bcc"] == [list_ap_id]
+      assert activity.recipients == [list_ap_id, user.ap_id]
     end
   end
 
