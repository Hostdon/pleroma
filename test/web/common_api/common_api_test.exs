# Pleroma: A lightweight social networking server
# Copyright © 2017-2020 Pleroma Authors <https://pleroma.social/>
# SPDX-License-Identifier: AGPL-3.0-only

defmodule Pleroma.Web.CommonAPITest do
  use Oban.Testing, repo: Pleroma.Repo
  use Pleroma.DataCase
<<<<<<< HEAD
=======
  use Oban.Testing, repo: Pleroma.Repo
>>>>>>> 88fe0a26

  alias Pleroma.Activity
  alias Pleroma.Chat
  alias Pleroma.Conversation.Participation
  alias Pleroma.Notification
  alias Pleroma.Object
  alias Pleroma.Repo
  alias Pleroma.User
  alias Pleroma.Web.ActivityPub.ActivityPub
  alias Pleroma.Web.ActivityPub.Transmogrifier
  alias Pleroma.Web.ActivityPub.Visibility
  alias Pleroma.Web.AdminAPI.AccountView
  alias Pleroma.Web.CommonAPI

  import Pleroma.Factory
  import Mock
  import Ecto.Query, only: [from: 2]

  require Pleroma.Constants

  setup do: clear_config([:instance, :safe_dm_mentions])
  setup do: clear_config([:instance, :limit])
  setup do: clear_config([:instance, :max_pinned_statuses])

  describe "blocking" do
    setup do
      blocker = insert(:user)
      blocked = insert(:user)
      User.follow(blocker, blocked)
      User.follow(blocked, blocker)
      %{blocker: blocker, blocked: blocked}
    end

    test "it blocks and federates", %{blocker: blocker, blocked: blocked} do
      clear_config([:instance, :federating], true)

      with_mock Pleroma.Web.Federator,
        publish: fn _ -> nil end do
        assert {:ok, block} = CommonAPI.block(blocker, blocked)

        assert block.local
        assert User.blocks?(blocker, blocked)
        refute User.following?(blocker, blocked)
        refute User.following?(blocked, blocker)

        assert called(Pleroma.Web.Federator.publish(block))
      end
    end

    test "it blocks and does not federate if outgoing blocks are disabled", %{
      blocker: blocker,
      blocked: blocked
    } do
      clear_config([:instance, :federating], true)
      clear_config([:activitypub, :outgoing_blocks], false)

      with_mock Pleroma.Web.Federator,
        publish: fn _ -> nil end do
        assert {:ok, block} = CommonAPI.block(blocker, blocked)

        assert block.local
        assert User.blocks?(blocker, blocked)
        refute User.following?(blocker, blocked)
        refute User.following?(blocked, blocker)

        refute called(Pleroma.Web.Federator.publish(block))
      end
    end
  end

  describe "posting chat messages" do
    setup do: clear_config([:instance, :chat_limit])

    test "it posts a chat message without content but with an attachment" do
      author = insert(:user)
      recipient = insert(:user)

      file = %Plug.Upload{
        content_type: "image/jpg",
        path: Path.absname("test/fixtures/image.jpg"),
        filename: "an_image.jpg"
      }

      {:ok, upload} = ActivityPub.upload(file, actor: author.ap_id)

      with_mocks([
        {
          Pleroma.Web.Streamer,
          [],
          [
            stream: fn _, _ ->
              nil
            end
          ]
        },
        {
          Pleroma.Web.Push,
          [],
          [
            send: fn _ -> nil end
          ]
        }
      ]) do
        {:ok, activity} =
          CommonAPI.post_chat_message(
            author,
            recipient,
            nil,
            media_id: upload.id
          )

        notification =
          Notification.for_user_and_activity(recipient, activity)
          |> Repo.preload(:activity)

        assert called(Pleroma.Web.Push.send(notification))
        assert called(Pleroma.Web.Streamer.stream(["user", "user:notification"], notification))
        assert called(Pleroma.Web.Streamer.stream(["user", "user:pleroma_chat"], :_))

        assert activity
      end
    end

    test "it adds html newlines" do
      author = insert(:user)
      recipient = insert(:user)

      other_user = insert(:user)

      {:ok, activity} =
        CommonAPI.post_chat_message(
          author,
          recipient,
          "uguu\nuguuu"
        )

      assert other_user.ap_id not in activity.recipients

      object = Object.normalize(activity, false)

      assert object.data["content"] == "uguu<br/>uguuu"
    end

    test "it linkifies" do
      author = insert(:user)
      recipient = insert(:user)

      other_user = insert(:user)

      {:ok, activity} =
        CommonAPI.post_chat_message(
          author,
          recipient,
          "https://example.org is the site of @#{other_user.nickname} #2hu"
        )

      assert other_user.ap_id not in activity.recipients

      object = Object.normalize(activity, false)

      assert object.data["content"] ==
               "<a href=\"https://example.org\" rel=\"ugc\">https://example.org</a> is the site of <span class=\"h-card\"><a class=\"u-url mention\" data-user=\"#{
                 other_user.id
               }\" href=\"#{other_user.ap_id}\" rel=\"ugc\">@<span>#{other_user.nickname}</span></a></span> <a class=\"hashtag\" data-tag=\"2hu\" href=\"http://localhost:4001/tag/2hu\">#2hu</a>"
    end

    test "it posts a chat message" do
      author = insert(:user)
      recipient = insert(:user)

      {:ok, activity} =
        CommonAPI.post_chat_message(
          author,
          recipient,
          "a test message <script>alert('uuu')</script> :firefox:"
        )

      assert activity.data["type"] == "Create"
      assert activity.local
      object = Object.normalize(activity)

      assert object.data["type"] == "ChatMessage"
      assert object.data["to"] == [recipient.ap_id]

      assert object.data["content"] ==
               "a test message &lt;script&gt;alert(&#39;uuu&#39;)&lt;/script&gt; :firefox:"

      assert object.data["emoji"] == %{
               "firefox" => "http://localhost:4001/emoji/Firefox.gif"
             }

      assert Chat.get(author.id, recipient.ap_id)
      assert Chat.get(recipient.id, author.ap_id)

      assert :ok == Pleroma.Web.Federator.perform(:publish, activity)
    end

    test "it reject messages over the local limit" do
      Pleroma.Config.put([:instance, :chat_limit], 2)

      author = insert(:user)
      recipient = insert(:user)

      {:error, message} =
        CommonAPI.post_chat_message(
          author,
          recipient,
          "123"
        )

      assert message == :content_too_long
    end
  end

  describe "unblocking" do
    test "it works even without an existing block activity" do
      blocked = insert(:user)
      blocker = insert(:user)
      User.block(blocker, blocked)

      assert User.blocks?(blocker, blocked)
      assert {:ok, :no_activity} == CommonAPI.unblock(blocker, blocked)
      refute User.blocks?(blocker, blocked)
    end
  end

  describe "deletion" do
    test "it works with pruned objects" do
      user = insert(:user)

      {:ok, post} = CommonAPI.post(user, %{status: "namu amida butsu"})

      clear_config([:instance, :federating], true)

      Object.normalize(post, false)
      |> Object.prune()

      with_mock Pleroma.Web.Federator,
        publish: fn _ -> nil end do
        assert {:ok, delete} = CommonAPI.delete(post.id, user)
        assert delete.local
        assert called(Pleroma.Web.Federator.publish(delete))
      end

      refute Activity.get_by_id(post.id)
    end

    test "it allows users to delete their posts" do
      user = insert(:user)

      {:ok, post} = CommonAPI.post(user, %{status: "namu amida butsu"})

      clear_config([:instance, :federating], true)

      with_mock Pleroma.Web.Federator,
        publish: fn _ -> nil end do
        assert {:ok, delete} = CommonAPI.delete(post.id, user)
        assert delete.local
        assert called(Pleroma.Web.Federator.publish(delete))
      end

      refute Activity.get_by_id(post.id)
    end

    test "it does not allow a user to delete their posts" do
      user = insert(:user)
      other_user = insert(:user)

      {:ok, post} = CommonAPI.post(user, %{status: "namu amida butsu"})

      assert {:error, "Could not delete"} = CommonAPI.delete(post.id, other_user)
      assert Activity.get_by_id(post.id)
    end

    test "it allows moderators to delete other user's posts" do
      user = insert(:user)
      moderator = insert(:user, is_moderator: true)

      {:ok, post} = CommonAPI.post(user, %{status: "namu amida butsu"})

      assert {:ok, delete} = CommonAPI.delete(post.id, moderator)
      assert delete.local

      refute Activity.get_by_id(post.id)
    end

    test "it allows admins to delete other user's posts" do
      user = insert(:user)
      moderator = insert(:user, is_admin: true)

      {:ok, post} = CommonAPI.post(user, %{status: "namu amida butsu"})

      assert {:ok, delete} = CommonAPI.delete(post.id, moderator)
      assert delete.local

      refute Activity.get_by_id(post.id)
    end

    test "superusers deleting non-local posts won't federate the delete" do
      # This is the user of the ingested activity
      _user =
        insert(:user,
          local: false,
          ap_id: "http://mastodon.example.org/users/admin",
          last_refreshed_at: NaiveDateTime.utc_now()
        )

      moderator = insert(:user, is_admin: true)

      data =
        File.read!("test/fixtures/mastodon-post-activity.json")
        |> Jason.decode!()

      {:ok, post} = Transmogrifier.handle_incoming(data)

      with_mock Pleroma.Web.Federator,
        publish: fn _ -> nil end do
        assert {:ok, delete} = CommonAPI.delete(post.id, moderator)
        assert delete.local
        refute called(Pleroma.Web.Federator.publish(:_))
      end

      refute Activity.get_by_id(post.id)
    end
  end

  test "favoriting race condition" do
    user = insert(:user)
    users_serial = insert_list(10, :user)
    users = insert_list(10, :user)

    {:ok, activity} = CommonAPI.post(user, %{status: "."})

    users_serial
    |> Enum.map(fn user ->
      CommonAPI.favorite(user, activity.id)
    end)

    object = Object.get_by_ap_id(activity.data["object"])
    assert object.data["like_count"] == 10

    users
    |> Enum.map(fn user ->
      Task.async(fn ->
        CommonAPI.favorite(user, activity.id)
      end)
    end)
    |> Enum.map(&Task.await/1)

    object = Object.get_by_ap_id(activity.data["object"])
    assert object.data["like_count"] == 20
  end

  test "repeating race condition" do
    user = insert(:user)
    users_serial = insert_list(10, :user)
    users = insert_list(10, :user)

    {:ok, activity} = CommonAPI.post(user, %{status: "."})

    users_serial
    |> Enum.map(fn user ->
      CommonAPI.repeat(activity.id, user)
    end)

    object = Object.get_by_ap_id(activity.data["object"])
    assert object.data["announcement_count"] == 10

    users
    |> Enum.map(fn user ->
      Task.async(fn ->
        CommonAPI.repeat(activity.id, user)
      end)
    end)
    |> Enum.map(&Task.await/1)

    object = Object.get_by_ap_id(activity.data["object"])
    assert object.data["announcement_count"] == 20
  end

  test "when replying to a conversation / participation, it will set the correct context id even if no explicit reply_to is given" do
    user = insert(:user)
    {:ok, activity} = CommonAPI.post(user, %{status: ".", visibility: "direct"})

    [participation] = Participation.for_user(user)

    {:ok, convo_reply} =
      CommonAPI.post(user, %{status: ".", in_reply_to_conversation_id: participation.id})

    assert Visibility.is_direct?(convo_reply)

    assert activity.data["context"] == convo_reply.data["context"]
  end

  test "when replying to a conversation / participation, it only mentions the recipients explicitly declared in the participation" do
    har = insert(:user)
    jafnhar = insert(:user)
    tridi = insert(:user)

    {:ok, activity} =
      CommonAPI.post(har, %{
        status: "@#{jafnhar.nickname} hey",
        visibility: "direct"
      })

    assert har.ap_id in activity.recipients
    assert jafnhar.ap_id in activity.recipients

    [participation] = Participation.for_user(har)

    {:ok, activity} =
      CommonAPI.post(har, %{
        status: "I don't really like @#{tridi.nickname}",
        visibility: "direct",
        in_reply_to_status_id: activity.id,
        in_reply_to_conversation_id: participation.id
      })

    assert har.ap_id in activity.recipients
    assert jafnhar.ap_id in activity.recipients
    refute tridi.ap_id in activity.recipients
  end

  test "with the safe_dm_mention option set, it does not mention people beyond the initial tags" do
    har = insert(:user)
    jafnhar = insert(:user)
    tridi = insert(:user)

    Pleroma.Config.put([:instance, :safe_dm_mentions], true)

    {:ok, activity} =
      CommonAPI.post(har, %{
        status: "@#{jafnhar.nickname} hey, i never want to see @#{tridi.nickname} again",
        visibility: "direct"
      })

    refute tridi.ap_id in activity.recipients
    assert jafnhar.ap_id in activity.recipients
  end

  test "it de-duplicates tags" do
    user = insert(:user)
    {:ok, activity} = CommonAPI.post(user, %{status: "#2hu #2HU"})

    object = Object.normalize(activity)

    assert object.data["tag"] == ["2hu"]
  end

  test "it adds emoji in the object" do
    user = insert(:user)
    {:ok, activity} = CommonAPI.post(user, %{status: ":firefox:"})

    assert Object.normalize(activity).data["emoji"]["firefox"]
  end

  describe "posting" do
    test "deactivated users can't post" do
      user = insert(:user, deactivated: true)
      assert {:error, _} = CommonAPI.post(user, %{status: "ye"})
    end

    test "it supports explicit addressing" do
      user = insert(:user)
      user_two = insert(:user)
      user_three = insert(:user)
      user_four = insert(:user)

      {:ok, activity} =
        CommonAPI.post(user, %{
          status:
            "Hey, I think @#{user_three.nickname} is ugly. @#{user_four.nickname} is alright though.",
          to: [user_two.nickname, user_four.nickname, "nonexistent"]
        })

      assert user.ap_id in activity.recipients
      assert user_two.ap_id in activity.recipients
      assert user_four.ap_id in activity.recipients
      refute user_three.ap_id in activity.recipients
    end

    test "it filters out obviously bad tags when accepting a post as HTML" do
      user = insert(:user)

      post = "<p><b>2hu</b></p><script>alert('xss')</script>"

      {:ok, activity} =
        CommonAPI.post(user, %{
          status: post,
          content_type: "text/html"
        })

      object = Object.normalize(activity)

      assert object.data["content"] == "<p><b>2hu</b></p>alert(&#39;xss&#39;)"
      assert object.data["source"] == post
    end

    test "it filters out obviously bad tags when accepting a post as Markdown" do
      user = insert(:user)

      post = "<p><b>2hu</b></p><script>alert('xss')</script>"

      {:ok, activity} =
        CommonAPI.post(user, %{
          status: post,
          content_type: "text/markdown"
        })

      object = Object.normalize(activity)

      assert object.data["content"] == "<p><b>2hu</b></p>alert(&#39;xss&#39;)"
      assert object.data["source"] == post
    end

    test "it does not allow replies to direct messages that are not direct messages themselves" do
      user = insert(:user)

      {:ok, activity} = CommonAPI.post(user, %{status: "suya..", visibility: "direct"})

      assert {:ok, _} =
               CommonAPI.post(user, %{
                 status: "suya..",
                 visibility: "direct",
                 in_reply_to_status_id: activity.id
               })

      Enum.each(["public", "private", "unlisted"], fn visibility ->
        assert {:error, "The message visibility must be direct"} =
                 CommonAPI.post(user, %{
                   status: "suya..",
                   visibility: visibility,
                   in_reply_to_status_id: activity.id
                 })
      end)
    end

    test "replying with a direct message will NOT auto-add the author of the reply to the recipient list" do
      user = insert(:user)
      other_user = insert(:user)
      third_user = insert(:user)

      {:ok, post} = CommonAPI.post(user, %{status: "I'm stupid"})

      {:ok, open_answer} =
        CommonAPI.post(other_user, %{status: "No ur smart", in_reply_to_status_id: post.id})

      # The OP is implicitly added
      assert user.ap_id in open_answer.recipients

      {:ok, secret_answer} =
        CommonAPI.post(other_user, %{
          status: "lol, that guy really is stupid, right, @#{third_user.nickname}?",
          in_reply_to_status_id: post.id,
          visibility: "direct"
        })

      assert third_user.ap_id in secret_answer.recipients

      # The OP is not added
      refute user.ap_id in secret_answer.recipients
    end

    test "it allows to address a list" do
      user = insert(:user)
      {:ok, list} = Pleroma.List.create("foo", user)

      {:ok, activity} = CommonAPI.post(user, %{status: "foobar", visibility: "list:#{list.id}"})

      assert activity.data["bcc"] == [list.ap_id]
      assert activity.recipients == [list.ap_id, user.ap_id]
      assert activity.data["listMessage"] == list.ap_id
    end

    test "it returns error when status is empty and no attachments" do
      user = insert(:user)

      assert {:error, "Cannot post an empty status without attachments"} =
               CommonAPI.post(user, %{status: ""})
    end

    test "it validates character limits are correctly enforced" do
      Pleroma.Config.put([:instance, :limit], 5)

      user = insert(:user)

      assert {:error, "The status is over the character limit"} =
               CommonAPI.post(user, %{status: "foobar"})

      assert {:ok, activity} = CommonAPI.post(user, %{status: "12345"})
    end

    test "it can handle activities that expire" do
      user = insert(:user)

      expires_at = DateTime.add(DateTime.utc_now(), 1_000_000)

      assert {:ok, activity} = CommonAPI.post(user, %{status: "chai", expires_in: 1_000_000})

      assert_enqueued(
        worker: Pleroma.Workers.PurgeExpiredActivity,
        args: %{activity_id: activity.id},
        scheduled_at: expires_at
      )
    end
  end

  describe "reactions" do
    test "reacting to a status with an emoji" do
      user = insert(:user)
      other_user = insert(:user)

      {:ok, activity} = CommonAPI.post(other_user, %{status: "cofe"})

      {:ok, reaction} = CommonAPI.react_with_emoji(activity.id, user, "👍")

      assert reaction.data["actor"] == user.ap_id
      assert reaction.data["content"] == "👍"

      {:ok, activity} = CommonAPI.post(other_user, %{status: "cofe"})

      {:error, _} = CommonAPI.react_with_emoji(activity.id, user, ".")
    end

    test "unreacting to a status with an emoji" do
      user = insert(:user)
      other_user = insert(:user)

      clear_config([:instance, :federating], true)

      with_mock Pleroma.Web.Federator,
        publish: fn _ -> nil end do
        {:ok, activity} = CommonAPI.post(other_user, %{status: "cofe"})
        {:ok, reaction} = CommonAPI.react_with_emoji(activity.id, user, "👍")

        {:ok, unreaction} = CommonAPI.unreact_with_emoji(activity.id, user, "👍")

        assert unreaction.data["type"] == "Undo"
        assert unreaction.data["object"] == reaction.data["id"]
        assert unreaction.local

        # On federation, it contains the undone (and deleted) object
        unreaction_with_object = %{
          unreaction
          | data: Map.put(unreaction.data, "object", reaction.data)
        }

        assert called(Pleroma.Web.Federator.publish(unreaction_with_object))
      end
    end

    test "repeating a status" do
      user = insert(:user)
      other_user = insert(:user)

      {:ok, activity} = CommonAPI.post(other_user, %{status: "cofe"})

      {:ok, %Activity{} = announce_activity} = CommonAPI.repeat(activity.id, user)
      assert Visibility.is_public?(announce_activity)
    end

    test "can't repeat a repeat" do
      user = insert(:user)
      other_user = insert(:user)
      {:ok, activity} = CommonAPI.post(other_user, %{status: "cofe"})

      {:ok, %Activity{} = announce} = CommonAPI.repeat(activity.id, other_user)

      refute match?({:ok, %Activity{}}, CommonAPI.repeat(announce.id, user))
    end

    test "repeating a status privately" do
      user = insert(:user)
      other_user = insert(:user)

      {:ok, activity} = CommonAPI.post(other_user, %{status: "cofe"})

      {:ok, %Activity{} = announce_activity} =
        CommonAPI.repeat(activity.id, user, %{visibility: "private"})

      assert Visibility.is_private?(announce_activity)
      refute Visibility.visible_for_user?(announce_activity, nil)
    end

    test "favoriting a status" do
      user = insert(:user)
      other_user = insert(:user)

      {:ok, post_activity} = CommonAPI.post(other_user, %{status: "cofe"})

      {:ok, %Activity{data: data}} = CommonAPI.favorite(user, post_activity.id)
      assert data["type"] == "Like"
      assert data["actor"] == user.ap_id
      assert data["object"] == post_activity.data["object"]
    end

    test "retweeting a status twice returns the status" do
      user = insert(:user)
      other_user = insert(:user)

      {:ok, activity} = CommonAPI.post(other_user, %{status: "cofe"})
      {:ok, %Activity{} = announce} = CommonAPI.repeat(activity.id, user)
      {:ok, ^announce} = CommonAPI.repeat(activity.id, user)
    end

    test "favoriting a status twice returns ok, but without the like activity" do
      user = insert(:user)
      other_user = insert(:user)

      {:ok, activity} = CommonAPI.post(other_user, %{status: "cofe"})
      {:ok, %Activity{}} = CommonAPI.favorite(user, activity.id)
      assert {:ok, :already_liked} = CommonAPI.favorite(user, activity.id)
    end
  end

  describe "pinned statuses" do
    setup do
      Pleroma.Config.put([:instance, :max_pinned_statuses], 1)

      user = insert(:user)
      {:ok, activity} = CommonAPI.post(user, %{status: "HI!!!"})

      [user: user, activity: activity]
    end

    test "pin status", %{user: user, activity: activity} do
      assert {:ok, ^activity} = CommonAPI.pin(activity.id, user)

      id = activity.id
      user = refresh_record(user)

      assert %User{pinned_activities: [^id]} = user
    end

    test "pin poll", %{user: user} do
      {:ok, activity} =
        CommonAPI.post(user, %{
          status: "How is fediverse today?",
          poll: %{options: ["Absolutely outstanding", "Not good"], expires_in: 20}
        })

      assert {:ok, ^activity} = CommonAPI.pin(activity.id, user)

      id = activity.id
      user = refresh_record(user)

      assert %User{pinned_activities: [^id]} = user
    end

    test "unlisted statuses can be pinned", %{user: user} do
      {:ok, activity} = CommonAPI.post(user, %{status: "HI!!!", visibility: "unlisted"})
      assert {:ok, ^activity} = CommonAPI.pin(activity.id, user)
    end

    test "only self-authored can be pinned", %{activity: activity} do
      user = insert(:user)

      assert {:error, "Could not pin"} = CommonAPI.pin(activity.id, user)
    end

    test "max pinned statuses", %{user: user, activity: activity_one} do
      {:ok, activity_two} = CommonAPI.post(user, %{status: "HI!!!"})

      assert {:ok, ^activity_one} = CommonAPI.pin(activity_one.id, user)

      user = refresh_record(user)

      assert {:error, "You have already pinned the maximum number of statuses"} =
               CommonAPI.pin(activity_two.id, user)
    end

    test "unpin status", %{user: user, activity: activity} do
      {:ok, activity} = CommonAPI.pin(activity.id, user)

      user = refresh_record(user)

      id = activity.id

      assert match?({:ok, %{id: ^id}}, CommonAPI.unpin(activity.id, user))

      user = refresh_record(user)

      assert %User{pinned_activities: []} = user
    end

    test "should unpin when deleting a status", %{user: user, activity: activity} do
      {:ok, activity} = CommonAPI.pin(activity.id, user)

      user = refresh_record(user)

      assert {:ok, _} = CommonAPI.delete(activity.id, user)

      user = refresh_record(user)

      assert %User{pinned_activities: []} = user
    end
  end

  describe "mute tests" do
    setup do
      user = insert(:user)

      activity = insert(:note_activity)

      [user: user, activity: activity]
    end

    test "marks notifications as read after mute" do
      author = insert(:user)
      activity = insert(:note_activity, user: author)

      friend1 = insert(:user)
      friend2 = insert(:user)

      {:ok, reply_activity} =
        CommonAPI.post(
          friend2,
          %{
            status: "@#{author.nickname} @#{friend1.nickname} test reply",
            in_reply_to_status_id: activity.id
          }
        )

      {:ok, favorite_activity} = CommonAPI.favorite(friend2, activity.id)
      {:ok, repeat_activity} = CommonAPI.repeat(activity.id, friend1)

      assert Repo.aggregate(
               from(n in Notification, where: n.seen == false and n.user_id == ^friend1.id),
               :count
             ) == 1

      unread_notifications =
        Repo.all(from(n in Notification, where: n.seen == false, where: n.user_id == ^author.id))

      assert Enum.any?(unread_notifications, fn n ->
               n.type == "favourite" && n.activity_id == favorite_activity.id
             end)

      assert Enum.any?(unread_notifications, fn n ->
               n.type == "reblog" && n.activity_id == repeat_activity.id
             end)

      assert Enum.any?(unread_notifications, fn n ->
               n.type == "mention" && n.activity_id == reply_activity.id
             end)

      {:ok, _} = CommonAPI.add_mute(author, activity)
      assert CommonAPI.thread_muted?(author, activity)

      assert Repo.aggregate(
               from(n in Notification, where: n.seen == false and n.user_id == ^friend1.id),
               :count
             ) == 1

      read_notifications =
        Repo.all(from(n in Notification, where: n.seen == true, where: n.user_id == ^author.id))

      assert Enum.any?(read_notifications, fn n ->
               n.type == "favourite" && n.activity_id == favorite_activity.id
             end)

      assert Enum.any?(read_notifications, fn n ->
               n.type == "reblog" && n.activity_id == repeat_activity.id
             end)

      assert Enum.any?(read_notifications, fn n ->
               n.type == "mention" && n.activity_id == reply_activity.id
             end)
    end

    test "add mute", %{user: user, activity: activity} do
      {:ok, _} = CommonAPI.add_mute(user, activity)
      assert CommonAPI.thread_muted?(user, activity)
    end

    test "add expiring mute", %{user: user, activity: activity} do
      {:ok, _} = CommonAPI.add_mute(user, activity, %{expires_in: 60})
      assert CommonAPI.thread_muted?(user, activity)

      worker = Pleroma.Workers.MuteExpireWorker
      args = %{"op" => "unmute_conversation", "user_id" => user.id, "activity_id" => activity.id}

      assert_enqueued(
        worker: worker,
        args: args
      )

      assert :ok = perform_job(worker, args)
      refute CommonAPI.thread_muted?(user, activity)
    end

    test "remove mute", %{user: user, activity: activity} do
      CommonAPI.add_mute(user, activity)
      {:ok, _} = CommonAPI.remove_mute(user, activity)
      refute CommonAPI.thread_muted?(user, activity)
    end

    test "check that mutes can't be duplicate", %{user: user, activity: activity} do
      CommonAPI.add_mute(user, activity)
      {:error, _} = CommonAPI.add_mute(user, activity)
    end
  end

  describe "reports" do
    test "creates a report" do
      reporter = insert(:user)
      target_user = insert(:user)

      {:ok, activity} = CommonAPI.post(target_user, %{status: "foobar"})

      reporter_ap_id = reporter.ap_id
      target_ap_id = target_user.ap_id
      activity_ap_id = activity.data["id"]
      comment = "foobar"

      report_data = %{
        account_id: target_user.id,
        comment: comment,
        status_ids: [activity.id]
      }

      note_obj = %{
        "type" => "Note",
        "id" => activity_ap_id,
        "content" => "foobar",
        "published" => activity.object.data["published"],
        "actor" => AccountView.render("show.json", %{user: target_user})
      }

      assert {:ok, flag_activity} = CommonAPI.report(reporter, report_data)

      assert %Activity{
               actor: ^reporter_ap_id,
               data: %{
                 "type" => "Flag",
                 "content" => ^comment,
                 "object" => [^target_ap_id, ^note_obj],
                 "state" => "open"
               }
             } = flag_activity
    end

    test "updates report state" do
      [reporter, target_user] = insert_pair(:user)
      activity = insert(:note_activity, user: target_user)

      {:ok, %Activity{id: report_id}} =
        CommonAPI.report(reporter, %{
          account_id: target_user.id,
          comment: "I feel offended",
          status_ids: [activity.id]
        })

      {:ok, report} = CommonAPI.update_report_state(report_id, "resolved")

      assert report.data["state"] == "resolved"

      [reported_user, activity_id] = report.data["object"]

      assert reported_user == target_user.ap_id
      assert activity_id == activity.data["id"]
    end

    test "does not update report state when state is unsupported" do
      [reporter, target_user] = insert_pair(:user)
      activity = insert(:note_activity, user: target_user)

      {:ok, %Activity{id: report_id}} =
        CommonAPI.report(reporter, %{
          account_id: target_user.id,
          comment: "I feel offended",
          status_ids: [activity.id]
        })

      assert CommonAPI.update_report_state(report_id, "test") == {:error, "Unsupported state"}
    end

    test "updates state of multiple reports" do
      [reporter, target_user] = insert_pair(:user)
      activity = insert(:note_activity, user: target_user)

      {:ok, %Activity{id: first_report_id}} =
        CommonAPI.report(reporter, %{
          account_id: target_user.id,
          comment: "I feel offended",
          status_ids: [activity.id]
        })

      {:ok, %Activity{id: second_report_id}} =
        CommonAPI.report(reporter, %{
          account_id: target_user.id,
          comment: "I feel very offended!",
          status_ids: [activity.id]
        })

      {:ok, report_ids} =
        CommonAPI.update_report_state([first_report_id, second_report_id], "resolved")

      first_report = Activity.get_by_id(first_report_id)
      second_report = Activity.get_by_id(second_report_id)

      assert report_ids -- [first_report_id, second_report_id] == []
      assert first_report.data["state"] == "resolved"
      assert second_report.data["state"] == "resolved"
    end
  end

  describe "reblog muting" do
    setup do
      muter = insert(:user)

      muted = insert(:user)

      [muter: muter, muted: muted]
    end

    test "add a reblog mute", %{muter: muter, muted: muted} do
      {:ok, _reblog_mute} = CommonAPI.hide_reblogs(muter, muted)

      assert User.showing_reblogs?(muter, muted) == false
    end

    test "remove a reblog mute", %{muter: muter, muted: muted} do
      {:ok, _reblog_mute} = CommonAPI.hide_reblogs(muter, muted)
      {:ok, _reblog_mute} = CommonAPI.show_reblogs(muter, muted)

      assert User.showing_reblogs?(muter, muted) == true
    end
  end

  describe "follow/2" do
    test "directly follows a non-locked local user" do
      [follower, followed] = insert_pair(:user)
      {:ok, follower, followed, _} = CommonAPI.follow(follower, followed)

      assert User.following?(follower, followed)
    end
  end

  describe "unfollow/2" do
    test "also unsubscribes a user" do
      [follower, followed] = insert_pair(:user)
      {:ok, follower, followed, _} = CommonAPI.follow(follower, followed)
      {:ok, _subscription} = User.subscribe(follower, followed)

      assert User.subscribed_to?(follower, followed)

      {:ok, follower} = CommonAPI.unfollow(follower, followed)

      refute User.subscribed_to?(follower, followed)
    end

    test "cancels a pending follow for a local user" do
      follower = insert(:user)
      followed = insert(:user, locked: true)

      assert {:ok, follower, followed, %{id: activity_id, data: %{"state" => "pending"}}} =
               CommonAPI.follow(follower, followed)

      assert User.get_follow_state(follower, followed) == :follow_pending
      assert {:ok, follower} = CommonAPI.unfollow(follower, followed)
      assert User.get_follow_state(follower, followed) == nil

      assert %{id: ^activity_id, data: %{"state" => "cancelled"}} =
               Pleroma.Web.ActivityPub.Utils.fetch_latest_follow(follower, followed)

      assert %{
               data: %{
                 "type" => "Undo",
                 "object" => %{"type" => "Follow", "state" => "cancelled"}
               }
             } = Pleroma.Web.ActivityPub.Utils.fetch_latest_undo(follower)
    end

    test "cancels a pending follow for a remote user" do
      follower = insert(:user)
      followed = insert(:user, locked: true, local: false, ap_enabled: true)

      assert {:ok, follower, followed, %{id: activity_id, data: %{"state" => "pending"}}} =
               CommonAPI.follow(follower, followed)

      assert User.get_follow_state(follower, followed) == :follow_pending
      assert {:ok, follower} = CommonAPI.unfollow(follower, followed)
      assert User.get_follow_state(follower, followed) == nil

      assert %{id: ^activity_id, data: %{"state" => "cancelled"}} =
               Pleroma.Web.ActivityPub.Utils.fetch_latest_follow(follower, followed)

      assert %{
               data: %{
                 "type" => "Undo",
                 "object" => %{"type" => "Follow", "state" => "cancelled"}
               }
             } = Pleroma.Web.ActivityPub.Utils.fetch_latest_undo(follower)
    end
  end

  describe "accept_follow_request/2" do
    test "after acceptance, it sets all existing pending follow request states to 'accept'" do
      user = insert(:user, locked: true)
      follower = insert(:user)
      follower_two = insert(:user)

      {:ok, _, _, follow_activity} = CommonAPI.follow(follower, user)
      {:ok, _, _, follow_activity_two} = CommonAPI.follow(follower, user)
      {:ok, _, _, follow_activity_three} = CommonAPI.follow(follower_two, user)

      assert follow_activity.data["state"] == "pending"
      assert follow_activity_two.data["state"] == "pending"
      assert follow_activity_three.data["state"] == "pending"

      {:ok, _follower} = CommonAPI.accept_follow_request(follower, user)

      assert Repo.get(Activity, follow_activity.id).data["state"] == "accept"
      assert Repo.get(Activity, follow_activity_two.id).data["state"] == "accept"
      assert Repo.get(Activity, follow_activity_three.id).data["state"] == "pending"
    end

    test "after rejection, it sets all existing pending follow request states to 'reject'" do
      user = insert(:user, locked: true)
      follower = insert(:user)
      follower_two = insert(:user)

      {:ok, _, _, follow_activity} = CommonAPI.follow(follower, user)
      {:ok, _, _, follow_activity_two} = CommonAPI.follow(follower, user)
      {:ok, _, _, follow_activity_three} = CommonAPI.follow(follower_two, user)

      assert follow_activity.data["state"] == "pending"
      assert follow_activity_two.data["state"] == "pending"
      assert follow_activity_three.data["state"] == "pending"

      {:ok, _follower} = CommonAPI.reject_follow_request(follower, user)

      assert Repo.get(Activity, follow_activity.id).data["state"] == "reject"
      assert Repo.get(Activity, follow_activity_two.id).data["state"] == "reject"
      assert Repo.get(Activity, follow_activity_three.id).data["state"] == "pending"
    end

    test "doesn't create a following relationship if the corresponding follow request doesn't exist" do
      user = insert(:user, locked: true)
      not_follower = insert(:user)
      CommonAPI.accept_follow_request(not_follower, user)

      assert Pleroma.FollowingRelationship.following?(not_follower, user) == false
    end
  end

  describe "vote/3" do
    test "does not allow to vote twice" do
      user = insert(:user)
      other_user = insert(:user)

      {:ok, activity} =
        CommonAPI.post(user, %{
          status: "Am I cute?",
          poll: %{options: ["Yes", "No"], expires_in: 20}
        })

      object = Object.normalize(activity)

      {:ok, _, object} = CommonAPI.vote(other_user, object, [0])

      assert {:error, "Already voted"} == CommonAPI.vote(other_user, object, [1])
    end
  end

  describe "listen/2" do
    test "returns a valid activity" do
      user = insert(:user)

      {:ok, activity} =
        CommonAPI.listen(user, %{
          title: "lain radio episode 1",
          album: "lain radio",
          artist: "lain",
          length: 180_000
        })

      object = Object.normalize(activity)

      assert object.data["title"] == "lain radio episode 1"

      assert Visibility.get_visibility(activity) == "public"
    end

    test "respects visibility=private" do
      user = insert(:user)

      {:ok, activity} =
        CommonAPI.listen(user, %{
          title: "lain radio episode 1",
          album: "lain radio",
          artist: "lain",
          length: 180_000,
          visibility: "private"
        })

      object = Object.normalize(activity)

      assert object.data["title"] == "lain radio episode 1"

      assert Visibility.get_visibility(activity) == "private"
    end
  end
end<|MERGE_RESOLUTION|>--- conflicted
+++ resolved
@@ -5,10 +5,6 @@
 defmodule Pleroma.Web.CommonAPITest do
   use Oban.Testing, repo: Pleroma.Repo
   use Pleroma.DataCase
-<<<<<<< HEAD
-=======
-  use Oban.Testing, repo: Pleroma.Repo
->>>>>>> 88fe0a26
 
   alias Pleroma.Activity
   alias Pleroma.Chat
