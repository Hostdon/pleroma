--- conflicted
+++ resolved
@@ -388,14 +388,8 @@
     }
 
     setup do: clear_config([:instance, :autofollowed_nicknames])
-<<<<<<< HEAD
-
     setup do: clear_config([:welcome])
-=======
-    setup do: clear_config([:instance, :welcome_message])
-    setup do: clear_config([:instance, :welcome_user_nickname])
     setup do: clear_config([:instance, :account_activation_required])
->>>>>>> 76aa49a0
 
     test "it autofollows accounts that are set for it" do
       user = insert(:user)
