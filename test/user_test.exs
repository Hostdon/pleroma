# Pleroma: A lightweight social networking server
# Copyright © 2017-2018 Pleroma Authors <https://pleroma.social/>
# SPDX-License-Identifier: AGPL-3.0-only

defmodule Pleroma.UserTest do
  alias Pleroma.Activity
  alias Pleroma.Builders.UserBuilder
  alias Pleroma.Object
  alias Pleroma.Repo
  alias Pleroma.User
  alias Pleroma.Web.ActivityPub.ActivityPub
  alias Pleroma.Web.CommonAPI

  use Pleroma.DataCase

  import Pleroma.Factory

  setup_all do
    Tesla.Mock.mock_global(fn env -> apply(HttpRequestMock, :request, [env]) end)
    :ok
  end

  describe "when tags are nil" do
    test "tagging a user" do
      user = insert(:user, %{tags: nil})
      user = User.tag(user, ["cool", "dude"])

      assert "cool" in user.tags
      assert "dude" in user.tags
    end

    test "untagging a user" do
      user = insert(:user, %{tags: nil})
      user = User.untag(user, ["cool", "dude"])

      assert user.tags == []
    end
  end

  test "ap_id returns the activity pub id for the user" do
    user = UserBuilder.build()

    expected_ap_id = "#{Pleroma.Web.base_url()}/users/#{user.nickname}"

    assert expected_ap_id == User.ap_id(user)
  end

  test "ap_followers returns the followers collection for the user" do
    user = UserBuilder.build()

    expected_followers_collection = "#{User.ap_id(user)}/followers"

    assert expected_followers_collection == User.ap_followers(user)
  end

  test "returns all pending follow requests" do
    unlocked = insert(:user)
    locked = insert(:user, %{info: %{locked: true}})
    follower = insert(:user)

    Pleroma.Web.TwitterAPI.TwitterAPI.follow(follower, %{"user_id" => unlocked.id})
    Pleroma.Web.TwitterAPI.TwitterAPI.follow(follower, %{"user_id" => locked.id})

    assert {:ok, []} = User.get_follow_requests(unlocked)
    assert {:ok, [activity]} = User.get_follow_requests(locked)

    assert activity
  end

  test "doesn't return already accepted or duplicate follow requests" do
    locked = insert(:user, %{info: %{locked: true}})
    pending_follower = insert(:user)
    accepted_follower = insert(:user)

    Pleroma.Web.TwitterAPI.TwitterAPI.follow(pending_follower, %{"user_id" => locked.id})
    Pleroma.Web.TwitterAPI.TwitterAPI.follow(pending_follower, %{"user_id" => locked.id})
    Pleroma.Web.TwitterAPI.TwitterAPI.follow(accepted_follower, %{"user_id" => locked.id})
    User.follow(accepted_follower, locked)

    assert {:ok, [activity]} = User.get_follow_requests(locked)
    assert activity
  end

  test "follow_all follows mutliple users" do
    user = insert(:user)
    followed_zero = insert(:user)
    followed_one = insert(:user)
    followed_two = insert(:user)
    blocked = insert(:user)
    not_followed = insert(:user)
    reverse_blocked = insert(:user)

    {:ok, user} = User.block(user, blocked)
    {:ok, reverse_blocked} = User.block(reverse_blocked, user)

    {:ok, user} = User.follow(user, followed_zero)

    {:ok, user} = User.follow_all(user, [followed_one, followed_two, blocked, reverse_blocked])

    assert User.following?(user, followed_one)
    assert User.following?(user, followed_two)
    assert User.following?(user, followed_zero)
    refute User.following?(user, not_followed)
    refute User.following?(user, blocked)
    refute User.following?(user, reverse_blocked)
  end

  test "follow_all follows mutliple users without duplicating" do
    user = insert(:user)
    followed_zero = insert(:user)
    followed_one = insert(:user)
    followed_two = insert(:user)

    {:ok, user} = User.follow_all(user, [followed_zero, followed_one])
    assert length(user.following) == 3

    {:ok, user} = User.follow_all(user, [followed_one, followed_two])
    assert length(user.following) == 4
  end

  test "follow takes a user and another user" do
    user = insert(:user)
    followed = insert(:user)

    {:ok, user} = User.follow(user, followed)

    user = User.get_cached_by_id(user.id)

    followed = User.get_cached_by_ap_id(followed.ap_id)
    assert followed.info.follower_count == 1

    assert User.ap_followers(followed) in user.following
  end

  test "can't follow a deactivated users" do
    user = insert(:user)
    followed = insert(:user, info: %{deactivated: true})

    {:error, _} = User.follow(user, followed)
  end

  test "can't follow a user who blocked us" do
    blocker = insert(:user)
    blockee = insert(:user)

    {:ok, blocker} = User.block(blocker, blockee)

    {:error, _} = User.follow(blockee, blocker)
  end

  test "can't subscribe to a user who blocked us" do
    blocker = insert(:user)
    blocked = insert(:user)

    {:ok, blocker} = User.block(blocker, blocked)

    {:error, _} = User.subscribe(blocked, blocker)
  end

  test "local users do not automatically follow local locked accounts" do
    follower = insert(:user, info: %{locked: true})
    followed = insert(:user, info: %{locked: true})

    {:ok, follower} = User.maybe_direct_follow(follower, followed)

    refute User.following?(follower, followed)
  end

  # This is a somewhat useless test.
  # test "following a remote user will ensure a websub subscription is present" do
  #   user = insert(:user)
  #   {:ok, followed} = OStatus.make_user("shp@social.heldscal.la")

  #   assert followed.local == false

  #   {:ok, user} = User.follow(user, followed)
  #   assert User.ap_followers(followed) in user.following

  #   query = from w in WebsubClientSubscription,
  #   where: w.topic == ^followed.info["topic"]
  #   websub = Repo.one(query)

  #   assert websub
  # end

  test "unfollow takes a user and another user" do
    followed = insert(:user)
    user = insert(:user, %{following: [User.ap_followers(followed)]})

    {:ok, user, _activity} = User.unfollow(user, followed)

    user = User.get_cached_by_id(user.id)

    assert user.following == []
  end

  test "unfollow doesn't unfollow yourself" do
    user = insert(:user)

    {:error, _} = User.unfollow(user, user)

    user = User.get_cached_by_id(user.id)
    assert user.following == [user.ap_id]
  end

  test "test if a user is following another user" do
    followed = insert(:user)
    user = insert(:user, %{following: [User.ap_followers(followed)]})

    assert User.following?(user, followed)
    refute User.following?(followed, user)
  end

  test "fetches correct profile for nickname beginning with number" do
    # Use old-style integer ID to try to reproduce the problem
    user = insert(:user, %{id: 1080})
    user_with_numbers = insert(:user, %{nickname: "#{user.id}garbage"})
    assert user_with_numbers == User.get_cached_by_nickname_or_id(user_with_numbers.nickname)
  end

  describe "user registration" do
    @full_user_data %{
      bio: "A guy",
      name: "my name",
      nickname: "nick",
      password: "test",
      password_confirmation: "test",
      email: "email@example.com"
    }

    test "it autofollows accounts that are set for it" do
      user = insert(:user)
      remote_user = insert(:user, %{local: false})

      Pleroma.Config.put([:instance, :autofollowed_nicknames], [
        user.nickname,
        remote_user.nickname
      ])

      cng = User.register_changeset(%User{}, @full_user_data)

      {:ok, registered_user} = User.register(cng)

      assert User.following?(registered_user, user)
      refute User.following?(registered_user, remote_user)

      Pleroma.Config.put([:instance, :autofollowed_nicknames], [])
    end

    test "it sends a welcome message if it is set" do
      welcome_user = insert(:user)

      Pleroma.Config.put([:instance, :welcome_user_nickname], welcome_user.nickname)
      Pleroma.Config.put([:instance, :welcome_message], "Hello, this is a cool site")

      cng = User.register_changeset(%User{}, @full_user_data)
      {:ok, registered_user} = User.register(cng)

      activity = Repo.one(Pleroma.Activity)
      assert registered_user.ap_id in activity.recipients
      assert Object.normalize(activity).data["content"] =~ "cool site"
      assert activity.actor == welcome_user.ap_id

      Pleroma.Config.put([:instance, :welcome_user_nickname], nil)
      Pleroma.Config.put([:instance, :welcome_message], nil)
    end

    test "it requires an email, name, nickname and password, bio is optional" do
      @full_user_data
      |> Map.keys()
      |> Enum.each(fn key ->
        params = Map.delete(@full_user_data, key)
        changeset = User.register_changeset(%User{}, params)

        assert if key == :bio, do: changeset.valid?, else: not changeset.valid?
      end)
    end

    test "it restricts certain nicknames" do
      [restricted_name | _] = Pleroma.Config.get([User, :restricted_nicknames])

      assert is_bitstring(restricted_name)

      params =
        @full_user_data
        |> Map.put(:nickname, restricted_name)

      changeset = User.register_changeset(%User{}, params)

      refute changeset.valid?
    end

    test "it sets the password_hash, ap_id and following fields" do
      changeset = User.register_changeset(%User{}, @full_user_data)

      assert changeset.valid?

      assert is_binary(changeset.changes[:password_hash])
      assert changeset.changes[:ap_id] == User.ap_id(%User{nickname: @full_user_data.nickname})

      assert changeset.changes[:following] == [
               User.ap_followers(%User{nickname: @full_user_data.nickname})
             ]

      assert changeset.changes.follower_address == "#{changeset.changes.ap_id}/followers"
    end

    test "it ensures info is not nil" do
      changeset = User.register_changeset(%User{}, @full_user_data)

      assert changeset.valid?

      {:ok, user} =
        changeset
        |> Repo.insert()

      refute is_nil(user.info)
    end
  end

  describe "user registration, with :account_activation_required" do
    @full_user_data %{
      bio: "A guy",
      name: "my name",
      nickname: "nick",
      password: "test",
      password_confirmation: "test",
      email: "email@example.com"
    }

    setup do
      setting = Pleroma.Config.get([:instance, :account_activation_required])

      unless setting do
        Pleroma.Config.put([:instance, :account_activation_required], true)
        on_exit(fn -> Pleroma.Config.put([:instance, :account_activation_required], setting) end)
      end

      :ok
    end

    test "it creates unconfirmed user" do
      changeset = User.register_changeset(%User{}, @full_user_data)
      assert changeset.valid?

      {:ok, user} = Repo.insert(changeset)

      assert user.info.confirmation_pending
      assert user.info.confirmation_token
    end

    test "it creates confirmed user if :confirmed option is given" do
      changeset = User.register_changeset(%User{}, @full_user_data, need_confirmation: false)
      assert changeset.valid?

      {:ok, user} = Repo.insert(changeset)

      refute user.info.confirmation_pending
      refute user.info.confirmation_token
    end
  end

  describe "get_or_fetch/1" do
    test "gets an existing user by nickname" do
      user = insert(:user)
      {:ok, fetched_user} = User.get_or_fetch(user.nickname)

      assert user == fetched_user
    end

    test "gets an existing user by ap_id" do
      ap_id = "http://mastodon.example.org/users/admin"

      user =
        insert(
          :user,
          local: false,
          nickname: "admin@mastodon.example.org",
          ap_id: ap_id,
          info: %{}
        )

      {:ok, fetched_user} = User.get_or_fetch(ap_id)
      freshed_user = refresh_record(user)
      assert freshed_user == fetched_user
    end
  end

  describe "fetching a user from nickname or trying to build one" do
    test "gets an existing user" do
      user = insert(:user)
      {:ok, fetched_user} = User.get_or_fetch_by_nickname(user.nickname)

      assert user == fetched_user
    end

    test "gets an existing user, case insensitive" do
      user = insert(:user, nickname: "nick")
      {:ok, fetched_user} = User.get_or_fetch_by_nickname("NICK")

      assert user == fetched_user
    end

    test "gets an existing user by fully qualified nickname" do
      user = insert(:user)

      {:ok, fetched_user} =
        User.get_or_fetch_by_nickname(user.nickname <> "@" <> Pleroma.Web.Endpoint.host())

      assert user == fetched_user
    end

    test "gets an existing user by fully qualified nickname, case insensitive" do
      user = insert(:user, nickname: "nick")
      casing_altered_fqn = String.upcase(user.nickname <> "@" <> Pleroma.Web.Endpoint.host())

      {:ok, fetched_user} = User.get_or_fetch_by_nickname(casing_altered_fqn)

      assert user == fetched_user
    end

    test "fetches an external user via ostatus if no user exists" do
      {:ok, fetched_user} = User.get_or_fetch_by_nickname("shp@social.heldscal.la")
      assert fetched_user.nickname == "shp@social.heldscal.la"
    end

    test "returns nil if no user could be fetched" do
      {:error, fetched_user} = User.get_or_fetch_by_nickname("nonexistant@social.heldscal.la")
      assert fetched_user == "not found nonexistant@social.heldscal.la"
    end

    test "returns nil for nonexistant local user" do
      {:error, fetched_user} = User.get_or_fetch_by_nickname("nonexistant")
      assert fetched_user == "not found nonexistant"
    end

    test "updates an existing user, if stale" do
      a_week_ago = NaiveDateTime.add(NaiveDateTime.utc_now(), -604_800)

      orig_user =
        insert(
          :user,
          local: false,
          nickname: "admin@mastodon.example.org",
          ap_id: "http://mastodon.example.org/users/admin",
          last_refreshed_at: a_week_ago,
          info: %{}
        )

      assert orig_user.last_refreshed_at == a_week_ago

      {:ok, user} = User.get_or_fetch_by_ap_id("http://mastodon.example.org/users/admin")
      assert user.info.source_data["endpoints"]

      refute user.last_refreshed_at == orig_user.last_refreshed_at
    end
  end

  test "returns an ap_id for a user" do
    user = insert(:user)

    assert User.ap_id(user) ==
             Pleroma.Web.Router.Helpers.o_status_url(
               Pleroma.Web.Endpoint,
               :feed_redirect,
               user.nickname
             )
  end

  test "returns an ap_followers link for a user" do
    user = insert(:user)

    assert User.ap_followers(user) ==
             Pleroma.Web.Router.Helpers.o_status_url(
               Pleroma.Web.Endpoint,
               :feed_redirect,
               user.nickname
             ) <> "/followers"
  end

  describe "remote user creation changeset" do
    @valid_remote %{
      bio: "hello",
      name: "Someone",
      nickname: "a@b.de",
      ap_id: "http...",
      info: %{some: "info"},
      avatar: %{some: "avatar"}
    }

    test "it confirms validity" do
      cs = User.remote_user_creation(@valid_remote)
      assert cs.valid?
    end

    test "it sets the follower_adress" do
      cs = User.remote_user_creation(@valid_remote)
      # remote users get a fake local follower address
      assert cs.changes.follower_address ==
               User.ap_followers(%User{nickname: @valid_remote[:nickname]})
    end

    test "it enforces the fqn format for nicknames" do
      cs = User.remote_user_creation(%{@valid_remote | nickname: "bla"})
      assert cs.changes.local == false
      assert cs.changes.avatar
      refute cs.valid?
    end

    test "it has required fields" do
      [:name, :ap_id]
      |> Enum.each(fn field ->
        cs = User.remote_user_creation(Map.delete(@valid_remote, field))
        refute cs.valid?
      end)
    end

    test "it restricts some sizes" do
      [bio: 5000, name: 100]
      |> Enum.each(fn {field, size} ->
        string = String.pad_leading(".", size)
        cs = User.remote_user_creation(Map.put(@valid_remote, field, string))
        assert cs.valid?

        string = String.pad_leading(".", size + 1)
        cs = User.remote_user_creation(Map.put(@valid_remote, field, string))
        refute cs.valid?
      end)
    end
  end

  describe "followers and friends" do
    test "gets all followers for a given user" do
      user = insert(:user)
      follower_one = insert(:user)
      follower_two = insert(:user)
      not_follower = insert(:user)

      {:ok, follower_one} = User.follow(follower_one, user)
      {:ok, follower_two} = User.follow(follower_two, user)

      {:ok, res} = User.get_followers(user)

      assert Enum.member?(res, follower_one)
      assert Enum.member?(res, follower_two)
      refute Enum.member?(res, not_follower)
    end

    test "gets all friends (followed users) for a given user" do
      user = insert(:user)
      followed_one = insert(:user)
      followed_two = insert(:user)
      not_followed = insert(:user)

      {:ok, user} = User.follow(user, followed_one)
      {:ok, user} = User.follow(user, followed_two)

      {:ok, res} = User.get_friends(user)

      followed_one = User.get_cached_by_ap_id(followed_one.ap_id)
      followed_two = User.get_cached_by_ap_id(followed_two.ap_id)
      assert Enum.member?(res, followed_one)
      assert Enum.member?(res, followed_two)
      refute Enum.member?(res, not_followed)
    end
  end

  describe "updating note and follower count" do
    test "it sets the info->note_count property" do
      note = insert(:note)

      user = User.get_cached_by_ap_id(note.data["actor"])

      assert user.info.note_count == 0

      {:ok, user} = User.update_note_count(user)

      assert user.info.note_count == 1
    end

    test "it increases the info->note_count property" do
      note = insert(:note)
      user = User.get_cached_by_ap_id(note.data["actor"])

      assert user.info.note_count == 0

      {:ok, user} = User.increase_note_count(user)

      assert user.info.note_count == 1

      {:ok, user} = User.increase_note_count(user)

      assert user.info.note_count == 2
    end

    test "it decreases the info->note_count property" do
      note = insert(:note)
      user = User.get_cached_by_ap_id(note.data["actor"])

      assert user.info.note_count == 0

      {:ok, user} = User.increase_note_count(user)

      assert user.info.note_count == 1

      {:ok, user} = User.decrease_note_count(user)

      assert user.info.note_count == 0

      {:ok, user} = User.decrease_note_count(user)

      assert user.info.note_count == 0
    end

    test "it sets the info->follower_count property" do
      user = insert(:user)
      follower = insert(:user)

      User.follow(follower, user)

      assert user.info.follower_count == 0

      {:ok, user} = User.update_follower_count(user)

      assert user.info.follower_count == 1
    end
  end

  describe "remove duplicates from following list" do
    test "it removes duplicates" do
      user = insert(:user)
      follower = insert(:user)

      {:ok, %User{following: following} = follower} = User.follow(follower, user)
      assert length(following) == 2

      {:ok, follower} =
        follower
        |> User.update_changeset(%{following: following ++ following})
        |> Repo.update()

      assert length(follower.following) == 4

      {:ok, follower} = User.remove_duplicated_following(follower)
      assert length(follower.following) == 2
    end

    test "it does nothing when following is uniq" do
      user = insert(:user)
      follower = insert(:user)

      {:ok, follower} = User.follow(follower, user)
      assert length(follower.following) == 2

      {:ok, follower} = User.remove_duplicated_following(follower)
      assert length(follower.following) == 2
    end
  end

  describe "follow_import" do
    test "it imports user followings from list" do
      [user1, user2, user3] = insert_list(3, :user)

      identifiers = [
        user2.ap_id,
        user3.nickname
      ]

      result = User.follow_import(user1, identifiers)
      assert is_list(result)
      assert result == [user2, user3]
    end
  end

  describe "mutes" do
    test "it mutes people" do
      user = insert(:user)
      muted_user = insert(:user)

      refute User.mutes?(user, muted_user)

      {:ok, user} = User.mute(user, muted_user)

      assert User.mutes?(user, muted_user)
    end

    test "it unmutes users" do
      user = insert(:user)
      muted_user = insert(:user)

      {:ok, user} = User.mute(user, muted_user)
      {:ok, user} = User.unmute(user, muted_user)

      refute User.mutes?(user, muted_user)
    end
  end

  describe "blocks" do
    test "it blocks people" do
      user = insert(:user)
      blocked_user = insert(:user)

      refute User.blocks?(user, blocked_user)

      {:ok, user} = User.block(user, blocked_user)

      assert User.blocks?(user, blocked_user)
    end

    test "it unblocks users" do
      user = insert(:user)
      blocked_user = insert(:user)

      {:ok, user} = User.block(user, blocked_user)
      {:ok, user} = User.unblock(user, blocked_user)

      refute User.blocks?(user, blocked_user)
    end

    test "blocks tear down cyclical follow relationships" do
      blocker = insert(:user)
      blocked = insert(:user)

      {:ok, blocker} = User.follow(blocker, blocked)
      {:ok, blocked} = User.follow(blocked, blocker)

      assert User.following?(blocker, blocked)
      assert User.following?(blocked, blocker)

      {:ok, blocker} = User.block(blocker, blocked)
      blocked = User.get_cached_by_id(blocked.id)

      assert User.blocks?(blocker, blocked)

      refute User.following?(blocker, blocked)
      refute User.following?(blocked, blocker)
    end

    test "blocks tear down blocker->blocked follow relationships" do
      blocker = insert(:user)
      blocked = insert(:user)

      {:ok, blocker} = User.follow(blocker, blocked)

      assert User.following?(blocker, blocked)
      refute User.following?(blocked, blocker)

      {:ok, blocker} = User.block(blocker, blocked)
      blocked = User.get_cached_by_id(blocked.id)

      assert User.blocks?(blocker, blocked)

      refute User.following?(blocker, blocked)
      refute User.following?(blocked, blocker)
    end

    test "blocks tear down blocked->blocker follow relationships" do
      blocker = insert(:user)
      blocked = insert(:user)

      {:ok, blocked} = User.follow(blocked, blocker)

      refute User.following?(blocker, blocked)
      assert User.following?(blocked, blocker)

      {:ok, blocker} = User.block(blocker, blocked)
      blocked = User.get_cached_by_id(blocked.id)

      assert User.blocks?(blocker, blocked)

      refute User.following?(blocker, blocked)
      refute User.following?(blocked, blocker)
    end

    test "blocks tear down blocked->blocker subscription relationships" do
      blocker = insert(:user)
      blocked = insert(:user)

      {:ok, blocker} = User.subscribe(blocked, blocker)

      assert User.subscribed_to?(blocked, blocker)
      refute User.subscribed_to?(blocker, blocked)

      {:ok, blocker} = User.block(blocker, blocked)

      assert User.blocks?(blocker, blocked)
      refute User.subscribed_to?(blocker, blocked)
      refute User.subscribed_to?(blocked, blocker)
    end
  end

  describe "domain blocking" do
    test "blocks domains" do
      user = insert(:user)
      collateral_user = insert(:user, %{ap_id: "https://awful-and-rude-instance.com/user/bully"})

      {:ok, user} = User.block_domain(user, "awful-and-rude-instance.com")

      assert User.blocks?(user, collateral_user)
    end

    test "unblocks domains" do
      user = insert(:user)
      collateral_user = insert(:user, %{ap_id: "https://awful-and-rude-instance.com/user/bully"})

      {:ok, user} = User.block_domain(user, "awful-and-rude-instance.com")
      {:ok, user} = User.unblock_domain(user, "awful-and-rude-instance.com")

      refute User.blocks?(user, collateral_user)
    end
  end

  describe "blocks_import" do
    test "it imports user blocks from list" do
      [user1, user2, user3] = insert_list(3, :user)

      identifiers = [
        user2.ap_id,
        user3.nickname
      ]

      result = User.blocks_import(user1, identifiers)
      assert is_list(result)
      assert result == [user2, user3]
    end
  end

  test "get recipients from activity" do
    actor = insert(:user)
    user = insert(:user, local: true)
    user_two = insert(:user, local: false)
    addressed = insert(:user, local: true)
    addressed_remote = insert(:user, local: false)

    {:ok, activity} =
      CommonAPI.post(actor, %{
        "status" => "hey @#{addressed.nickname} @#{addressed_remote.nickname}"
      })

    assert Enum.map([actor, addressed], & &1.ap_id) --
             Enum.map(User.get_recipients_from_activity(activity), & &1.ap_id) == []

    {:ok, user} = User.follow(user, actor)
    {:ok, _user_two} = User.follow(user_two, actor)
    recipients = User.get_recipients_from_activity(activity)
    assert length(recipients) == 3
    assert user in recipients
    assert addressed in recipients
  end

  describe ".deactivate" do
    test "can de-activate then re-activate a user" do
      user = insert(:user)
      assert false == user.info.deactivated
      {:ok, user} = User.deactivate(user)
      assert true == user.info.deactivated
      {:ok, user} = User.deactivate(user, false)
      assert false == user.info.deactivated
    end

    test "hide a user from followers " do
      user = insert(:user)
      user2 = insert(:user)

      {:ok, user} = User.follow(user, user2)
      {:ok, _user} = User.deactivate(user)

      info = User.get_cached_user_info(user2)

      assert info.follower_count == 0
      assert {:ok, []} = User.get_followers(user2)
    end

    test "hide a user from friends" do
      user = insert(:user)
      user2 = insert(:user)

      {:ok, user2} = User.follow(user2, user)
      assert User.following_count(user2) == 1

      {:ok, _user} = User.deactivate(user)

      info = User.get_cached_user_info(user2)

      assert info.following_count == 0
      assert User.following_count(user2) == 0
      assert {:ok, []} = User.get_friends(user2)
    end

    test "hide a user's statuses from timelines and notifications" do
      user = insert(:user)
      user2 = insert(:user)

      {:ok, user2} = User.follow(user2, user)

      {:ok, activity} = CommonAPI.post(user, %{"status" => "hey @#{user2.nickname}"})

      activity = Repo.preload(activity, :bookmark)

      [notification] = Pleroma.Notification.for_user(user2)
      assert notification.activity.id == activity.id

      assert [activity] == ActivityPub.fetch_public_activities(%{}) |> Repo.preload(:bookmark)

      assert [%{activity | thread_muted?: CommonAPI.thread_muted?(user2, activity)}] ==
               ActivityPub.fetch_activities([user2.ap_id | user2.following], %{"user" => user2})

      {:ok, _user} = User.deactivate(user)

      assert [] == ActivityPub.fetch_public_activities(%{})
      assert [] == Pleroma.Notification.for_user(user2)

      assert [] ==
               ActivityPub.fetch_activities([user2.ap_id | user2.following], %{"user" => user2})
    end
  end

  test ".delete_user_activities deletes all create activities" do
    user = insert(:user)

    {:ok, activity} = CommonAPI.post(user, %{"status" => "2hu"})

    Ecto.Adapters.SQL.Sandbox.unboxed_run(Repo, fn ->
      {:ok, _} = User.delete_user_activities(user)
      # TODO: Remove favorites, repeats, delete activities.
      refute Activity.get_by_id(activity.id)
    end)
  end

  test ".delete deactivates a user, all follow relationships and all create activities" do
    user = insert(:user)
    followed = insert(:user)
    follower = insert(:user)

    {:ok, user} = User.follow(user, followed)
    {:ok, follower} = User.follow(follower, user)

    {:ok, activity} = CommonAPI.post(user, %{"status" => "2hu"})
    {:ok, activity_two} = CommonAPI.post(follower, %{"status" => "3hu"})

    {:ok, _, _} = CommonAPI.favorite(activity_two.id, user)
    {:ok, _, _} = CommonAPI.favorite(activity.id, follower)
    {:ok, _, _} = CommonAPI.repeat(activity.id, follower)

    {:ok, _} = User.delete(user)

    followed = User.get_cached_by_id(followed.id)
    follower = User.get_cached_by_id(follower.id)
    user = User.get_cached_by_id(user.id)

    assert user.info.deactivated

    refute User.following?(user, followed)
    refute User.following?(followed, follower)

    # TODO: Remove favorites, repeats, delete activities.

    refute Activity.get_by_id(activity.id)
  end

  test "get_public_key_for_ap_id fetches a user that's not in the db" do
    assert {:ok, _key} = User.get_public_key_for_ap_id("http://mastodon.example.org/users/admin")
  end

  test "insert or update a user from given data" do
    user = insert(:user, %{nickname: "nick@name.de"})
    data = %{ap_id: user.ap_id <> "xxx", name: user.name, nickname: user.nickname}

    assert {:ok, %User{}} = User.insert_or_update_user(data)
  end

  describe "per-user rich-text filtering" do
    test "html_filter_policy returns default policies, when rich-text is enabled" do
      user = insert(:user)

      assert Pleroma.Config.get([:markup, :scrub_policy]) == User.html_filter_policy(user)
    end

    test "html_filter_policy returns TwitterText scrubber when rich-text is disabled" do
      user = insert(:user, %{info: %{no_rich_text: true}})

      assert Pleroma.HTML.Scrubber.TwitterText == User.html_filter_policy(user)
    end
  end

  describe "caching" do
    test "invalidate_cache works" do
      user = insert(:user)
      _user_info = User.get_cached_user_info(user)

      User.invalidate_cache(user)

      {:ok, nil} = Cachex.get(:user_cache, "ap_id:#{user.ap_id}")
      {:ok, nil} = Cachex.get(:user_cache, "nickname:#{user.nickname}")
      {:ok, nil} = Cachex.get(:user_cache, "user_info:#{user.id}")
    end

    test "User.delete() plugs any possible zombie objects" do
      user = insert(:user)

      {:ok, _} = User.delete(user)

      {:ok, cached_user} = Cachex.get(:user_cache, "ap_id:#{user.ap_id}")

      assert cached_user != user

      {:ok, cached_user} = Cachex.get(:user_cache, "nickname:#{user.ap_id}")

      assert cached_user != user
    end
  end

  describe "User.search" do
    test "finds a user by full or partial nickname" do
      user = insert(:user, %{nickname: "john"})

      Enum.each(["john", "jo", "j"], fn query ->
        assert user ==
                 User.search(query)
                 |> List.first()
                 |> Map.put(:search_rank, nil)
                 |> Map.put(:search_type, nil)
      end)
    end

    test "finds a user by full or partial name" do
      user = insert(:user, %{name: "John Doe"})

      Enum.each(["John Doe", "JOHN", "doe", "j d", "j", "d"], fn query ->
        assert user ==
                 User.search(query)
                 |> List.first()
                 |> Map.put(:search_rank, nil)
                 |> Map.put(:search_type, nil)
      end)
    end

    test "finds users, preferring nickname matches over name matches" do
      u1 = insert(:user, %{name: "lain", nickname: "nick1"})
      u2 = insert(:user, %{nickname: "lain", name: "nick1"})

      assert [u2.id, u1.id] == Enum.map(User.search("lain"), & &1.id)
    end

    test "finds users, considering density of matched tokens" do
      u1 = insert(:user, %{name: "Bar Bar plus Word Word"})
      u2 = insert(:user, %{name: "Word Word Bar Bar Bar"})

      assert [u2.id, u1.id] == Enum.map(User.search("bar word"), & &1.id)
    end

    test "finds users, ranking by similarity" do
      u1 = insert(:user, %{name: "lain"})
      _u2 = insert(:user, %{name: "ean"})
      u3 = insert(:user, %{name: "ebn", nickname: "lain@mastodon.social"})
      u4 = insert(:user, %{nickname: "lain@pleroma.soykaf.com"})

      assert [u4.id, u3.id, u1.id] == Enum.map(User.search("lain@ple", for_user: u1), & &1.id)
    end

    test "finds users, handling misspelled requests" do
      u1 = insert(:user, %{name: "lain"})

      assert [u1.id] == Enum.map(User.search("laiin"), & &1.id)
    end

    test "finds users, boosting ranks of friends and followers" do
      u1 = insert(:user)
      u2 = insert(:user, %{name: "Doe"})
      follower = insert(:user, %{name: "Doe"})
      friend = insert(:user, %{name: "Doe"})

      {:ok, follower} = User.follow(follower, u1)
      {:ok, u1} = User.follow(u1, friend)

      assert [friend.id, follower.id, u2.id] --
               Enum.map(User.search("doe", resolve: false, for_user: u1), & &1.id) == []
    end

    test "find local and remote users for authenticated users" do
      u1 = insert(:user, %{name: "lain"})
      u2 = insert(:user, %{name: "ebn", nickname: "lain@mastodon.social", local: false})
      u3 = insert(:user, %{nickname: "lain@pleroma.soykaf.com", local: false})

      results =
        "lain"
        |> User.search(for_user: u1)
        |> Enum.map(& &1.id)
        |> Enum.sort()

      assert [u1.id, u2.id, u3.id] == results
    end

    test "find only local users for unauthenticated users" do
      %{id: id} = insert(:user, %{name: "lain"})
      insert(:user, %{name: "ebn", nickname: "lain@mastodon.social", local: false})
      insert(:user, %{nickname: "lain@pleroma.soykaf.com", local: false})

      assert [%{id: ^id}] = User.search("lain")
    end

    test "find all users for unauthenticated users when `limit_unauthenticated_to_local_content` is `false`" do
      Pleroma.Config.put([:instance, :limit_unauthenticated_to_local_content], false)

      u1 = insert(:user, %{name: "lain"})
      u2 = insert(:user, %{name: "ebn", nickname: "lain@mastodon.social", local: false})
      u3 = insert(:user, %{nickname: "lain@pleroma.soykaf.com", local: false})

      results =
        "lain"
        |> User.search()
        |> Enum.map(& &1.id)
        |> Enum.sort()

      assert [u1.id, u2.id, u3.id] == results

      Pleroma.Config.put([:instance, :limit_unauthenticated_to_local_content], true)
    end

    test "finds a user whose name is nil" do
      _user = insert(:user, %{name: "notamatch", nickname: "testuser@pleroma.amplifie.red"})
      user_two = insert(:user, %{name: nil, nickname: "lain@pleroma.soykaf.com"})

      assert user_two ==
               User.search("lain@pleroma.soykaf.com")
               |> List.first()
               |> Map.put(:search_rank, nil)
               |> Map.put(:search_type, nil)
    end

    test "does not yield false-positive matches" do
      insert(:user, %{name: "John Doe"})

      Enum.each(["mary", "a", ""], fn query ->
        assert [] == User.search(query)
      end)
    end

    test "works with URIs" do
<<<<<<< HEAD
      [result] = User.search("http://mastodon.example.org/users/admin", resolve: true)

      expected =
        result
        |> Map.put(:search_rank, nil)
        |> Map.put(:search_type, nil)
        |> Map.put(:last_digest_emailed_at, nil)
=======
      user = insert(:user)

      results =
        User.search("http://mastodon.example.org/users/admin", resolve: true, for_user: user)

      result = results |> List.first()
>>>>>>> 62cdf701

      user = User.get_cached_by_ap_id("http://mastodon.example.org/users/admin")

      assert user == expected
    end
  end

  test "auth_active?/1 works correctly" do
    Pleroma.Config.put([:instance, :account_activation_required], true)

    local_user = insert(:user, local: true, info: %{confirmation_pending: true})
    confirmed_user = insert(:user, local: true, info: %{confirmation_pending: false})
    remote_user = insert(:user, local: false)

    refute User.auth_active?(local_user)
    assert User.auth_active?(confirmed_user)
    assert User.auth_active?(remote_user)

    Pleroma.Config.put([:instance, :account_activation_required], false)
  end

  describe "superuser?/1" do
    test "returns false for unprivileged users" do
      user = insert(:user, local: true)

      refute User.superuser?(user)
    end

    test "returns false for remote users" do
      user = insert(:user, local: false)
      remote_admin_user = insert(:user, local: false, info: %{is_admin: true})

      refute User.superuser?(user)
      refute User.superuser?(remote_admin_user)
    end

    test "returns true for local moderators" do
      user = insert(:user, local: true, info: %{is_moderator: true})

      assert User.superuser?(user)
    end

    test "returns true for local admins" do
      user = insert(:user, local: true, info: %{is_admin: true})

      assert User.superuser?(user)
    end
  end

  describe "visible_for?/2" do
    test "returns true when the account is itself" do
      user = insert(:user, local: true)

      assert User.visible_for?(user, user)
    end

    test "returns false when the account is unauthenticated and auth is required" do
      Pleroma.Config.put([:instance, :account_activation_required], true)

      user = insert(:user, local: true, info: %{confirmation_pending: true})
      other_user = insert(:user, local: true)

      refute User.visible_for?(user, other_user)

      Pleroma.Config.put([:instance, :account_activation_required], false)
    end

    test "returns true when the account is unauthenticated and auth is not required" do
      user = insert(:user, local: true, info: %{confirmation_pending: true})
      other_user = insert(:user, local: true)

      assert User.visible_for?(user, other_user)
    end

    test "returns true when the account is unauthenticated and being viewed by a privileged account (auth required)" do
      Pleroma.Config.put([:instance, :account_activation_required], true)

      user = insert(:user, local: true, info: %{confirmation_pending: true})
      other_user = insert(:user, local: true, info: %{is_admin: true})

      assert User.visible_for?(user, other_user)

      Pleroma.Config.put([:instance, :account_activation_required], false)
    end
  end

  describe "parse_bio/2" do
    test "preserves hosts in user links text" do
      remote_user = insert(:user, local: false, nickname: "nick@domain.com")
      user = insert(:user)
      bio = "A.k.a. @nick@domain.com"

      expected_text =
        "A.k.a. <span class='h-card'><a data-user='#{remote_user.id}' class='u-url mention' href='#{
          remote_user.ap_id
        }'>@<span>nick@domain.com</span></a></span>"

      assert expected_text == User.parse_bio(bio, user)
    end

    test "Adds rel=me on linkbacked urls" do
      user = insert(:user, ap_id: "http://social.example.org/users/lain")

      bio = "http://example.org/rel_me/null"
      expected_text = "<a href=\"#{bio}\">#{bio}</a>"
      assert expected_text == User.parse_bio(bio, user)

      bio = "http://example.org/rel_me/link"
      expected_text = "<a href=\"#{bio}\">#{bio}</a>"
      assert expected_text == User.parse_bio(bio, user)

      bio = "http://example.org/rel_me/anchor"
      expected_text = "<a href=\"#{bio}\">#{bio}</a>"
      assert expected_text == User.parse_bio(bio, user)
    end
  end

  test "follower count is updated when a follower is blocked" do
    user = insert(:user)
    follower = insert(:user)
    follower2 = insert(:user)
    follower3 = insert(:user)

    {:ok, follower} = User.follow(follower, user)
    {:ok, _follower2} = User.follow(follower2, user)
    {:ok, _follower3} = User.follow(follower3, user)

    {:ok, _} = User.block(user, follower)

    user_show = Pleroma.Web.TwitterAPI.UserView.render("show.json", %{user: user})

    assert Map.get(user_show, "followers_count") == 2
  end

  describe "list_inactive_users_query/1" do
    defp days_ago(days) do
      NaiveDateTime.add(
        NaiveDateTime.truncate(NaiveDateTime.utc_now(), :second),
        -days * 60 * 60 * 24,
        :second
      )
    end

    test "Users are inactive by default" do
      total = 10

      users =
        Enum.map(1..total, fn _ ->
          insert(:user, last_digest_emailed_at: days_ago(20), info: %{deactivated: false})
        end)

      inactive_users_ids =
        Pleroma.User.list_inactive_users_query()
        |> Pleroma.Repo.all()
        |> Enum.map(& &1.id)

      Enum.each(users, fn user ->
        assert user.id in inactive_users_ids
      end)
    end

    test "Only includes users who has no recent activity" do
      total = 10

      users =
        Enum.map(1..total, fn _ ->
          insert(:user, last_digest_emailed_at: days_ago(20), info: %{deactivated: false})
        end)

      {inactive, active} = Enum.split(users, trunc(total / 2))

      Enum.map(active, fn user ->
        to = Enum.random(users -- [user])

        {:ok, _} =
          Pleroma.Web.TwitterAPI.TwitterAPI.create_status(user, %{
            "status" => "hey @#{to.nickname}"
          })
      end)

      inactive_users_ids =
        Pleroma.User.list_inactive_users_query()
        |> Pleroma.Repo.all()
        |> Enum.map(& &1.id)

      Enum.each(active, fn user ->
        refute user.id in inactive_users_ids
      end)

      Enum.each(inactive, fn user ->
        assert user.id in inactive_users_ids
      end)
    end

    test "Only includes users with no read notifications" do
      total = 10

      users =
        Enum.map(1..total, fn _ ->
          insert(:user, last_digest_emailed_at: days_ago(20), info: %{deactivated: false})
        end)

      [sender | recipients] = users
      {inactive, active} = Enum.split(recipients, trunc(total / 2))

      Enum.each(recipients, fn to ->
        {:ok, _} =
          Pleroma.Web.TwitterAPI.TwitterAPI.create_status(sender, %{
            "status" => "hey @#{to.nickname}"
          })

        {:ok, _} =
          Pleroma.Web.TwitterAPI.TwitterAPI.create_status(sender, %{
            "status" => "hey again @#{to.nickname}"
          })
      end)

      Enum.each(active, fn user ->
        [n1, _n2] = Pleroma.Notification.for_user(user)
        {:ok, _} = Pleroma.Notification.read_one(user, n1.id)
      end)

      inactive_users_ids =
        Pleroma.User.list_inactive_users_query()
        |> Pleroma.Repo.all()
        |> Enum.map(& &1.id)

      Enum.each(active, fn user ->
        refute user.id in inactive_users_ids
      end)

      Enum.each(inactive, fn user ->
        assert user.id in inactive_users_ids
      end)
    end
  end

  describe "toggle_confirmation/1" do
    test "if user is confirmed" do
      user = insert(:user, info: %{confirmation_pending: false})
      {:ok, user} = User.toggle_confirmation(user)

      assert user.info.confirmation_pending
      assert user.info.confirmation_token
    end

    test "if user is unconfirmed" do
      user = insert(:user, info: %{confirmation_pending: true, confirmation_token: "some token"})
      {:ok, user} = User.toggle_confirmation(user)

      refute user.info.confirmation_pending
      refute user.info.confirmation_token
    end
  end

  describe "ensure_keys_present" do
    test "it creates keys for a user and stores them in info" do
      user = insert(:user)
      refute is_binary(user.info.keys)
      {:ok, user} = User.ensure_keys_present(user)
      assert is_binary(user.info.keys)
    end

    test "it doesn't create keys if there already are some" do
      user = insert(:user, %{info: %{keys: "xxx"}})
      {:ok, user} = User.ensure_keys_present(user)
      assert user.info.keys == "xxx"
    end
  end

  describe "get_ap_ids_by_nicknames" do
    test "it returns a list of AP ids for a given set of nicknames" do
      user = insert(:user)
      user_two = insert(:user)

      ap_ids = User.get_ap_ids_by_nicknames([user.nickname, user_two.nickname, "nonexistent"])
      assert length(ap_ids) == 2
      assert user.ap_id in ap_ids
      assert user_two.ap_id in ap_ids
    end
  end
end<|MERGE_RESOLUTION|>--- conflicted
+++ resolved
@@ -1137,24 +1137,18 @@
     end
 
     test "works with URIs" do
-<<<<<<< HEAD
-      [result] = User.search("http://mastodon.example.org/users/admin", resolve: true)
+      user = insert(:user)
+
+      [result] =
+        User.search("http://mastodon.example.org/users/admin", resolve: true, for_user: user)
+
+      user = User.get_cached_by_ap_id("http://mastodon.example.org/users/admin")
 
       expected =
         result
         |> Map.put(:search_rank, nil)
         |> Map.put(:search_type, nil)
         |> Map.put(:last_digest_emailed_at, nil)
-=======
-      user = insert(:user)
-
-      results =
-        User.search("http://mastodon.example.org/users/admin", resolve: true, for_user: user)
-
-      result = results |> List.first()
->>>>>>> 62cdf701
-
-      user = User.get_cached_by_ap_id("http://mastodon.example.org/users/admin")
 
       assert user == expected
     end
