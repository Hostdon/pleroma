# Pleroma: A lightweight social networking server
# Copyright © 2017-2019 Pleroma Authors <https://pleroma.social/>
# SPDX-License-Identifier: AGPL-3.0-only

defmodule Pleroma.UserTest do
  alias Pleroma.Activity
  alias Pleroma.Builders.UserBuilder
  alias Pleroma.Object
  alias Pleroma.Repo
  alias Pleroma.Tests.ObanHelpers
  alias Pleroma.User
  alias Pleroma.Web.ActivityPub.ActivityPub
  alias Pleroma.Web.CommonAPI

  use Pleroma.DataCase
  use Oban.Testing, repo: Pleroma.Repo

  import Mock
  import Pleroma.Factory

  setup_all do
    Tesla.Mock.mock_global(fn env -> apply(HttpRequestMock, :request, [env]) end)
    :ok
  end

  clear_config([:instance, :account_activation_required])

  describe "when tags are nil" do
    test "tagging a user" do
      user = insert(:user, %{tags: nil})
      user = User.tag(user, ["cool", "dude"])

      assert "cool" in user.tags
      assert "dude" in user.tags
    end

    test "untagging a user" do
      user = insert(:user, %{tags: nil})
      user = User.untag(user, ["cool", "dude"])

      assert user.tags == []
    end
  end

  test "ap_id returns the activity pub id for the user" do
    user = UserBuilder.build()

    expected_ap_id = "#{Pleroma.Web.base_url()}/users/#{user.nickname}"

    assert expected_ap_id == User.ap_id(user)
  end

  test "ap_followers returns the followers collection for the user" do
    user = UserBuilder.build()

    expected_followers_collection = "#{User.ap_id(user)}/followers"

    assert expected_followers_collection == User.ap_followers(user)
  end

  test "ap_following returns the following collection for the user" do
    user = UserBuilder.build()

    expected_followers_collection = "#{User.ap_id(user)}/following"

    assert expected_followers_collection == User.ap_following(user)
  end

  test "returns all pending follow requests" do
    unlocked = insert(:user)
    locked = insert(:user, %{info: %{locked: true}})
    follower = insert(:user)

    CommonAPI.follow(follower, unlocked)
    CommonAPI.follow(follower, locked)

    assert [] = User.get_follow_requests(unlocked)
    assert [activity] = User.get_follow_requests(locked)

    assert activity
  end

  test "doesn't return already accepted or duplicate follow requests" do
    locked = insert(:user, %{info: %{locked: true}})
    pending_follower = insert(:user)
    accepted_follower = insert(:user)

    CommonAPI.follow(pending_follower, locked)
    CommonAPI.follow(pending_follower, locked)
    CommonAPI.follow(accepted_follower, locked)
    Pleroma.FollowingRelationship.update(accepted_follower, locked, "accept")

    assert [^pending_follower] = User.get_follow_requests(locked)
  end

  test "clears follow requests when requester is blocked" do
    followed = insert(:user, %{info: %{locked: true}})
    follower = insert(:user)

    CommonAPI.follow(follower, followed)
    assert [_activity] = User.get_follow_requests(followed)

    {:ok, _follower} = User.block(followed, follower)
    assert [] = User.get_follow_requests(followed)
  end

  test "follow_all follows mutliple users" do
    user = insert(:user)
    followed_zero = insert(:user)
    followed_one = insert(:user)
    followed_two = insert(:user)
    blocked = insert(:user)
    not_followed = insert(:user)
    reverse_blocked = insert(:user)

    {:ok, user} = User.block(user, blocked)
    {:ok, reverse_blocked} = User.block(reverse_blocked, user)

    {:ok, user} = User.follow(user, followed_zero)

    {:ok, user} = User.follow_all(user, [followed_one, followed_two, blocked, reverse_blocked])

    assert User.following?(user, followed_one)
    assert User.following?(user, followed_two)
    assert User.following?(user, followed_zero)
    refute User.following?(user, not_followed)
    refute User.following?(user, blocked)
    refute User.following?(user, reverse_blocked)
  end

  test "follow_all follows mutliple users without duplicating" do
    user = insert(:user)
    followed_zero = insert(:user)
    followed_one = insert(:user)
    followed_two = insert(:user)

    {:ok, user} = User.follow_all(user, [followed_zero, followed_one])
    assert length(User.following(user)) == 3

    {:ok, user} = User.follow_all(user, [followed_one, followed_two])
    assert length(User.following(user)) == 4
  end

  test "follow takes a user and another user" do
    user = insert(:user)
    followed = insert(:user)

    {:ok, user} = User.follow(user, followed)

    user = User.get_cached_by_id(user.id)

    followed = User.get_cached_by_ap_id(followed.ap_id)
    assert followed.info.follower_count == 1

    assert User.ap_followers(followed) in User.following(user)
  end

  test "can't follow a deactivated users" do
    user = insert(:user)
    followed = insert(:user, info: %{deactivated: true})

    {:error, _} = User.follow(user, followed)
  end

  test "can't follow a user who blocked us" do
    blocker = insert(:user)
    blockee = insert(:user)

    {:ok, blocker} = User.block(blocker, blockee)

    {:error, _} = User.follow(blockee, blocker)
  end

  test "can't subscribe to a user who blocked us" do
    blocker = insert(:user)
    blocked = insert(:user)

    {:ok, blocker} = User.block(blocker, blocked)

    {:error, _} = User.subscribe(blocked, blocker)
  end

  test "local users do not automatically follow local locked accounts" do
    follower = insert(:user, info: %{locked: true})
    followed = insert(:user, info: %{locked: true})

    {:ok, follower} = User.maybe_direct_follow(follower, followed)

    refute User.following?(follower, followed)
  end

<<<<<<< HEAD
  # This is a somewhat useless test.
  # test "following a remote user will ensure a websub subscription is present" do
  #   user = insert(:user)
  #   {:ok, followed} = OStatus.make_user("shp@social.heldscal.la")

  #   assert followed.local == false

  #   {:ok, user} = User.follow(user, followed)
  #   assert User.ap_followers(followed) in User.following(user)

  #   query = from w in WebsubClientSubscription,
  #   where: w.topic == ^followed.info["topic"]
  #   websub = Repo.one(query)

  #   assert websub
  # end

=======
>>>>>>> 62e3d76a
  describe "unfollow/2" do
    setup do
      setting = Pleroma.Config.get([:instance, :external_user_synchronization])

      on_exit(fn ->
        Pleroma.Config.put([:instance, :external_user_synchronization], setting)
      end)

      :ok
    end

    test "unfollow with syncronizes external user" do
      Pleroma.Config.put([:instance, :external_user_synchronization], true)

      followed =
        insert(:user,
          nickname: "fuser1",
          follower_address: "http://localhost:4001/users/fuser1/followers",
          following_address: "http://localhost:4001/users/fuser1/following",
          ap_id: "http://localhost:4001/users/fuser1"
        )

      user =
        insert(:user, %{
          local: false,
          nickname: "fuser2",
          ap_id: "http://localhost:4001/users/fuser2",
          follower_address: "http://localhost:4001/users/fuser2/followers",
          following_address: "http://localhost:4001/users/fuser2/following"
        })

      {:ok, user} = User.follow(user, followed, "accept")

      {:ok, user, _activity} = User.unfollow(user, followed)

      user = User.get_cached_by_id(user.id)

      assert User.following(user) == []
    end

    test "unfollow takes a user and another user" do
      followed = insert(:user)
      user = insert(:user)

      {:ok, user} = User.follow(user, followed, "accept")

      assert User.following(user) == [user.follower_address, followed.follower_address]

      {:ok, user, _activity} = User.unfollow(user, followed)

      assert User.following(user) == [user.follower_address]
    end

    test "unfollow doesn't unfollow yourself" do
      user = insert(:user)

      {:error, _} = User.unfollow(user, user)

      assert User.following(user) == [user.follower_address]
    end
  end

  test "test if a user is following another user" do
    followed = insert(:user)
    user = insert(:user)
    User.follow(user, followed, "accept")

    assert User.following?(user, followed)
    refute User.following?(followed, user)
  end

  test "fetches correct profile for nickname beginning with number" do
    # Use old-style integer ID to try to reproduce the problem
    user = insert(:user, %{id: 1080})
    user_with_numbers = insert(:user, %{nickname: "#{user.id}garbage"})
    assert user_with_numbers == User.get_cached_by_nickname_or_id(user_with_numbers.nickname)
  end

  describe "user registration" do
    @full_user_data %{
      bio: "A guy",
      name: "my name",
      nickname: "nick",
      password: "test",
      password_confirmation: "test",
      email: "email@example.com"
    }
    clear_config([:instance, :autofollowed_nicknames])
    clear_config([:instance, :welcome_message])
    clear_config([:instance, :welcome_user_nickname])

    test "it autofollows accounts that are set for it" do
      user = insert(:user)
      remote_user = insert(:user, %{local: false})

      Pleroma.Config.put([:instance, :autofollowed_nicknames], [
        user.nickname,
        remote_user.nickname
      ])

      cng = User.register_changeset(%User{}, @full_user_data)

      {:ok, registered_user} = User.register(cng)

      assert User.following?(registered_user, user)
      refute User.following?(registered_user, remote_user)
    end

    test "it sends a welcome message if it is set" do
      welcome_user = insert(:user)

      Pleroma.Config.put([:instance, :welcome_user_nickname], welcome_user.nickname)
      Pleroma.Config.put([:instance, :welcome_message], "Hello, this is a cool site")

      cng = User.register_changeset(%User{}, @full_user_data)
      {:ok, registered_user} = User.register(cng)

      activity = Repo.one(Pleroma.Activity)
      assert registered_user.ap_id in activity.recipients
      assert Object.normalize(activity).data["content"] =~ "cool site"
      assert activity.actor == welcome_user.ap_id
    end

    test "it requires an email, name, nickname and password, bio is optional" do
      @full_user_data
      |> Map.keys()
      |> Enum.each(fn key ->
        params = Map.delete(@full_user_data, key)
        changeset = User.register_changeset(%User{}, params)

        assert if key == :bio, do: changeset.valid?, else: not changeset.valid?
      end)
    end

    test "it restricts certain nicknames" do
      [restricted_name | _] = Pleroma.Config.get([User, :restricted_nicknames])

      assert is_bitstring(restricted_name)

      params =
        @full_user_data
        |> Map.put(:nickname, restricted_name)

      changeset = User.register_changeset(%User{}, params)

      refute changeset.valid?
    end

    test "it sets the password_hash and ap_id" do
      changeset = User.register_changeset(%User{}, @full_user_data)

      assert changeset.valid?

      assert is_binary(changeset.changes[:password_hash])
      assert changeset.changes[:ap_id] == User.ap_id(%User{nickname: @full_user_data.nickname})

      assert changeset.changes.follower_address == "#{changeset.changes.ap_id}/followers"
    end

    test "it ensures info is not nil" do
      changeset = User.register_changeset(%User{}, @full_user_data)

      assert changeset.valid?

      {:ok, user} =
        changeset
        |> Repo.insert()

      refute is_nil(user.info)
    end
  end

  describe "user registration, with :account_activation_required" do
    @full_user_data %{
      bio: "A guy",
      name: "my name",
      nickname: "nick",
      password: "test",
      password_confirmation: "test",
      email: "email@example.com"
    }

    clear_config([:instance, :account_activation_required]) do
      Pleroma.Config.put([:instance, :account_activation_required], true)
    end

    test "it creates unconfirmed user" do
      changeset = User.register_changeset(%User{}, @full_user_data)
      assert changeset.valid?

      {:ok, user} = Repo.insert(changeset)

      assert user.info.confirmation_pending
      assert user.info.confirmation_token
    end

    test "it creates confirmed user if :confirmed option is given" do
      changeset = User.register_changeset(%User{}, @full_user_data, need_confirmation: false)
      assert changeset.valid?

      {:ok, user} = Repo.insert(changeset)

      refute user.info.confirmation_pending
      refute user.info.confirmation_token
    end
  end

  describe "get_or_fetch/1" do
    test "gets an existing user by nickname" do
      user = insert(:user)
      {:ok, fetched_user} = User.get_or_fetch(user.nickname)

      assert user == fetched_user
    end

    test "gets an existing user by ap_id" do
      ap_id = "http://mastodon.example.org/users/admin"

      user =
        insert(
          :user,
          local: false,
          nickname: "admin@mastodon.example.org",
          ap_id: ap_id,
          info: %{}
        )

      {:ok, fetched_user} = User.get_or_fetch(ap_id)
      freshed_user = refresh_record(user)
      assert freshed_user == fetched_user
    end
  end

  describe "fetching a user from nickname or trying to build one" do
    test "gets an existing user" do
      user = insert(:user)
      {:ok, fetched_user} = User.get_or_fetch_by_nickname(user.nickname)

      assert user == fetched_user
    end

    test "gets an existing user, case insensitive" do
      user = insert(:user, nickname: "nick")
      {:ok, fetched_user} = User.get_or_fetch_by_nickname("NICK")

      assert user == fetched_user
    end

    test "gets an existing user by fully qualified nickname" do
      user = insert(:user)

      {:ok, fetched_user} =
        User.get_or_fetch_by_nickname(user.nickname <> "@" <> Pleroma.Web.Endpoint.host())

      assert user == fetched_user
    end

    test "gets an existing user by fully qualified nickname, case insensitive" do
      user = insert(:user, nickname: "nick")
      casing_altered_fqn = String.upcase(user.nickname <> "@" <> Pleroma.Web.Endpoint.host())

      {:ok, fetched_user} = User.get_or_fetch_by_nickname(casing_altered_fqn)

      assert user == fetched_user
    end

    test "returns nil if no user could be fetched" do
      {:error, fetched_user} = User.get_or_fetch_by_nickname("nonexistant@social.heldscal.la")
      assert fetched_user == "not found nonexistant@social.heldscal.la"
    end

    test "returns nil for nonexistant local user" do
      {:error, fetched_user} = User.get_or_fetch_by_nickname("nonexistant")
      assert fetched_user == "not found nonexistant"
    end

    test "updates an existing user, if stale" do
      a_week_ago = NaiveDateTime.add(NaiveDateTime.utc_now(), -604_800)

      orig_user =
        insert(
          :user,
          local: false,
          nickname: "admin@mastodon.example.org",
          ap_id: "http://mastodon.example.org/users/admin",
          last_refreshed_at: a_week_ago,
          info: %{}
        )

      assert orig_user.last_refreshed_at == a_week_ago

      {:ok, user} = User.get_or_fetch_by_ap_id("http://mastodon.example.org/users/admin")
      assert user.info.source_data["endpoints"]

      refute user.last_refreshed_at == orig_user.last_refreshed_at
    end
  end

  test "returns an ap_id for a user" do
    user = insert(:user)

    assert User.ap_id(user) ==
             Pleroma.Web.Router.Helpers.feed_url(
               Pleroma.Web.Endpoint,
               :feed_redirect,
               user.nickname
             )
  end

  test "returns an ap_followers link for a user" do
    user = insert(:user)

    assert User.ap_followers(user) ==
             Pleroma.Web.Router.Helpers.feed_url(
               Pleroma.Web.Endpoint,
               :feed_redirect,
               user.nickname
             ) <> "/followers"
  end

  describe "remote user creation changeset" do
    @valid_remote %{
      bio: "hello",
      name: "Someone",
      nickname: "a@b.de",
      ap_id: "http...",
      info: %{some: "info"},
      avatar: %{some: "avatar"}
    }

    clear_config([:instance, :user_bio_length])
    clear_config([:instance, :user_name_length])

    test "it confirms validity" do
      cs = User.remote_user_creation(@valid_remote)
      assert cs.valid?
    end

    test "it sets the follower_adress" do
      cs = User.remote_user_creation(@valid_remote)
      # remote users get a fake local follower address
      assert cs.changes.follower_address ==
               User.ap_followers(%User{nickname: @valid_remote[:nickname]})
    end

    test "it enforces the fqn format for nicknames" do
      cs = User.remote_user_creation(%{@valid_remote | nickname: "bla"})
      assert Ecto.Changeset.get_field(cs, :local) == false
      assert cs.changes.avatar
      refute cs.valid?
    end

    test "it has required fields" do
      [:name, :ap_id]
      |> Enum.each(fn field ->
        cs = User.remote_user_creation(Map.delete(@valid_remote, field))
        refute cs.valid?
      end)
    end
  end

  describe "followers and friends" do
    test "gets all followers for a given user" do
      user = insert(:user)
      follower_one = insert(:user)
      follower_two = insert(:user)
      not_follower = insert(:user)

      {:ok, follower_one} = User.follow(follower_one, user)
      {:ok, follower_two} = User.follow(follower_two, user)

      res = User.get_followers(user)

      assert Enum.member?(res, follower_one)
      assert Enum.member?(res, follower_two)
      refute Enum.member?(res, not_follower)
    end

    test "gets all friends (followed users) for a given user" do
      user = insert(:user)
      followed_one = insert(:user)
      followed_two = insert(:user)
      not_followed = insert(:user)

      {:ok, user} = User.follow(user, followed_one)
      {:ok, user} = User.follow(user, followed_two)

      res = User.get_friends(user)

      followed_one = User.get_cached_by_ap_id(followed_one.ap_id)
      followed_two = User.get_cached_by_ap_id(followed_two.ap_id)
      assert Enum.member?(res, followed_one)
      assert Enum.member?(res, followed_two)
      refute Enum.member?(res, not_followed)
    end
  end

  describe "updating note and follower count" do
    test "it sets the info->note_count property" do
      note = insert(:note)

      user = User.get_cached_by_ap_id(note.data["actor"])

      assert user.info.note_count == 0

      {:ok, user} = User.update_note_count(user)

      assert user.info.note_count == 1
    end

    test "it increases the info->note_count property" do
      note = insert(:note)
      user = User.get_cached_by_ap_id(note.data["actor"])

      assert user.info.note_count == 0

      {:ok, user} = User.increase_note_count(user)

      assert user.info.note_count == 1

      {:ok, user} = User.increase_note_count(user)

      assert user.info.note_count == 2
    end

    test "it decreases the info->note_count property" do
      note = insert(:note)
      user = User.get_cached_by_ap_id(note.data["actor"])

      assert user.info.note_count == 0

      {:ok, user} = User.increase_note_count(user)

      assert user.info.note_count == 1

      {:ok, user} = User.decrease_note_count(user)

      assert user.info.note_count == 0

      {:ok, user} = User.decrease_note_count(user)

      assert user.info.note_count == 0
    end

    test "it sets the info->follower_count property" do
      user = insert(:user)
      follower = insert(:user)

      User.follow(follower, user)

      assert user.info.follower_count == 0

      {:ok, user} = User.update_follower_count(user)

      assert user.info.follower_count == 1
    end
  end

  describe "follow_import" do
    test "it imports user followings from list" do
      [user1, user2, user3] = insert_list(3, :user)

      identifiers = [
        user2.ap_id,
        user3.nickname
      ]

      {:ok, job} = User.follow_import(user1, identifiers)
      result = ObanHelpers.perform(job)

      assert is_list(result)
      assert result == [user2, user3]
    end
  end

  describe "mutes" do
    test "it mutes people" do
      user = insert(:user)
      muted_user = insert(:user)

      refute User.mutes?(user, muted_user)
      refute User.muted_notifications?(user, muted_user)

      {:ok, user} = User.mute(user, muted_user)

      assert User.mutes?(user, muted_user)
      assert User.muted_notifications?(user, muted_user)
    end

    test "it unmutes users" do
      user = insert(:user)
      muted_user = insert(:user)

      {:ok, user} = User.mute(user, muted_user)
      {:ok, user} = User.unmute(user, muted_user)

      refute User.mutes?(user, muted_user)
      refute User.muted_notifications?(user, muted_user)
    end

    test "it mutes user without notifications" do
      user = insert(:user)
      muted_user = insert(:user)

      refute User.mutes?(user, muted_user)
      refute User.muted_notifications?(user, muted_user)

      {:ok, user} = User.mute(user, muted_user, false)

      assert User.mutes?(user, muted_user)
      refute User.muted_notifications?(user, muted_user)
    end
  end

  describe "blocks" do
    test "it blocks people" do
      user = insert(:user)
      blocked_user = insert(:user)

      refute User.blocks?(user, blocked_user)

      {:ok, user} = User.block(user, blocked_user)

      assert User.blocks?(user, blocked_user)
    end

    test "it unblocks users" do
      user = insert(:user)
      blocked_user = insert(:user)

      {:ok, user} = User.block(user, blocked_user)
      {:ok, user} = User.unblock(user, blocked_user)

      refute User.blocks?(user, blocked_user)
    end

    test "blocks tear down cyclical follow relationships" do
      blocker = insert(:user)
      blocked = insert(:user)

      {:ok, blocker} = User.follow(blocker, blocked)
      {:ok, blocked} = User.follow(blocked, blocker)

      assert User.following?(blocker, blocked)
      assert User.following?(blocked, blocker)

      {:ok, blocker} = User.block(blocker, blocked)
      blocked = User.get_cached_by_id(blocked.id)

      assert User.blocks?(blocker, blocked)

      refute User.following?(blocker, blocked)
      refute User.following?(blocked, blocker)
    end

    test "blocks tear down blocker->blocked follow relationships" do
      blocker = insert(:user)
      blocked = insert(:user)

      {:ok, blocker} = User.follow(blocker, blocked)

      assert User.following?(blocker, blocked)
      refute User.following?(blocked, blocker)

      {:ok, blocker} = User.block(blocker, blocked)
      blocked = User.get_cached_by_id(blocked.id)

      assert User.blocks?(blocker, blocked)

      refute User.following?(blocker, blocked)
      refute User.following?(blocked, blocker)
    end

    test "blocks tear down blocked->blocker follow relationships" do
      blocker = insert(:user)
      blocked = insert(:user)

      {:ok, blocked} = User.follow(blocked, blocker)

      refute User.following?(blocker, blocked)
      assert User.following?(blocked, blocker)

      {:ok, blocker} = User.block(blocker, blocked)
      blocked = User.get_cached_by_id(blocked.id)

      assert User.blocks?(blocker, blocked)

      refute User.following?(blocker, blocked)
      refute User.following?(blocked, blocker)
    end

    test "blocks tear down blocked->blocker subscription relationships" do
      blocker = insert(:user)
      blocked = insert(:user)

      {:ok, blocker} = User.subscribe(blocked, blocker)

      assert User.subscribed_to?(blocked, blocker)
      refute User.subscribed_to?(blocker, blocked)

      {:ok, blocker} = User.block(blocker, blocked)

      assert User.blocks?(blocker, blocked)
      refute User.subscribed_to?(blocker, blocked)
      refute User.subscribed_to?(blocked, blocker)
    end
  end

  describe "domain blocking" do
    test "blocks domains" do
      user = insert(:user)
      collateral_user = insert(:user, %{ap_id: "https://awful-and-rude-instance.com/user/bully"})

      {:ok, user} = User.block_domain(user, "awful-and-rude-instance.com")

      assert User.blocks?(user, collateral_user)
    end

    test "does not block domain with same end" do
      user = insert(:user)

      collateral_user =
        insert(:user, %{ap_id: "https://another-awful-and-rude-instance.com/user/bully"})

      {:ok, user} = User.block_domain(user, "awful-and-rude-instance.com")

      refute User.blocks?(user, collateral_user)
    end

    test "does not block domain with same end if wildcard added" do
      user = insert(:user)

      collateral_user =
        insert(:user, %{ap_id: "https://another-awful-and-rude-instance.com/user/bully"})

      {:ok, user} = User.block_domain(user, "*.awful-and-rude-instance.com")

      refute User.blocks?(user, collateral_user)
    end

    test "blocks domain with wildcard for subdomain" do
      user = insert(:user)

      user_from_subdomain =
        insert(:user, %{ap_id: "https://subdomain.awful-and-rude-instance.com/user/bully"})

      user_with_two_subdomains =
        insert(:user, %{
          ap_id: "https://subdomain.second_subdomain.awful-and-rude-instance.com/user/bully"
        })

      user_domain = insert(:user, %{ap_id: "https://awful-and-rude-instance.com/user/bully"})

      {:ok, user} = User.block_domain(user, "*.awful-and-rude-instance.com")

      assert User.blocks?(user, user_from_subdomain)
      assert User.blocks?(user, user_with_two_subdomains)
      assert User.blocks?(user, user_domain)
    end

    test "unblocks domains" do
      user = insert(:user)
      collateral_user = insert(:user, %{ap_id: "https://awful-and-rude-instance.com/user/bully"})

      {:ok, user} = User.block_domain(user, "awful-and-rude-instance.com")
      {:ok, user} = User.unblock_domain(user, "awful-and-rude-instance.com")

      refute User.blocks?(user, collateral_user)
    end
  end

  describe "blocks_import" do
    test "it imports user blocks from list" do
      [user1, user2, user3] = insert_list(3, :user)

      identifiers = [
        user2.ap_id,
        user3.nickname
      ]

      {:ok, job} = User.blocks_import(user1, identifiers)
      result = ObanHelpers.perform(job)

      assert is_list(result)
      assert result == [user2, user3]
    end
  end

  test "get recipients from activity" do
    actor = insert(:user)
    user = insert(:user, local: true)
    user_two = insert(:user, local: false)
    addressed = insert(:user, local: true)
    addressed_remote = insert(:user, local: false)

    {:ok, activity} =
      CommonAPI.post(actor, %{
        "status" => "hey @#{addressed.nickname} @#{addressed_remote.nickname}"
      })

    assert Enum.map([actor, addressed], & &1.ap_id) --
             Enum.map(User.get_recipients_from_activity(activity), & &1.ap_id) == []

    {:ok, user} = User.follow(user, actor)
    {:ok, _user_two} = User.follow(user_two, actor)
    recipients = User.get_recipients_from_activity(activity)
    assert length(recipients) == 3
    assert user in recipients
    assert addressed in recipients
  end

  describe ".deactivate" do
    test "can de-activate then re-activate a user" do
      user = insert(:user)
      assert false == user.info.deactivated
      {:ok, user} = User.deactivate(user)
      assert true == user.info.deactivated
      {:ok, user} = User.deactivate(user, false)
      assert false == user.info.deactivated
    end

    test "hide a user from followers " do
      user = insert(:user)
      user2 = insert(:user)

      {:ok, user} = User.follow(user, user2)
      {:ok, _user} = User.deactivate(user)

      info = User.get_cached_user_info(user2)

      assert info.follower_count == 0
      assert [] = User.get_followers(user2)
    end

    test "hide a user from friends" do
      user = insert(:user)
      user2 = insert(:user)

      {:ok, user2} = User.follow(user2, user)
      assert User.following_count(user2) == 1

      {:ok, _user} = User.deactivate(user)

      info = User.get_cached_user_info(user2)

      assert info.following_count == 0
      assert User.following_count(user2) == 0
      assert [] = User.get_friends(user2)
    end

    test "hide a user's statuses from timelines and notifications" do
      user = insert(:user)
      user2 = insert(:user)

      {:ok, user2} = User.follow(user2, user)

      {:ok, activity} = CommonAPI.post(user, %{"status" => "hey @#{user2.nickname}"})

      activity = Repo.preload(activity, :bookmark)

      [notification] = Pleroma.Notification.for_user(user2)
      assert notification.activity.id == activity.id

      assert [activity] == ActivityPub.fetch_public_activities(%{}) |> Repo.preload(:bookmark)

      assert [%{activity | thread_muted?: CommonAPI.thread_muted?(user2, activity)}] ==
               ActivityPub.fetch_activities([user2.ap_id | User.following(user2)], %{
                 "user" => user2
               })

      {:ok, _user} = User.deactivate(user)

      assert [] == ActivityPub.fetch_public_activities(%{})
      assert [] == Pleroma.Notification.for_user(user2)

      assert [] ==
               ActivityPub.fetch_activities([user2.ap_id | User.following(user2)], %{
                 "user" => user2
               })
    end
  end

  describe "delete" do
    setup do
      {:ok, user} = insert(:user) |> User.set_cache()

      [user: user]
    end

    clear_config([:instance, :federating])

    test ".delete_user_activities deletes all create activities", %{user: user} do
      {:ok, activity} = CommonAPI.post(user, %{"status" => "2hu"})

      User.delete_user_activities(user)

      # TODO: Remove favorites, repeats, delete activities.
      refute Activity.get_by_id(activity.id)
    end

    test "it deletes deactivated user" do
      {:ok, user} = insert(:user, info: %{deactivated: true}) |> User.set_cache()

      {:ok, job} = User.delete(user)
      {:ok, _user} = ObanHelpers.perform(job)

      refute User.get_by_id(user.id)
    end

    test "it deletes a user, all follow relationships and all activities", %{user: user} do
      follower = insert(:user)
      {:ok, follower} = User.follow(follower, user)

      object = insert(:note, user: user)
      activity = insert(:note_activity, user: user, note: object)

      object_two = insert(:note, user: follower)
      activity_two = insert(:note_activity, user: follower, note: object_two)

      {:ok, like, _} = CommonAPI.favorite(activity_two.id, user)
      {:ok, like_two, _} = CommonAPI.favorite(activity.id, follower)
      {:ok, repeat, _} = CommonAPI.repeat(activity_two.id, user)

      {:ok, job} = User.delete(user)
      {:ok, _user} = ObanHelpers.perform(job)

      follower = User.get_cached_by_id(follower.id)

      refute User.following?(follower, user)
      refute User.get_by_id(user.id)
      assert {:ok, nil} == Cachex.get(:user_cache, "ap_id:#{user.ap_id}")

      user_activities =
        user.ap_id
        |> Activity.Queries.by_actor()
        |> Repo.all()
        |> Enum.map(fn act -> act.data["type"] end)

      assert Enum.all?(user_activities, fn act -> act in ~w(Delete Undo) end)

      refute Activity.get_by_id(activity.id)
      refute Activity.get_by_id(like.id)
      refute Activity.get_by_id(like_two.id)
      refute Activity.get_by_id(repeat.id)
    end

    test_with_mock "it sends out User Delete activity",
                   %{user: user},
                   Pleroma.Web.ActivityPub.Publisher,
                   [:passthrough],
                   [] do
      Pleroma.Config.put([:instance, :federating], true)

      {:ok, follower} = User.get_or_fetch_by_ap_id("http://mastodon.example.org/users/admin")
      {:ok, _} = User.follow(follower, user)

      {:ok, job} = User.delete(user)
      {:ok, _user} = ObanHelpers.perform(job)

      assert ObanHelpers.member?(
               %{
                 "op" => "publish_one",
                 "params" => %{
                   "inbox" => "http://mastodon.example.org/inbox",
                   "id" => "pleroma:fakeid"
                 }
               },
               all_enqueued(worker: Pleroma.Workers.PublisherWorker)
             )
    end
  end

  test "get_public_key_for_ap_id fetches a user that's not in the db" do
    assert {:ok, _key} = User.get_public_key_for_ap_id("http://mastodon.example.org/users/admin")
  end

  describe "insert or update a user from given data" do
    test "with normal data" do
      user = insert(:user, %{nickname: "nick@name.de"})
      data = %{ap_id: user.ap_id <> "xxx", name: user.name, nickname: user.nickname}

      assert {:ok, %User{}} = User.insert_or_update_user(data)
    end

    test "with overly long fields" do
      current_max_length = Pleroma.Config.get([:instance, :account_field_value_length], 255)
      user = insert(:user, nickname: "nickname@supergood.domain")

      data = %{
        ap_id: user.ap_id,
        name: user.name,
        nickname: user.nickname,
        info: %{
          fields: [
            %{"name" => "myfield", "value" => String.duplicate("h", current_max_length + 1)}
          ]
        }
      }

      assert {:ok, %User{}} = User.insert_or_update_user(data)
    end

    test "with an overly long bio" do
      current_max_length = Pleroma.Config.get([:instance, :user_bio_length], 5000)
      user = insert(:user, nickname: "nickname@supergood.domain")

      data = %{
        ap_id: user.ap_id,
        name: user.name,
        nickname: user.nickname,
        bio: String.duplicate("h", current_max_length + 1),
        info: %{}
      }

      assert {:ok, %User{}} = User.insert_or_update_user(data)
    end

    test "with an overly long display name" do
      current_max_length = Pleroma.Config.get([:instance, :user_name_length], 100)
      user = insert(:user, nickname: "nickname@supergood.domain")

      data = %{
        ap_id: user.ap_id,
        name: String.duplicate("h", current_max_length + 1),
        nickname: user.nickname,
        info: %{}
      }

      assert {:ok, %User{}} = User.insert_or_update_user(data)
    end
  end

  describe "per-user rich-text filtering" do
    test "html_filter_policy returns default policies, when rich-text is enabled" do
      user = insert(:user)

      assert Pleroma.Config.get([:markup, :scrub_policy]) == User.html_filter_policy(user)
    end

    test "html_filter_policy returns TwitterText scrubber when rich-text is disabled" do
      user = insert(:user, %{info: %{no_rich_text: true}})

      assert Pleroma.HTML.Scrubber.TwitterText == User.html_filter_policy(user)
    end
  end

  describe "caching" do
    test "invalidate_cache works" do
      user = insert(:user)
      _user_info = User.get_cached_user_info(user)

      User.invalidate_cache(user)

      {:ok, nil} = Cachex.get(:user_cache, "ap_id:#{user.ap_id}")
      {:ok, nil} = Cachex.get(:user_cache, "nickname:#{user.nickname}")
      {:ok, nil} = Cachex.get(:user_cache, "user_info:#{user.id}")
    end

    test "User.delete() plugs any possible zombie objects" do
      user = insert(:user)

      {:ok, job} = User.delete(user)
      {:ok, _} = ObanHelpers.perform(job)

      {:ok, cached_user} = Cachex.get(:user_cache, "ap_id:#{user.ap_id}")

      assert cached_user != user

      {:ok, cached_user} = Cachex.get(:user_cache, "nickname:#{user.ap_id}")

      assert cached_user != user
    end
  end

  test "auth_active?/1 works correctly" do
    Pleroma.Config.put([:instance, :account_activation_required], true)

    local_user = insert(:user, local: true, info: %{confirmation_pending: true})
    confirmed_user = insert(:user, local: true, info: %{confirmation_pending: false})
    remote_user = insert(:user, local: false)

    refute User.auth_active?(local_user)
    assert User.auth_active?(confirmed_user)
    assert User.auth_active?(remote_user)
  end

  describe "superuser?/1" do
    test "returns false for unprivileged users" do
      user = insert(:user, local: true)

      refute User.superuser?(user)
    end

    test "returns false for remote users" do
      user = insert(:user, local: false)
      remote_admin_user = insert(:user, local: false, info: %{is_admin: true})

      refute User.superuser?(user)
      refute User.superuser?(remote_admin_user)
    end

    test "returns true for local moderators" do
      user = insert(:user, local: true, info: %{is_moderator: true})

      assert User.superuser?(user)
    end

    test "returns true for local admins" do
      user = insert(:user, local: true, info: %{is_admin: true})

      assert User.superuser?(user)
    end
  end

  describe "visible_for?/2" do
    test "returns true when the account is itself" do
      user = insert(:user, local: true)

      assert User.visible_for?(user, user)
    end

    test "returns false when the account is unauthenticated and auth is required" do
      Pleroma.Config.put([:instance, :account_activation_required], true)

      user = insert(:user, local: true, info: %{confirmation_pending: true})
      other_user = insert(:user, local: true)

      refute User.visible_for?(user, other_user)
    end

    test "returns true when the account is unauthenticated and auth is not required" do
      user = insert(:user, local: true, info: %{confirmation_pending: true})
      other_user = insert(:user, local: true)

      assert User.visible_for?(user, other_user)
    end

    test "returns true when the account is unauthenticated and being viewed by a privileged account (auth required)" do
      Pleroma.Config.put([:instance, :account_activation_required], true)

      user = insert(:user, local: true, info: %{confirmation_pending: true})
      other_user = insert(:user, local: true, info: %{is_admin: true})

      assert User.visible_for?(user, other_user)
    end
  end

  describe "parse_bio/2" do
    test "preserves hosts in user links text" do
      remote_user = insert(:user, local: false, nickname: "nick@domain.com")
      user = insert(:user)
      bio = "A.k.a. @nick@domain.com"

      expected_text =
        ~s(A.k.a. <span class="h-card"><a data-user="#{remote_user.id}" class="u-url mention" href="#{
          remote_user.ap_id
        }" rel="ugc">@<span>nick@domain.com</span></a></span>)

      assert expected_text == User.parse_bio(bio, user)
    end

    test "Adds rel=me on linkbacked urls" do
      user = insert(:user, ap_id: "https://social.example.org/users/lain")

      bio = "http://example.com/rel_me/null"
      expected_text = "<a href=\"#{bio}\">#{bio}</a>"
      assert expected_text == User.parse_bio(bio, user)

      bio = "http://example.com/rel_me/link"
      expected_text = "<a href=\"#{bio}\" rel=\"me\">#{bio}</a>"
      assert expected_text == User.parse_bio(bio, user)

      bio = "http://example.com/rel_me/anchor"
      expected_text = "<a href=\"#{bio}\" rel=\"me\">#{bio}</a>"
      assert expected_text == User.parse_bio(bio, user)
    end
  end

  test "follower count is updated when a follower is blocked" do
    user = insert(:user)
    follower = insert(:user)
    follower2 = insert(:user)
    follower3 = insert(:user)

    {:ok, follower} = User.follow(follower, user)
    {:ok, _follower2} = User.follow(follower2, user)
    {:ok, _follower3} = User.follow(follower3, user)

    {:ok, user} = User.block(user, follower)

    assert User.user_info(user).follower_count == 2
  end

  describe "list_inactive_users_query/1" do
    defp days_ago(days) do
      NaiveDateTime.add(
        NaiveDateTime.truncate(NaiveDateTime.utc_now(), :second),
        -days * 60 * 60 * 24,
        :second
      )
    end

    test "Users are inactive by default" do
      total = 10

      users =
        Enum.map(1..total, fn _ ->
          insert(:user, last_digest_emailed_at: days_ago(20), info: %{deactivated: false})
        end)

      inactive_users_ids =
        Pleroma.User.list_inactive_users_query()
        |> Pleroma.Repo.all()
        |> Enum.map(& &1.id)

      Enum.each(users, fn user ->
        assert user.id in inactive_users_ids
      end)
    end

    test "Only includes users who has no recent activity" do
      total = 10

      users =
        Enum.map(1..total, fn _ ->
          insert(:user, last_digest_emailed_at: days_ago(20), info: %{deactivated: false})
        end)

      {inactive, active} = Enum.split(users, trunc(total / 2))

      Enum.map(active, fn user ->
        to = Enum.random(users -- [user])

        {:ok, _} =
          CommonAPI.post(user, %{
            "status" => "hey @#{to.nickname}"
          })
      end)

      inactive_users_ids =
        Pleroma.User.list_inactive_users_query()
        |> Pleroma.Repo.all()
        |> Enum.map(& &1.id)

      Enum.each(active, fn user ->
        refute user.id in inactive_users_ids
      end)

      Enum.each(inactive, fn user ->
        assert user.id in inactive_users_ids
      end)
    end

    test "Only includes users with no read notifications" do
      total = 10

      users =
        Enum.map(1..total, fn _ ->
          insert(:user, last_digest_emailed_at: days_ago(20), info: %{deactivated: false})
        end)

      [sender | recipients] = users
      {inactive, active} = Enum.split(recipients, trunc(total / 2))

      Enum.each(recipients, fn to ->
        {:ok, _} =
          CommonAPI.post(sender, %{
            "status" => "hey @#{to.nickname}"
          })

        {:ok, _} =
          CommonAPI.post(sender, %{
            "status" => "hey again @#{to.nickname}"
          })
      end)

      Enum.each(active, fn user ->
        [n1, _n2] = Pleroma.Notification.for_user(user)
        {:ok, _} = Pleroma.Notification.read_one(user, n1.id)
      end)

      inactive_users_ids =
        Pleroma.User.list_inactive_users_query()
        |> Pleroma.Repo.all()
        |> Enum.map(& &1.id)

      Enum.each(active, fn user ->
        refute user.id in inactive_users_ids
      end)

      Enum.each(inactive, fn user ->
        assert user.id in inactive_users_ids
      end)
    end
  end

  describe "toggle_confirmation/1" do
    test "if user is confirmed" do
      user = insert(:user, info: %{confirmation_pending: false})
      {:ok, user} = User.toggle_confirmation(user)

      assert user.info.confirmation_pending
      assert user.info.confirmation_token
    end

    test "if user is unconfirmed" do
      user = insert(:user, info: %{confirmation_pending: true, confirmation_token: "some token"})
      {:ok, user} = User.toggle_confirmation(user)

      refute user.info.confirmation_pending
      refute user.info.confirmation_token
    end
  end

  describe "ensure_keys_present" do
    test "it creates keys for a user and stores them in info" do
      user = insert(:user)
      refute is_binary(user.keys)
      {:ok, user} = User.ensure_keys_present(user)
      assert is_binary(user.keys)
    end

    test "it doesn't create keys if there already are some" do
      user = insert(:user, keys: "xxx")
      {:ok, user} = User.ensure_keys_present(user)
      assert user.keys == "xxx"
    end
  end

  describe "get_ap_ids_by_nicknames" do
    test "it returns a list of AP ids for a given set of nicknames" do
      user = insert(:user)
      user_two = insert(:user)

      ap_ids = User.get_ap_ids_by_nicknames([user.nickname, user_two.nickname, "nonexistent"])
      assert length(ap_ids) == 2
      assert user.ap_id in ap_ids
      assert user_two.ap_id in ap_ids
    end
  end

  describe "sync followers count" do
    setup do
      user1 = insert(:user, local: false, ap_id: "http://localhost:4001/users/masto_closed")
      user2 = insert(:user, local: false, ap_id: "http://localhost:4001/users/fuser2")
      insert(:user, local: true)
      insert(:user, local: false, info: %{deactivated: true})
      {:ok, user1: user1, user2: user2}
    end

    test "external_users/1 external active users with limit", %{user1: user1, user2: user2} do
      [fdb_user1] = User.external_users(limit: 1)

      assert fdb_user1.ap_id
      assert fdb_user1.ap_id == user1.ap_id
      assert fdb_user1.id == user1.id

      [fdb_user2] = User.external_users(max_id: fdb_user1.id, limit: 1)

      assert fdb_user2.ap_id
      assert fdb_user2.ap_id == user2.ap_id
      assert fdb_user2.id == user2.id

      assert User.external_users(max_id: fdb_user2.id, limit: 1) == []
    end
  end

  describe "set_info_cache/2" do
    setup do
      user = insert(:user)
      {:ok, user: user}
    end

    test "update from args", %{user: user} do
      User.set_info_cache(user, %{following_count: 15, follower_count: 18})

      %{follower_count: followers, following_count: following} = User.get_cached_user_info(user)
      assert followers == 18
      assert following == 15
    end

    test "without args", %{user: user} do
      User.set_info_cache(user, %{})

      %{follower_count: followers, following_count: following} = User.get_cached_user_info(user)
      assert followers == 0
      assert following == 0
    end
  end

  describe "user_info/2" do
    setup do
      user = insert(:user)
      {:ok, user: user}
    end

    test "update from args", %{user: user} do
      %{follower_count: followers, following_count: following} =
        User.user_info(user, %{following_count: 15, follower_count: 18})

      assert followers == 18
      assert following == 15
    end

    test "without args", %{user: user} do
      %{follower_count: followers, following_count: following} = User.user_info(user)

      assert followers == 0
      assert following == 0
    end
  end

  describe "is_internal_user?/1" do
    test "non-internal user returns false" do
      user = insert(:user)
      refute User.is_internal_user?(user)
    end

    test "user with no nickname returns true" do
      user = insert(:user, %{nickname: nil})
      assert User.is_internal_user?(user)
    end

    test "user with internal-prefixed nickname returns true" do
      user = insert(:user, %{nickname: "internal.test"})
      assert User.is_internal_user?(user)
    end
  end

  describe "update_and_set_cache/1" do
    test "returns error when user is stale instead Ecto.StaleEntryError" do
      user = insert(:user)

      changeset = Ecto.Changeset.change(user, bio: "test")

      Repo.delete(user)

      assert {:error, %Ecto.Changeset{errors: [id: {"is stale", [stale: true]}], valid?: false}} =
               User.update_and_set_cache(changeset)
    end

    test "performs update cache if user updated" do
      user = insert(:user)
      assert {:ok, nil} = Cachex.get(:user_cache, "ap_id:#{user.ap_id}")

      changeset = Ecto.Changeset.change(user, bio: "test-bio")

      assert {:ok, %User{bio: "test-bio"} = user} = User.update_and_set_cache(changeset)
      assert {:ok, user} = Cachex.get(:user_cache, "ap_id:#{user.ap_id}")
      assert %User{bio: "test-bio"} = User.get_cached_by_ap_id(user.ap_id)
    end
  end

  describe "following/followers synchronization" do
    clear_config([:instance, :external_user_synchronization])

    test "updates the counters normally on following/getting a follow when disabled" do
      Pleroma.Config.put([:instance, :external_user_synchronization], false)
      user = insert(:user)

      other_user =
        insert(:user,
          local: false,
          follower_address: "http://localhost:4001/users/masto_closed/followers",
          following_address: "http://localhost:4001/users/masto_closed/following",
          info: %{ap_enabled: true}
        )

      assert User.user_info(other_user).following_count == 0
      assert User.user_info(other_user).follower_count == 0

      {:ok, user} = Pleroma.User.follow(user, other_user)
      other_user = Pleroma.User.get_by_id(other_user.id)

      assert User.user_info(user).following_count == 1
      assert User.user_info(other_user).follower_count == 1
    end

    test "syncronizes the counters with the remote instance for the followed when enabled" do
      Pleroma.Config.put([:instance, :external_user_synchronization], false)

      user = insert(:user)

      other_user =
        insert(:user,
          local: false,
          follower_address: "http://localhost:4001/users/masto_closed/followers",
          following_address: "http://localhost:4001/users/masto_closed/following",
          info: %{ap_enabled: true}
        )

      assert User.user_info(other_user).following_count == 0
      assert User.user_info(other_user).follower_count == 0

      Pleroma.Config.put([:instance, :external_user_synchronization], true)
      {:ok, _user} = User.follow(user, other_user)
      other_user = User.get_by_id(other_user.id)

      assert User.user_info(other_user).follower_count == 437
    end

    test "syncronizes the counters with the remote instance for the follower when enabled" do
      Pleroma.Config.put([:instance, :external_user_synchronization], false)

      user = insert(:user)

      other_user =
        insert(:user,
          local: false,
          follower_address: "http://localhost:4001/users/masto_closed/followers",
          following_address: "http://localhost:4001/users/masto_closed/following",
          info: %{ap_enabled: true}
        )

      assert User.user_info(other_user).following_count == 0
      assert User.user_info(other_user).follower_count == 0

      Pleroma.Config.put([:instance, :external_user_synchronization], true)
      {:ok, other_user} = User.follow(other_user, user)

      assert User.user_info(other_user).following_count == 152
    end
  end

  describe "change_email/2" do
    setup do
      [user: insert(:user)]
    end

    test "blank email returns error", %{user: user} do
      assert {:error, %{errors: [email: {"can't be blank", _}]}} = User.change_email(user, "")
      assert {:error, %{errors: [email: {"can't be blank", _}]}} = User.change_email(user, nil)
    end

    test "non unique email returns error", %{user: user} do
      %{email: email} = insert(:user)

      assert {:error, %{errors: [email: {"has already been taken", _}]}} =
               User.change_email(user, email)
    end

    test "invalid email returns error", %{user: user} do
      assert {:error, %{errors: [email: {"has invalid format", _}]}} =
               User.change_email(user, "cofe")
    end

    test "changes email", %{user: user} do
      assert {:ok, %User{email: "cofe@cofe.party"}} = User.change_email(user, "cofe@cofe.party")
    end
  end

  describe "set_password_reset_pending/2" do
    setup do
      [user: insert(:user)]
    end

    test "sets password_reset_pending to true", %{user: user} do
      %{password_reset_pending: password_reset_pending} = user.info

      refute password_reset_pending

      {:ok, %{info: %{password_reset_pending: password_reset_pending}}} =
        User.force_password_reset(user)

      assert password_reset_pending
    end
  end

  test "change_info/2" do
    user = insert(:user)
    assert user.info.hide_follows == false

    changeset = User.change_info(user, &User.Info.profile_update(&1, %{hide_follows: true}))
    assert changeset.changes.info.changes.hide_follows == true
  end

  test "update_info/2" do
    user = insert(:user)
    assert user.info.hide_follows == false

    assert {:ok, _} = User.update_info(user, &User.Info.profile_update(&1, %{hide_follows: true}))

    assert %{info: %{hide_follows: true}} = Repo.get(User, user.id)
    assert {:ok, %{info: %{hide_follows: true}}} = Cachex.get(:user_cache, "ap_id:#{user.ap_id}")
  end

  describe "get_cached_by_nickname_or_id" do
    setup do
      limit_to_local_content = Pleroma.Config.get([:instance, :limit_to_local_content])
      local_user = insert(:user)
      remote_user = insert(:user, nickname: "nickname@example.com", local: false)

      on_exit(fn ->
        Pleroma.Config.put([:instance, :limit_to_local_content], limit_to_local_content)
      end)

      [local_user: local_user, remote_user: remote_user]
    end

    test "allows getting remote users by id no matter what :limit_to_local_content is set to", %{
      remote_user: remote_user
    } do
      Pleroma.Config.put([:instance, :limit_to_local_content], false)
      assert %User{} = User.get_cached_by_nickname_or_id(remote_user.id)

      Pleroma.Config.put([:instance, :limit_to_local_content], true)
      assert %User{} = User.get_cached_by_nickname_or_id(remote_user.id)

      Pleroma.Config.put([:instance, :limit_to_local_content], :unauthenticated)
      assert %User{} = User.get_cached_by_nickname_or_id(remote_user.id)
    end

    test "disallows getting remote users by nickname without authentication when :limit_to_local_content is set to :unauthenticated",
         %{remote_user: remote_user} do
      Pleroma.Config.put([:instance, :limit_to_local_content], :unauthenticated)
      assert nil == User.get_cached_by_nickname_or_id(remote_user.nickname)
    end

    test "allows getting remote users by nickname with authentication when :limit_to_local_content is set to :unauthenticated",
         %{remote_user: remote_user, local_user: local_user} do
      Pleroma.Config.put([:instance, :limit_to_local_content], :unauthenticated)
      assert %User{} = User.get_cached_by_nickname_or_id(remote_user.nickname, for: local_user)
    end

    test "disallows getting remote users by nickname when :limit_to_local_content is set to true",
         %{remote_user: remote_user} do
      Pleroma.Config.put([:instance, :limit_to_local_content], true)
      assert nil == User.get_cached_by_nickname_or_id(remote_user.nickname)
    end

    test "allows getting local users by nickname no matter what :limit_to_local_content is set to",
         %{local_user: local_user} do
      Pleroma.Config.put([:instance, :limit_to_local_content], false)
      assert %User{} = User.get_cached_by_nickname_or_id(local_user.nickname)

      Pleroma.Config.put([:instance, :limit_to_local_content], true)
      assert %User{} = User.get_cached_by_nickname_or_id(local_user.nickname)

      Pleroma.Config.put([:instance, :limit_to_local_content], :unauthenticated)
      assert %User{} = User.get_cached_by_nickname_or_id(local_user.nickname)
    end
  end
end<|MERGE_RESOLUTION|>--- conflicted
+++ resolved
@@ -189,26 +189,6 @@
     refute User.following?(follower, followed)
   end
 
-<<<<<<< HEAD
-  # This is a somewhat useless test.
-  # test "following a remote user will ensure a websub subscription is present" do
-  #   user = insert(:user)
-  #   {:ok, followed} = OStatus.make_user("shp@social.heldscal.la")
-
-  #   assert followed.local == false
-
-  #   {:ok, user} = User.follow(user, followed)
-  #   assert User.ap_followers(followed) in User.following(user)
-
-  #   query = from w in WebsubClientSubscription,
-  #   where: w.topic == ^followed.info["topic"]
-  #   websub = Repo.one(query)
-
-  #   assert websub
-  # end
-
-=======
->>>>>>> 62e3d76a
   describe "unfollow/2" do
     setup do
       setting = Pleroma.Config.get([:instance, :external_user_synchronization])
