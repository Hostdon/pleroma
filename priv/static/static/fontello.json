--- conflicted
+++ resolved
@@ -333,15 +333,12 @@
       "css": "login",
       "code": 59424,
       "src": "fontawesome"
-<<<<<<< HEAD
-=======
     },
     {
       "uid": "f3ebd6751c15a280af5cc5f4a764187d",
       "css": "arrow-curved",
       "code": 59426,
       "src": "iconic"
->>>>>>> 52a0bf62
     }
   ]
 }