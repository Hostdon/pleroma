# Changelog
All notable changes to this project will be documented in this file.

The format is based on [Keep a Changelog](https://keepachangelog.com/en/1.0.0/).

## [Unreleased]
### Removed
- **Breaking**: Removed 1.0+ deprecated configurations `Pleroma.Upload, :strip_exif` and `:instance, :dedupe_media`
- **Breaking**: OStatus protocol support

### Changed
- **Breaking:** Elixir >=1.8 is now required (was >= 1.7)
- Replaced [pleroma_job_queue](https://git.pleroma.social/pleroma/pleroma_job_queue) and `Pleroma.Web.Federator.RetryQueue` with [Oban](https://github.com/sorentwo/oban) (see [`docs/config.md`](docs/config.md) on migrating customized worker / retry settings)
- Introduced [quantum](https://github.com/quantum-elixir/quantum-core) job scheduler
- Enabled `:instance, extended_nickname_format` in the default config
- Add `rel="ugc"` to all links in statuses, to prevent SEO spam
- Extract RSS functionality from OStatus
- MRF (Simple Policy): Also use `:accept`/`:reject` on the actors rather than only their activities
<details>
  <summary>API Changes</summary>

- **Breaking:** Admin API: Return link alongside with token on password reset
- **Breaking:** `/api/pleroma/admin/users/invite_token` now uses `POST`, changed accepted params and returns full invite in json instead of only token string.
- Admin API: Return `total` when querying for reports
- Mastodon API: Return `pleroma.direct_conversation_id` when creating a direct message (`POST /api/v1/statuses`)
- Admin API: Return link alongside with token on password reset
- Mastodon API: Add `pleroma.direct_conversation_id` to the status endpoint (`GET /api/v1/statuses/:id`)
- Mastodon API: `pleroma.thread_muted` to the Status entity
- Mastodon API: Mark the direct conversation as read for the author when they send a new direct message
- Mastodon API, streaming: Add `pleroma.direct_conversation_id` to the `conversation` stream event payload.
</details>

### Added
- Refreshing poll results for remote polls
- Authentication: Added rate limit for password-authorized actions / login existence checks
- Mix task to re-count statuses for all users (`mix pleroma.count_statuses`)
- Support for `X-Forwarded-For` and similar HTTP headers which used by reverse proxies to pass a real user IP address to the backend. Must not be enabled unless your instance is behind at least one reverse proxy (such as Nginx, Apache HTTPD or Varnish Cache).
<details>
  <summary>API Changes</summary>

- Job queue stats to the healthcheck page
- Admin API: Add ability to require password reset
- Mastodon API: Account entities now include `follow_requests_count` (planned Mastodon 3.x addition)
- Pleroma API: `GET /api/v1/pleroma/accounts/:id/scrobbles` to get a list of recently scrobbled items
- Pleroma API: `POST /api/v1/pleroma/scrobble` to scrobble a media item
- Mastodon API: Add `upload_limit`, `avatar_upload_limit`, `background_upload_limit`, and `banner_upload_limit` to `/api/v1/instance`
- Mastodon API: Add `pleroma.unread_conversation_count` to the Account entity
- OAuth: support for hierarchical permissions / [Mastodon 2.4.3 OAuth permissions](https://docs.joinmastodon.org/api/permissions/)
- Metadata Link: Atom syndication Feed
- Mastodon API: Add `exclude_visibilities` parameter to the timeline and notification endpoints
- Admin API: `/users/:nickname/toggle_activation` endpoint is now deprecated in favor of: `/users/activate`, `/users/deactivate`, both accept `nicknames` array
- Admin API: `POST/DELETE /api/pleroma/admin/users/:nickname/permission_group/:permission_group` are deprecated in favor of: `POST/DELETE /api/pleroma/admin/users/permission_group/:permission_group` (both accept `nicknames` array), `DELETE /api/pleroma/admin/users` (`nickname` query param or `nickname` sent in JSON body) is deprecated in favor of: `DELETE /api/pleroma/admin/users` (`nicknames` query array param or `nicknames` sent in JSON body).
- Admin API: Add `GET /api/pleroma/admin/relay` endpoint - lists all followed relays
- Pleroma API: `POST /api/v1/pleroma/conversations/read` to mark all conversations as read
- Mastodon API: Add `/api/v1/markers` for managing timeline read markers

### Changed
- **Breaking:** Elixir >=1.8 is now required (was >= 1.7)
- **Breaking:** Admin API: Return link alongside with token on password reset
- Replaced [pleroma_job_queue](https://git.pleroma.social/pleroma/pleroma_job_queue) and `Pleroma.Web.Federator.RetryQueue` with [Oban](https://github.com/sorentwo/oban) (see [`docs/config.md`](docs/config.md) on migrating customized worker / retry settings)
- Introduced [quantum](https://github.com/quantum-elixir/quantum-core) job scheduler
- Admin API: Return `total` when querying for reports
- Mastodon API: Return `pleroma.direct_conversation_id` when creating a direct message (`POST /api/v1/statuses`)
- Admin API: Return link alongside with token on password reset
- MRF (Simple Policy): Also use `:accept`/`:reject` on the actors rather than only their activities
- OStatus: Extract RSS functionality
- Mastodon API: Add `pleroma.direct_conversation_id` to the status endpoint (`GET /api/v1/statuses/:id`)
- Mastodon API: Mark the direct conversation as read for the author when they send a new direct message
- Deprecated `User.Info` embedded schema (fields moved to `User`)
<<<<<<< HEAD
- **Breaking** Admin API: `PATCH /api/pleroma/admin/users/:nickname/force_password_reset` is now `PATCH /api/pleroma/admin/users/force_password_reset` (accepts `nicknames` array in the request body)
=======
- Store status data inside Flag activity
</details>
>>>>>>> fee12769

### Fixed
- Report emails now include functional links to profiles of remote user accounts
<details>
  <summary>API Changes</summary>

- Mastodon API: Fix private and direct statuses not being filtered out from the public timeline for an authenticated user (`GET /api/v1/timelines/public`)
- Mastodon API: Inability to get some local users by nickname in `/api/v1/accounts/:id_or_nickname`
</details>

## [1.1.2] - 2019-10-18
### Fixed
- `pleroma_ctl` trying to connect to a running instance when generating the config, which of course doesn't exist.

## [1.1.1] - 2019-10-18
### Fixed
- One of the migrations between 1.0.0 and 1.1.0 wiping user info of the relay user because of unexpected behavior of postgresql's `jsonb_set`, resulting in inability to post in the default configuration. If you were affected, please run the following query in postgres console, the relay user will be recreated automatically:
```
delete from users where ap_id = 'https://your.instance.hostname/relay';
```
- Bad user search matches

## [1.1.0] - 2019-10-14
**Breaking:** The stable branch has been changed from `master` to `stable`. If you want to keep using 1.0, the `release/1.0` branch will receive security updates for 6 months after 1.1 release.

**OTP Note:** `pleroma_ctl` in 1.0 defaults to `master` and doesn't support specifying arbitrary branches, making `./pleroma_ctl update` fail. To fix this, fetch a version of `pleroma_ctl` from 1.1 using the command below and proceed with the update normally:
```
curl -Lo ./bin/pleroma_ctl 'https://git.pleroma.social/pleroma/pleroma/raw/develop/rel/files/bin/pleroma_ctl'
```
### Security
- Mastodon API: respect post privacy in `/api/v1/statuses/:id/{favourited,reblogged}_by`

### Removed
- **Breaking:** GNU Social API with Qvitter extensions support
- Emoji: Remove longfox emojis.
- Remove `Reply-To` header from report emails for admins.
- ActivityPub: The `/objects/:uuid/likes` endpoint.

### Changed
- **Breaking:** Configuration: A setting to explicitly disable the mailer was added, defaulting to true, if you are using a mailer add `config :pleroma, Pleroma.Emails.Mailer, enabled: true` to your config
- **Breaking:** Configuration: `/media/` is now removed when `base_url` is configured, append `/media/` to your `base_url` config to keep the old behaviour if desired
- **Breaking:** `/api/pleroma/notifications/read` is moved to `/api/v1/pleroma/notifications/read` and now supports `max_id` and responds with Mastodon API entities.
- Configuration: added `config/description.exs`, from which `docs/config.md` is generated
- Configuration: OpenGraph and TwitterCard providers enabled by default
- Configuration: Filter.AnonymizeFilename added ability to retain file extension with custom text
- Federation: Return 403 errors when trying to request pages from a user's follower/following collections if they have `hide_followers`/`hide_follows` set
- NodeInfo: Return `skipThreadContainment` in `metadata` for the `skip_thread_containment` option
- NodeInfo: Return `mailerEnabled` in `metadata`
- Mastodon API: Unsubscribe followers when they unfollow a user
- Mastodon API: `pleroma.thread_muted` key in the Status entity
- AdminAPI: Add "godmode" while fetching user statuses (i.e. admin can see private statuses)
- Improve digest email template
– Pagination: (optional) return `total` alongside with `items` when paginating
- The `Pleroma.FlakeId` module has been replaced with the `flake_id` library.

### Fixed
- Following from Osada
- Favorites timeline doing database-intensive queries
- Metadata rendering errors resulting in the entire page being inaccessible
- `federation_incoming_replies_max_depth` option being ignored in certain cases
- Mastodon API: Handling of search timeouts (`/api/v1/search` and `/api/v2/search`)
- Mastodon API: Misskey's endless polls being unable to render
- Mastodon API: Embedded relationships not being properly rendered in the Account entity of Status entity
- Mastodon API: Notifications endpoint crashing if one notification failed to render
- Mastodon API: `exclude_replies` is correctly handled again.
- Mastodon API: Add `account_id`, `type`, `offset`, and `limit` to search API (`/api/v1/search` and `/api/v2/search`)
- Mastodon API, streaming: Fix filtering of notifications based on blocks/mutes/thread mutes
- Mastodon API: Fix private and direct statuses not being filtered out from the public timeline for an authenticated user (`GET /api/v1/timelines/public`)
- Mastodon API: Ensure the `account` field is not empty when rendering Notification entities.
- Mastodon API: Inability to get some local users by nickname in `/api/v1/accounts/:id_or_nickname`
- Mastodon API: Blocks are now treated consistently between the Streaming API and the Timeline APIs
- Rich Media: Parser failing when no TTL can be found by image TTL setters
- Rich Media: The crawled URL is now spliced into the rich media data.
- ActivityPub S2S: sharedInbox usage has been mostly aligned with the rules in the AP specification.
- ActivityPub C2S: follower/following collection pages being inaccessible even when authentifucated if `hide_followers`/ `hide_follows` was set
- ActivityPub: Deactivated user deletion
- ActivityPub: Fix `/users/:nickname/inbox` crashing without an authenticated user
- MRF: fix ability to follow a relay when AntiFollowbotPolicy was enabled
- ActivityPub: Correct addressing of Undo.
- ActivityPub: Correct addressing of profile update activities.
- ActivityPub: Polls are now refreshed when necessary.
- Report emails now include functional links to profiles of remote user accounts
- Existing user id not being preserved on insert conflict
- Pleroma.Upload base_url was not automatically whitelisted by MediaProxy. Now your custom CDN or file hosting will be accessed directly as expected.
- Report email not being sent to admins when the reporter is a remote user
- Reverse Proxy limiting `max_body_length` was incorrectly defined and only checked `Content-Length` headers which may not be sufficient in some circumstances

### Added
- Expiring/ephemeral activites. All activities can have expires_at value set, which controls when they should be deleted automatically.
- Mastodon API: in post_status, the expires_in parameter lets you set the number of seconds until an activity expires. It must be at least one hour.
- Mastodon API: all status JSON responses contain a `pleroma.expires_at` item which states when an activity will expire. The value is only shown to the user who created the activity. To everyone else it's empty.
- Configuration: `ActivityExpiration.enabled` controls whether expired activites will get deleted at the appropriate time. Enabled by default.
- Conversations: Add Pleroma-specific conversation endpoints and status posting extensions. Run the `bump_all_conversations` task again to create the necessary data.
- MRF: Support for priming the mediaproxy cache (`Pleroma.Web.ActivityPub.MRF.MediaProxyWarmingPolicy`)
- MRF: Support for excluding specific domains from Transparency.
- MRF: Support for filtering posts based on who they mention (`Pleroma.Web.ActivityPub.MRF.MentionPolicy`)
- Mastodon API: Support for the [`tagged` filter](https://github.com/tootsuite/mastodon/pull/9755) in [`GET /api/v1/accounts/:id/statuses`](https://docs.joinmastodon.org/api/rest/accounts/#get-api-v1-accounts-id-statuses)
- Mastodon API, streaming: Add support for passing the token in the `Sec-WebSocket-Protocol` header
- Mastodon API, extension: Ability to reset avatar, profile banner, and background
- Mastodon API: Add support for `fields_attributes` API parameter (setting custom fields)
- Mastodon API: Add support for categories for custom emojis by reusing the group feature. <https://github.com/tootsuite/mastodon/pull/11196>
- Mastodon API: Add support for muting/unmuting notifications
- Mastodon API: Add support for the `blocked_by` attribute in the relationship API (`GET /api/v1/accounts/relationships`). <https://github.com/tootsuite/mastodon/pull/10373>
- Mastodon API: Add support for the `domain_blocking` attribute in the relationship API (`GET /api/v1/accounts/relationships`).
- Mastodon API: Add `pleroma.deactivated` to the Account entity
- Mastodon API: added `/auth/password` endpoint for password reset with rate limit.
- Mastodon API: /api/v1/accounts/:id/statuses now supports nicknames or user id
- Mastodon API: Improve support for the user profile custom fields
- Mastodon API: Add support for `fields_attributes` API parameter (setting custom fields)
- Mastodon API: Added an endpoint to get multiple statuses by IDs (`GET /api/v1/statuses/?ids[]=1&ids[]=2`)
- Admin API: Return users' tags when querying reports
- Admin API: Return avatar and display name when querying users
- Admin API: Allow querying user by ID
- Admin API: Added support for `tuples`.
- Admin API: Added endpoints to run mix tasks pleroma.config migrate_to_db & pleroma.config migrate_from_db
- Added synchronization of following/followers counters for external users
- Configuration: `enabled` option for `Pleroma.Emails.Mailer`, defaulting to `false`.
- Configuration: Pleroma.Plugs.RateLimiter `bucket_name`, `params` options.
- Configuration: `user_bio_length` and `user_name_length` options.
- Addressable lists
- Twitter API: added rate limit for `/api/account/password_reset` endpoint.
- ActivityPub: Add an internal service actor for fetching ActivityPub objects.
- ActivityPub: Optional signing of ActivityPub object fetches.
- Admin API: Endpoint for fetching latest user's statuses
- Pleroma API: Add `/api/v1/pleroma/accounts/confirmation_resend?email=<email>` for resending account confirmation.
- Pleroma API: Email change endpoint.
- Admin API: Added moderation log
- Web response cache (currently, enabled for ActivityPub)
- Reverse Proxy: Do not retry failed requests to limit pressure on the peer

### Changed
- Configuration: Filter.AnonymizeFilename added ability to retain file extension with custom text
- Admin API: changed json structure for saving config settings.
- RichMedia: parsers and their order are configured in `rich_media` config.
- RichMedia: add the rich media ttl based on image expiration time.

## [1.0.7] - 2019-09-26
### Fixed
- Broken federation on Erlang 22 (previous versions of hackney http client were using an option that got deprecated)
### Changed
- ActivityPub: The first page in inboxes/outboxes is no longer embedded.

## [1.0.6] - 2019-08-14
### Fixed
- MRF: fix use of unserializable keyword lists in describe() implementations
- ActivityPub S2S: POST requests are now signed with `(request-target)` pseudo-header.

## [1.0.5] - 2019-08-13
### Fixed
- Mastodon API: follower/following counters not being nullified, when `hide_follows`/`hide_followers` is set
- Mastodon API: `muted` in the Status entity, using author's account to determine if the thread was muted
- Mastodon API: return the actual profile URL in the Account entity's `url` property when appropriate
- Templates: properly style anchor tags
- Objects being re-embedded to activities after being updated (e.g faved/reposted). Running 'mix pleroma.database prune_objects' again is advised.
- Not being able to access the Mastodon FE login page on private instances
- MRF: ensure that subdomain_match calls are case-insensitive
- Fix internal server error when using the healthcheck API.

### Added
- **Breaking:** MRF describe API, which adds support for exposing configuration information about MRF policies to NodeInfo.
  Custom modules will need to be updated by adding, at the very least, `def describe, do: {:ok, %{}}` to the MRF policy modules.
- Relays: Added a task to list relay subscriptions.
- MRF: Support for filtering posts based on ActivityStreams vocabulary (`Pleroma.Web.ActivityPub.MRF.VocabularyPolicy`)
- MRF (Simple Policy): Support for wildcard domains.
- Support for wildcard domains in user domain blocks setting.
- Configuration: `quarantined_instances` support wildcard domains.
- Mix Tasks: `mix pleroma.database fix_likes_collections`
- Configuration: `federation_incoming_replies_max_depth` option

### Removed
- Federation: Remove `likes` from objects.
- **Breaking:** ActivityPub: The `accept_blocks` configuration setting.

## [1.0.4] - 2019-08-01
### Fixed
- Invalid SemVer version generation, when the current branch does not have commits ahead of tag/checked out on a tag

## [1.0.3] - 2019-07-31
### Security
- OStatus: eliminate the possibility of a protocol downgrade attack.
- OStatus: prevent following locked accounts, bypassing the approval process.
- TwitterAPI: use CommonAPI to handle remote follows instead of OStatus.

## [1.0.2] - 2019-07-28
### Fixed
- Not being able to pin unlisted posts
- Mastodon API: represent poll IDs as strings
- MediaProxy: fix matching filenames
- MediaProxy: fix filename encoding
- Migrations: fix a sporadic migration failure
- Metadata rendering errors resulting in the entire page being inaccessible
- Federation/MediaProxy not working with instances that have wrong certificate order
- ActivityPub S2S: remote user deletions now work the same as local user deletions.

### Changed
- Configuration: OpenGraph and TwitterCard providers enabled by default
- Configuration: Filter.AnonymizeFilename added ability to retain file extension with custom text

## [1.0.1] - 2019-07-14
### Security
- OStatus: fix an object spoofing vulnerability.

## [1.0.0] - 2019-06-29
### Security
- Mastodon API: Fix display names not being sanitized
- Rich media: Do not crawl private IP ranges

### Added
- Digest email for inactive users
- Add a generic settings store for frontends / clients to use.
- Explicit addressing option for posting.
- Optional SSH access mode. (Needs `erlang-ssh` package on some distributions).
- [MongooseIM](https://github.com/esl/MongooseIM) http authentication support.
- LDAP authentication
- External OAuth provider authentication
- Support for building a release using [`mix release`](https://hexdocs.pm/mix/master/Mix.Tasks.Release.html)
- A [job queue](https://git.pleroma.social/pleroma/pleroma_job_queue) for federation, emails, web push, etc.
- [Prometheus](https://prometheus.io/) metrics
- Support for Mastodon's remote interaction
- Mix Tasks: `mix pleroma.database bump_all_conversations`
- Mix Tasks: `mix pleroma.database remove_embedded_objects`
- Mix Tasks: `mix pleroma.database update_users_following_followers_counts`
- Mix Tasks: `mix pleroma.user toggle_confirmed`
- Mix Tasks: `mix pleroma.config migrate_to_db`
- Mix Tasks: `mix pleroma.config migrate_from_db`
- Federation: Support for `Question` and `Answer` objects
- Federation: Support for reports
- Configuration: `poll_limits` option
- Configuration: `pack_extensions` option
- Configuration: `safe_dm_mentions` option
- Configuration: `link_name` option
- Configuration: `fetch_initial_posts` option
- Configuration: `notify_email` option
- Configuration: Media proxy `whitelist` option
- Configuration: `report_uri` option
- Configuration: `email_notifications` option
- Configuration: `limit_to_local_content` option
- Pleroma API: User subscriptions
- Pleroma API: Healthcheck endpoint
- Pleroma API: `/api/v1/pleroma/mascot` per-user frontend mascot configuration endpoints
- Admin API: Endpoints for listing/revoking invite tokens
- Admin API: Endpoints for making users follow/unfollow each other
- Admin API: added filters (role, tags, email, name) for users endpoint
- Admin API: Endpoints for managing reports
- Admin API: Endpoints for deleting and changing the scope of individual reported statuses
- Admin API: Endpoints to view and change config settings.
- AdminFE: initial release with basic user management accessible at /pleroma/admin/
- Mastodon API: Add chat token to `verify_credentials` response
- Mastodon API: Add background image setting to `update_credentials`
- Mastodon API: [Scheduled statuses](https://docs.joinmastodon.org/api/rest/scheduled-statuses/)
- Mastodon API: `/api/v1/notifications/destroy_multiple` (glitch-soc extension)
- Mastodon API: `/api/v1/pleroma/accounts/:id/favourites` (API extension)
- Mastodon API: [Reports](https://docs.joinmastodon.org/api/rest/reports/)
- Mastodon API: `POST /api/v1/accounts` (account creation API)
- Mastodon API: [Polls](https://docs.joinmastodon.org/api/rest/polls/)
- ActivityPub C2S: OAuth endpoints
- Metadata: RelMe provider
- OAuth: added support for refresh tokens
- Emoji packs and emoji pack manager
- Object pruning (`mix pleroma.database prune_objects`)
- OAuth: added job to clean expired access tokens
- MRF: Support for rejecting reports from specific instances (`mrf_simple`)
- MRF: Support for stripping avatars and banner images from specific instances (`mrf_simple`)
- MRF: Support for running subchains.
- Configuration: `skip_thread_containment` option
- Configuration: `rate_limit` option. See `Pleroma.Plugs.RateLimiter` documentation for details.
- MRF: Support for filtering out likely spam messages by rejecting posts from new users that contain links.
- Configuration: `ignore_hosts` option
- Configuration: `ignore_tld` option
- Configuration: default syslog tag "Pleroma" is now lowercased to "pleroma"

### Changed
- **Breaking:** bind to 127.0.0.1 instead of 0.0.0.0 by default
- **Breaking:** Configuration: move from Pleroma.Mailer to Pleroma.Emails.Mailer
- Thread containment / test for complete visibility will be skipped by default.
- Enforcement of OAuth scopes
- Add multiple use/time expiring invite token
- Restyled OAuth pages to fit with Pleroma's default theme
- Link/mention/hashtag detection is now handled by [auto_linker](https://git.pleroma.social/pleroma/auto_linker)
- NodeInfo: Return `safe_dm_mentions` feature flag
- Federation: Expand the audience of delete activities to all recipients of the deleted object
- Federation: Removed `inReplyToStatusId` from objects
- Configuration: Dedupe enabled by default
- Configuration: Default log level in `prod` environment is now set to `warn`
- Configuration: Added `extra_cookie_attrs` for setting non-standard cookie attributes. Defaults to ["SameSite=Lax"] so that remote follows work.
- Timelines: Messages involving people you have blocked will be excluded from the timeline in all cases instead of just repeats.
- Admin API: Move the user related API to `api/pleroma/admin/users`
- Admin API: `POST /api/pleroma/admin/users` will take list of users
- Pleroma API: Support for emoji tags in `/api/pleroma/emoji` resulting in a breaking API change
- Mastodon API: Support for `exclude_types`, `limit` and `min_id` in `/api/v1/notifications`
- Mastodon API: Add `languages` and `registrations` to `/api/v1/instance`
- Mastodon API: Provide plaintext versions of cw/content in the Status entity
- Mastodon API: Add `pleroma.conversation_id`, `pleroma.in_reply_to_account_acct` fields to the Status entity
- Mastodon API: Add `pleroma.tags`, `pleroma.relationship{}`, `pleroma.is_moderator`, `pleroma.is_admin`, `pleroma.confirmation_pending`, `pleroma.hide_followers`, `pleroma.hide_follows`, `pleroma.hide_favorites` fields to the User entity
- Mastodon API: Add `pleroma.show_role`, `pleroma.no_rich_text` fields to the Source subentity
- Mastodon API: Add support for updating `no_rich_text`, `hide_followers`, `hide_follows`, `hide_favorites`, `show_role` in `PATCH /api/v1/update_credentials`
- Mastodon API: Add `pleroma.is_seen` to the Notification entity
- Mastodon API: Add `pleroma.local` to the Status entity
- Mastodon API: Add `preview` parameter to `POST /api/v1/statuses`
- Mastodon API: Add `with_muted` parameter to timeline endpoints
- Mastodon API: Actual reblog hiding instead of a dummy
- Mastodon API: Remove attachment limit in the Status entity
- Mastodon API: Added support max_id & since_id for bookmark timeline endpoints.
- Deps: Updated Cowboy to 2.6
- Deps: Updated Ecto to 3.0.7
- Don't ship finmoji by default, they can be installed as an emoji pack
- Hide deactivated users and their statuses
- Posts which are marked sensitive or tagged nsfw no longer have link previews.
- HTTP connection timeout is now set to 10 seconds.
- Respond with a 404 Not implemented JSON error message when requested API is not implemented
- Rich Media: crawl only https URLs.

### Fixed
- Follow requests don't get 'stuck' anymore.
- Added an FTS index on objects. Running `vacuum analyze` and setting a larger `work_mem` is recommended.
- Followers counter not being updated when a follower is blocked
- Deactivated users being able to request an access token
- Limit on request body in rich media/relme parsers being ignored resulting in a possible memory leak
- Proper Twitter Card generation instead of a dummy
- Deletions failing for users with a large number of posts
- NodeInfo: Include admins in `staffAccounts`
- ActivityPub: Crashing when requesting empty local user's outbox
- Federation: Handling of objects without `summary` property
- Federation: Add a language tag to activities as required by ActivityStreams 2.0
- Federation: Do not federate avatar/banner if set to default allowing other servers/clients to use their defaults
- Federation: Cope with missing or explicitly nulled address lists
- Federation: Explicitly ensure activities addressed to `as:Public` become addressed to the followers collection
- Federation: Better cope with actors which do not declare a followers collection and use `as:Public` with these semantics
- Federation: Follow requests from remote users who have been blocked will be automatically rejected if appropriate
- MediaProxy: Parse name from content disposition headers even for non-whitelisted types
- MediaProxy: S3 link encoding
- Rich Media: Reject any data which cannot be explicitly encoded into JSON
- Pleroma API: Importing follows from Mastodon 2.8+
- Twitter API: Exposing default scope, `no_rich_text` of the user to anyone
- Twitter API: Returning the `role` object in user entity despite `show_role = false`
- Mastodon API: `/api/v1/favourites` serving only public activities
- Mastodon API: Reblogs having `in_reply_to_id` - `null` even when they are replies
- Mastodon API: Streaming API broadcasting wrong activity id
- Mastodon API: 500 errors when requesting a card for a private conversation
- Mastodon API: Handling of `reblogs` in `/api/v1/accounts/:id/follow`
- Mastodon API: Correct `reblogged`, `favourited`, and `bookmarked` values in the reblog status JSON
- Mastodon API: Exposing default scope of the user to anyone
- Mastodon API: Make `irreversible` field default to `false` [`POST /api/v1/filters`]
- Mastodon API: Replace missing non-nullable Card attributes with empty strings
- User-Agent is now sent correctly for all HTTP requests.
- MRF: Simple policy now properly delists imported or relayed statuses

## Removed
- Configuration: `config :pleroma, :fe` in favor of the more flexible `config :pleroma, :frontend_configurations`

## [0.9.99999] - 2019-05-31
### Security
- Mastodon API: Fix lists leaking private posts

## [0.9.9999] - 2019-04-05
### Security
- Mastodon API: Fix content warnings skipping HTML sanitization

## [0.9.999] - 2019-03-13
Frontend changes only.
### Added
- Added floating action button for posting status on mobile
### Changed
- Changed user-settings icon to a pencil
### Fixed
- Keyboard shortcuts activating when typing a message
- Gaps when scrolling down on a timeline after showing new

## [0.9.99] - 2019-03-08
### Changed
- Update the frontend to the 0.9.99 tag
### Fixed
- Sign the date header in federation to fix Mastodon federation.

## [0.9.9] - 2019-02-22
This is our first stable release.<|MERGE_RESOLUTION|>--- conflicted
+++ resolved
@@ -67,12 +67,9 @@
 - Mastodon API: Add `pleroma.direct_conversation_id` to the status endpoint (`GET /api/v1/statuses/:id`)
 - Mastodon API: Mark the direct conversation as read for the author when they send a new direct message
 - Deprecated `User.Info` embedded schema (fields moved to `User`)
-<<<<<<< HEAD
 - **Breaking** Admin API: `PATCH /api/pleroma/admin/users/:nickname/force_password_reset` is now `PATCH /api/pleroma/admin/users/force_password_reset` (accepts `nicknames` array in the request body)
-=======
 - Store status data inside Flag activity
 </details>
->>>>>>> fee12769
 
 ### Fixed
 - Report emails now include functional links to profiles of remote user accounts
