--- conflicted
+++ resolved
@@ -19,14 +19,11 @@
 - Mastodon API: Added `/api/v1/notifications/:id/dismiss` endpoint.
 </details>
 
-<<<<<<< HEAD
+### Fixed
+- Support pagination in conversations API
+
 ### Changed
 - MFR policy to set global expiration for all local Create activities
-
-=======
-### Fixed
-- Support pagination in conversations API
->>>>>>> fc4f92c5
 
 ## [2.0.2] - 2020-04-08
 ### Added
