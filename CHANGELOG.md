# Changelog
All notable changes to this project will be documented in this file.

The format is based on [Keep a Changelog](https://keepachangelog.com/en/1.0.0/).

## [Unreleased]
### Security
- OStatus: eliminate the possibility of a protocol downgrade attack.
- OStatus: prevent following locked accounts, bypassing the approval process.

### Changed
- **Breaking:** Configuration: A setting to explicitly disable the mailer was added, defaulting to true, if you are using a mailer add `config :pleroma, Pleroma.Emails.Mailer, enabled: true` to your config
- **Breaking:** Configuration: `/media/` is now removed when `base_url` is configured, append `/media/` to your `base_url` config to keep the old behaviour if desired
- Configuration: OpenGraph and TwitterCard providers enabled by default
- Configuration: Filter.AnonymizeFilename added ability to retain file extension with custom text
- Federation: Return 403 errors when trying to request pages from a user's follower/following collections if they have `hide_followers`/`hide_follows` set
- NodeInfo: Return `skipThreadContainment` in `metadata` for the `skip_thread_containment` option
- NodeInfo: Return `mailerEnabled` in `metadata`
- Mastodon API: Unsubscribe followers when they unfollow a user
- AdminAPI: Add "godmode" while fetching user statuses (i.e. admin can see private statuses)

### Fixed
- Not being able to pin unlisted posts
- Objects being re-embedded to activities after being updated (e.g faved/reposted). Running 'mix pleroma.database prune_objects' again is advised.
- Metadata rendering errors resulting in the entire page being inaccessible
- `federation_incoming_replies_max_depth` option being ignored in certain cases
- Federation/MediaProxy not working with instances that have wrong certificate order
- Mastodon API: Handling of search timeouts (`/api/v1/search` and `/api/v2/search`)
- Mastodon API: Embedded relationships not being properly rendered in the Account entity of Status entity
- Mastodon API: follower/following counters not being nullified, when `hide_follows`/`hide_followers` is set
- Mastodon API: `muted` in the Status entity, using author's account to determine if the tread was muted
- Mastodon API: Add `account_id`, `type`, `offset`, and `limit` to search API (`/api/v1/search` and `/api/v2/search`)
- Mastodon API, streaming: Fix filtering of notifications based on blocks/mutes/thread mutes
- ActivityPub C2S: follower/following collection pages being inaccessible even when authentifucated if `hide_followers`/ `hide_follows` was set
- Existing user id not being preserved on insert conflict
- Rich Media: Parser failing when no TTL can be found by image TTL setters
- Rich Media: The crawled URL is now spliced into the rich media data.
- ActivityPub S2S: sharedInbox usage has been mostly aligned with the rules in the AP specification.
- ActivityPub S2S: remote user deletions now work the same as local user deletions.
- Not being able to access the Mastodon FE login page on private instances
- Invalid SemVer version generation, when the current branch does not have commits ahead of tag/checked out on a tag
- Pleroma.Upload base_url was not automatically whitelisted by MediaProxy. Now your custom CDN or file hosting will be accessed directly as expected.
- Report email not being sent to admins when the reporter is a remote user
- MRF: ensure that subdomain_match calls are case-insensitive

### Added
<<<<<<< HEAD
- Conversations: Add Pleroma-specific conversation endpoints and status posting extensions. Run the `bump_all_conversations` task again to create the necessary data.
=======
- **Breaking:** MRF describe API, which adds support for exposing configuration information about MRF policies to NodeInfo.
  Custom modules will need to be updated by adding, at the very least, `def describe, do: {:ok, %{}}` to the MRF policy modules.
>>>>>>> 744e2ce8
- MRF: Support for priming the mediaproxy cache (`Pleroma.Web.ActivityPub.MRF.MediaProxyWarmingPolicy`)
- MRF: Support for excluding specific domains from Transparency.
- MRF: Support for filtering posts based on who they mention (`Pleroma.Web.ActivityPub.MRF.MentionPolicy`)
- MRF: Support for filtering posts based on ActivityStreams vocabulary (`Pleroma.Web.ActivityPub.MRF.VocabularyPolicy`)
- MRF (Simple Policy): Support for wildcard domains.
- Support for wildcard domains in user domain blocks setting.
- Configuration: `quarantined_instances` support wildcard domains.
- Configuration: `federation_incoming_replies_max_depth` option
- Mastodon API: Support for the [`tagged` filter](https://github.com/tootsuite/mastodon/pull/9755) in [`GET /api/v1/accounts/:id/statuses`](https://docs.joinmastodon.org/api/rest/accounts/#get-api-v1-accounts-id-statuses)
- Mastodon API, streaming: Add support for passing the token in the `Sec-WebSocket-Protocol` header
- Mastodon API, extension: Ability to reset avatar, profile banner, and background
- Mastodon API: Add support for categories for custom emojis by reusing the group feature. <https://github.com/tootsuite/mastodon/pull/11196>
- Mastodon API: Add support for muting/unmuting notifications
- Mastodon API: Add support for the `blocked_by` attribute in the relationship API (`GET /api/v1/accounts/relationships`). <https://github.com/tootsuite/mastodon/pull/10373>
- Mastodon API: Add support for the `domain_blocking` attribute in the relationship API (`GET /api/v1/accounts/relationships`).
- Mastodon API: Add `pleroma.deactivated` to the Account entity
- Mastodon API: added `/auth/password` endpoint for password reset with rate limit.
- Mastodon API: /api/v1/accounts/:id/statuses now supports nicknames or user id
- Admin API: Return users' tags when querying reports
- Admin API: Return avatar and display name when querying users
- Admin API: Allow querying user by ID
- Admin API: Added support for `tuples`.
- Admin API: Added endpoints to run mix tasks pleroma.config migrate_to_db & pleroma.config migrate_from_db
- Added synchronization of following/followers counters for external users
- Configuration: `enabled` option for `Pleroma.Emails.Mailer`, defaulting to `false`.
- Configuration: Pleroma.Plugs.RateLimiter `bucket_name`, `params` options.
- Configuration: `user_bio_length` and `user_name_length` options.
- Addressable lists
- Twitter API: added rate limit for `/api/account/password_reset` endpoint.
- ActivityPub: Add an internal service actor for fetching ActivityPub objects.
- ActivityPub: Optional signing of ActivityPub object fetches.
- Admin API: Endpoint for fetching latest user's statuses
- Pleroma API: Add `/api/v1/pleroma/accounts/confirmation_resend?email=<email>` for resending account confirmation.
- Relays: Added a task to list relay subscriptions.
- Mix Tasks: `mix pleroma.database fix_likes_collections`
- Federation: Remove `likes` from objects.

### Changed
- Configuration: Filter.AnonymizeFilename added ability to retain file extension with custom text
- Admin API: changed json structure for saving config settings.
- RichMedia: parsers and their order are configured in `rich_media` config.
- RichMedia: add the rich media ttl based on image expiration time.

### Removed
- Emoji: Remove longfox emojis.
- Remove `Reply-To` header from report emails for admins.
- ActivityPub: The `accept_blocks` configuration setting.

## [1.0.1] - 2019-07-14
### Security
- OStatus: fix an object spoofing vulnerability.

## [1.0.0] - 2019-06-29
### Security
- Mastodon API: Fix display names not being sanitized
- Rich media: Do not crawl private IP ranges

### Added
- Digest email for inactive users
- Add a generic settings store for frontends / clients to use.
- Explicit addressing option for posting.
- Optional SSH access mode. (Needs `erlang-ssh` package on some distributions).
- [MongooseIM](https://github.com/esl/MongooseIM) http authentication support.
- LDAP authentication
- External OAuth provider authentication
- Support for building a release using [`mix release`](https://hexdocs.pm/mix/master/Mix.Tasks.Release.html)
- A [job queue](https://git.pleroma.social/pleroma/pleroma_job_queue) for federation, emails, web push, etc.
- [Prometheus](https://prometheus.io/) metrics
- Support for Mastodon's remote interaction
- Mix Tasks: `mix pleroma.database bump_all_conversations`
- Mix Tasks: `mix pleroma.database remove_embedded_objects`
- Mix Tasks: `mix pleroma.database update_users_following_followers_counts`
- Mix Tasks: `mix pleroma.user toggle_confirmed`
- Mix Tasks: `mix pleroma.config migrate_to_db`
- Mix Tasks: `mix pleroma.config migrate_from_db`
- Federation: Support for `Question` and `Answer` objects
- Federation: Support for reports
- Configuration: `poll_limits` option
- Configuration: `pack_extensions` option
- Configuration: `safe_dm_mentions` option
- Configuration: `link_name` option
- Configuration: `fetch_initial_posts` option
- Configuration: `notify_email` option
- Configuration: Media proxy `whitelist` option
- Configuration: `report_uri` option
- Configuration: `email_notifications` option
- Configuration: `limit_to_local_content` option
- Pleroma API: User subscriptions
- Pleroma API: Healthcheck endpoint
- Pleroma API: `/api/v1/pleroma/mascot` per-user frontend mascot configuration endpoints
- Admin API: Endpoints for listing/revoking invite tokens
- Admin API: Endpoints for making users follow/unfollow each other
- Admin API: added filters (role, tags, email, name) for users endpoint
- Admin API: Endpoints for managing reports
- Admin API: Endpoints for deleting and changing the scope of individual reported statuses
- Admin API: Endpoints to view and change config settings.
- AdminFE: initial release with basic user management accessible at /pleroma/admin/
- Mastodon API: Add chat token to `verify_credentials` response
- Mastodon API: Add background image setting to `update_credentials`
- Mastodon API: [Scheduled statuses](https://docs.joinmastodon.org/api/rest/scheduled-statuses/)
- Mastodon API: `/api/v1/notifications/destroy_multiple` (glitch-soc extension)
- Mastodon API: `/api/v1/pleroma/accounts/:id/favourites` (API extension)
- Mastodon API: [Reports](https://docs.joinmastodon.org/api/rest/reports/)
- Mastodon API: `POST /api/v1/accounts` (account creation API)
- Mastodon API: [Polls](https://docs.joinmastodon.org/api/rest/polls/)
- ActivityPub C2S: OAuth endpoints
- Metadata: RelMe provider
- OAuth: added support for refresh tokens
- Emoji packs and emoji pack manager
- Object pruning (`mix pleroma.database prune_objects`)
- OAuth: added job to clean expired access tokens
- MRF: Support for rejecting reports from specific instances (`mrf_simple`)
- MRF: Support for stripping avatars and banner images from specific instances (`mrf_simple`)
- MRF: Support for running subchains.
- Configuration: `skip_thread_containment` option
- Configuration: `rate_limit` option. See `Pleroma.Plugs.RateLimiter` documentation for details.
- MRF: Support for filtering out likely spam messages by rejecting posts from new users that contain links.
- Configuration: `ignore_hosts` option
- Configuration: `ignore_tld` option
- Configuration: default syslog tag "Pleroma" is now lowercased to "pleroma"

### Changed
- **Breaking:** bind to 127.0.0.1 instead of 0.0.0.0 by default
- **Breaking:** Configuration: move from Pleroma.Mailer to Pleroma.Emails.Mailer
- Thread containment / test for complete visibility will be skipped by default.
- Enforcement of OAuth scopes
- Add multiple use/time expiring invite token
- Restyled OAuth pages to fit with Pleroma's default theme
- Link/mention/hashtag detection is now handled by [auto_linker](https://git.pleroma.social/pleroma/auto_linker)
- NodeInfo: Return `safe_dm_mentions` feature flag
- Federation: Expand the audience of delete activities to all recipients of the deleted object
- Federation: Removed `inReplyToStatusId` from objects
- Configuration: Dedupe enabled by default
- Configuration: Default log level in `prod` environment is now set to `warn`
- Configuration: Added `extra_cookie_attrs` for setting non-standard cookie attributes. Defaults to ["SameSite=Lax"] so that remote follows work.
- Timelines: Messages involving people you have blocked will be excluded from the timeline in all cases instead of just repeats.
- Admin API: Move the user related API to `api/pleroma/admin/users`
- Pleroma API: Support for emoji tags in `/api/pleroma/emoji` resulting in a breaking API change
- Mastodon API: Support for `exclude_types`, `limit` and `min_id` in `/api/v1/notifications`
- Mastodon API: Add `languages` and `registrations` to `/api/v1/instance`
- Mastodon API: Provide plaintext versions of cw/content in the Status entity
- Mastodon API: Add `pleroma.conversation_id`, `pleroma.in_reply_to_account_acct` fields to the Status entity
- Mastodon API: Add `pleroma.tags`, `pleroma.relationship{}`, `pleroma.is_moderator`, `pleroma.is_admin`, `pleroma.confirmation_pending`, `pleroma.hide_followers`, `pleroma.hide_follows`, `pleroma.hide_favorites` fields to the User entity
- Mastodon API: Add `pleroma.show_role`, `pleroma.no_rich_text` fields to the Source subentity
- Mastodon API: Add support for updating `no_rich_text`, `hide_followers`, `hide_follows`, `hide_favorites`, `show_role` in `PATCH /api/v1/update_credentials`
- Mastodon API: Add `pleroma.is_seen` to the Notification entity
- Mastodon API: Add `pleroma.local` to the Status entity
- Mastodon API: Add `preview` parameter to `POST /api/v1/statuses`
- Mastodon API: Add `with_muted` parameter to timeline endpoints
- Mastodon API: Actual reblog hiding instead of a dummy
- Mastodon API: Remove attachment limit in the Status entity
- Mastodon API: Added support max_id & since_id for bookmark timeline endpoints.
- Deps: Updated Cowboy to 2.6
- Deps: Updated Ecto to 3.0.7
- Don't ship finmoji by default, they can be installed as an emoji pack
- Hide deactivated users and their statuses
- Posts which are marked sensitive or tagged nsfw no longer have link previews.
- HTTP connection timeout is now set to 10 seconds.
- Respond with a 404 Not implemented JSON error message when requested API is not implemented
- Rich Media: crawl only https URLs.

### Fixed
- Follow requests don't get 'stuck' anymore.
- Added an FTS index on objects. Running `vacuum analyze` and setting a larger `work_mem` is recommended.
- Followers counter not being updated when a follower is blocked
- Deactivated users being able to request an access token
- Limit on request body in rich media/relme parsers being ignored resulting in a possible memory leak
- Proper Twitter Card generation instead of a dummy
- Deletions failing for users with a large number of posts
- NodeInfo: Include admins in `staffAccounts`
- ActivityPub: Crashing when requesting empty local user's outbox
- Federation: Handling of objects without `summary` property
- Federation: Add a language tag to activities as required by ActivityStreams 2.0
- Federation: Do not federate avatar/banner if set to default allowing other servers/clients to use their defaults
- Federation: Cope with missing or explicitly nulled address lists
- Federation: Explicitly ensure activities addressed to `as:Public` become addressed to the followers collection
- Federation: Better cope with actors which do not declare a followers collection and use `as:Public` with these semantics
- Federation: Follow requests from remote users who have been blocked will be automatically rejected if appropriate
- MediaProxy: Parse name from content disposition headers even for non-whitelisted types
- MediaProxy: S3 link encoding
- Rich Media: Reject any data which cannot be explicitly encoded into JSON
- Pleroma API: Importing follows from Mastodon 2.8+
- Twitter API: Exposing default scope, `no_rich_text` of the user to anyone
- Twitter API: Returning the `role` object in user entity despite `show_role = false`
- Mastodon API: `/api/v1/favourites` serving only public activities
- Mastodon API: Reblogs having `in_reply_to_id` - `null` even when they are replies
- Mastodon API: Streaming API broadcasting wrong activity id
- Mastodon API: 500 errors when requesting a card for a private conversation
- Mastodon API: Handling of `reblogs` in `/api/v1/accounts/:id/follow`
- Mastodon API: Correct `reblogged`, `favourited`, and `bookmarked` values in the reblog status JSON
- Mastodon API: Exposing default scope of the user to anyone
- Mastodon API: Make `irreversible` field default to `false` [`POST /api/v1/filters`]
- Mastodon API: Replace missing non-nullable Card attributes with empty strings
- User-Agent is now sent correctly for all HTTP requests.
- MRF: Simple policy now properly delists imported or relayed statuses

## Removed
- Configuration: `config :pleroma, :fe` in favor of the more flexible `config :pleroma, :frontend_configurations`

## [0.9.99999] - 2019-05-31
### Security
- Mastodon API: Fix lists leaking private posts

## [0.9.9999] - 2019-04-05
### Security
- Mastodon API: Fix content warnings skipping HTML sanitization

## [0.9.999] - 2019-03-13
Frontend changes only.
### Added
- Added floating action button for posting status on mobile
### Changed
- Changed user-settings icon to a pencil
### Fixed
- Keyboard shortcuts activating when typing a message
- Gaps when scrolling down on a timeline after showing new

## [0.9.99] - 2019-03-08
### Changed
- Update the frontend to the 0.9.99 tag
### Fixed
- Sign the date header in federation to fix Mastodon federation.

## [0.9.9] - 2019-02-22
This is our first stable release.<|MERGE_RESOLUTION|>--- conflicted
+++ resolved
@@ -44,12 +44,9 @@
 - MRF: ensure that subdomain_match calls are case-insensitive
 
 ### Added
-<<<<<<< HEAD
 - Conversations: Add Pleroma-specific conversation endpoints and status posting extensions. Run the `bump_all_conversations` task again to create the necessary data.
-=======
 - **Breaking:** MRF describe API, which adds support for exposing configuration information about MRF policies to NodeInfo.
   Custom modules will need to be updated by adding, at the very least, `def describe, do: {:ok, %{}}` to the MRF policy modules.
->>>>>>> 744e2ce8
 - MRF: Support for priming the mediaproxy cache (`Pleroma.Web.ActivityPub.MRF.MediaProxyWarmingPolicy`)
 - MRF: Support for excluding specific domains from Transparency.
 - MRF: Support for filtering posts based on who they mention (`Pleroma.Web.ActivityPub.MRF.MentionPolicy`)
