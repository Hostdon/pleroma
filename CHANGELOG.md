# Changelog
All notable changes to this project will be documented in this file.

The format is based on [Keep a Changelog](https://keepachangelog.com/en/1.0.0/).

## [Unreleased]
### Removed
- **Breaking**: Removed 1.0+ deprecated configurations `Pleroma.Upload, :strip_exif` and `:instance, :dedupe_media`
- **Breaking**: OStatus protocol support

### Changed
- **Breaking:** Elixir >=1.8 is now required (was >= 1.7)
- **Breaking:** attachment links (`config :pleroma, :instance, no_attachment_links` and `config :pleroma, Pleroma.Upload, link_name`) disabled by default
- Replaced [pleroma_job_queue](https://git.pleroma.social/pleroma/pleroma_job_queue) and `Pleroma.Web.Federator.RetryQueue` with [Oban](https://github.com/sorentwo/oban) (see [`docs/config.md`](docs/config.md) on migrating customized worker / retry settings)
- Introduced [quantum](https://github.com/quantum-elixir/quantum-core) job scheduler
- Enabled `:instance, extended_nickname_format` in the default config
- Add `rel="ugc"` to all links in statuses, to prevent SEO spam
- Extract RSS functionality from OStatus
- MRF (Simple Policy): Also use `:accept`/`:reject` on the actors rather than only their activities
- OStatus: Extract RSS functionality
- Deprecated `User.Info` embedded schema (fields moved to `User`)
- Store status data inside Flag activity
- Deprecated (reorganized as `UserRelationship` entity) User fields with user AP IDs (`blocks`, `mutes`, `muted_reblogs`, `muted_notifications`, `subscribers`).
<details>
  <summary>API Changes</summary>

- **Breaking** Admin API: `PATCH /api/pleroma/admin/users/:nickname/force_password_reset` is now `PATCH /api/pleroma/admin/users/force_password_reset` (accepts `nicknames` array in the request body)
- **Breaking:** Admin API: Return link alongside with token on password reset
- **Breaking:** Admin API: `PUT /api/pleroma/admin/reports/:id` is now `PATCH /api/pleroma/admin/reports`, see admin_api.md for details
- **Breaking:** `/api/pleroma/admin/users/invite_token` now uses `POST`, changed accepted params and returns full invite in json instead of only token string.
- Admin API: Return `total` when querying for reports
- Mastodon API: Return `pleroma.direct_conversation_id` when creating a direct message (`POST /api/v1/statuses`)
- Admin API: Return link alongside with token on password reset
- Admin API: Support authentication via `x-admin-token` HTTP header
- Mastodon API: Add `pleroma.direct_conversation_id` to the status endpoint (`GET /api/v1/statuses/:id`)
- Mastodon API: `pleroma.thread_muted` to the Status entity
- Mastodon API: Mark the direct conversation as read for the author when they send a new direct message
- Mastodon API, streaming: Add `pleroma.direct_conversation_id` to the `conversation` stream event payload.
- Admin API: Render whole status in grouped reports
</details>

### Added
- `:chat_limit` option to limit chat characters.
- Refreshing poll results for remote polls
- Authentication: Added rate limit for password-authorized actions / login existence checks
- Static Frontend: Add the ability to render user profiles and notices server-side without requiring JS app.
- Mix task to re-count statuses for all users (`mix pleroma.count_statuses`)
- Mix task to list all users (`mix pleroma.user list`)
- Support for `X-Forwarded-For` and similar HTTP headers which used by reverse proxies to pass a real user IP address to the backend. Must not be enabled unless your instance is behind at least one reverse proxy (such as Nginx, Apache HTTPD or Varnish Cache).
- MRF: New module which handles incoming posts based on their age. By default, all incoming posts that are older than 2 days will be unlisted and not shown to their followers.
<details>
  <summary>API Changes</summary>

- Job queue stats to the healthcheck page
- Admin API: Add ability to fetch reports, grouped by status `GET /api/pleroma/admin/grouped_reports`
- Admin API: Add ability to require password reset
- Mastodon API: Account entities now include `follow_requests_count` (planned Mastodon 3.x addition)
- Pleroma API: `GET /api/v1/pleroma/accounts/:id/scrobbles` to get a list of recently scrobbled items
- Pleroma API: `POST /api/v1/pleroma/scrobble` to scrobble a media item
- Mastodon API: Add `upload_limit`, `avatar_upload_limit`, `background_upload_limit`, and `banner_upload_limit` to `/api/v1/instance`
- Mastodon API: Add `pleroma.unread_conversation_count` to the Account entity
- OAuth: support for hierarchical permissions / [Mastodon 2.4.3 OAuth permissions](https://docs.joinmastodon.org/api/permissions/)
- Metadata Link: Atom syndication Feed
- Mix task to re-count statuses for all users (`mix pleroma.count_statuses`)
- Mastodon API: Add `exclude_visibilities` parameter to the timeline and notification endpoints
- Admin API: `/users/:nickname/toggle_activation` endpoint is now deprecated in favor of: `/users/activate`, `/users/deactivate`, both accept `nicknames` array
- Admin API: Multiple endpoints now require `nicknames` array, instead of singe `nickname`:
  - `POST/DELETE /api/pleroma/admin/users/:nickname/permission_group/:permission_group` are deprecated in favor of: `POST/DELETE /api/pleroma/admin/users/permission_group/:permission_group`
  - `DELETE /api/pleroma/admin/users` (`nickname` query param or `nickname` sent in JSON body) is deprecated in favor of: `DELETE /api/pleroma/admin/users` (`nicknames` query array param or `nicknames` sent in JSON body)
- Admin API: Add `GET /api/pleroma/admin/relay` endpoint - lists all followed relays
- Pleroma API: `POST /api/v1/pleroma/conversations/read` to mark all conversations as read
- ActivityPub: Support `Move` activities
- Mastodon API: Add `/api/v1/markers` for managing timeline read markers
- Mastodon API: Add the `recipients` parameter to `GET /api/v1/conversations`
- Configuration: `feed` option for user atom feed.
- Pleroma API: Add Emoji reactions
- Admin API: Add `/api/pleroma/admin/instances/:instance/statuses` - lists all statuses from a given instance
- Admin API: `PATCH /api/pleroma/users/confirm_email` to confirm email for multiple users, `PATCH /api/pleroma/users/resend_confirmation_email` to resend confirmation email for multiple users
</details>

### Fixed
- Report emails now include functional links to profiles of remote user accounts
- Not being able to log in to some third-party apps when logged in to MastoFE
- MRF: `Delete` activities being exempt from MRF policies
<<<<<<< HEAD
- OTP releases: Not being able to configure OAuth expired token cleanup interval
=======
- OTP releases: Not being able to configure HTML sanitization policy
>>>>>>> 49110f04
<details>
  <summary>API Changes</summary>

- Mastodon API: Fix private and direct statuses not being filtered out from the public timeline for an authenticated user (`GET /api/v1/timelines/public`)
- Mastodon API: Inability to get some local users by nickname in `/api/v1/accounts/:id_or_nickname`
- AdminAPI: If some status received reports both in the "new" format and "old" format it was considered reports on two different statuses (in the context of grouped reports)
- Admin API: Error when trying to update reports in the "old" format
</details>

## [1.1.6] - 2019-11-19
### Fixed
- Not being able to log into to third party apps when the browser is logged into mastofe
- Email confirmation not being required even when enabled
- Mastodon API: conversations API crashing when one status is malformed

### Bundled Pleroma-FE Changes
#### Added
- About page
- Meme arrows

#### Fixed
- Image modal not closing unless clicked outside of image
- Attachment upload spinner not being centered
- Showing follow counters being 0 when they are actually hidden

## [1.1.5] - 2019-11-09
### Fixed
- Polls having different numbers in timelines/notifications/poll api endpoints due to cache desyncronization
- Pleroma API: OAuth token endpoint not being found when ".json" suffix is appended

### Changed
- Frontend bundle updated to [044c9ad0](https://git.pleroma.social/pleroma/pleroma-fe/commit/044c9ad0562af059dd961d50961a3880fca9c642)

## [1.1.4] - 2019-11-01
### Fixed
- Added a migration that fills up empty user.info fields to prevent breakage after previous unsafe migrations.
- Failure to migrate from pre-1.0.0 versions
- Mastodon API: Notification stream not including follow notifications

## [1.1.3] - 2019-10-25
### Fixed
- Blocked users showing up in notifications collapsed as if they were muted
- `pleroma_ctl` not working on Debian's default shell

## [1.1.2] - 2019-10-18
### Fixed
- `pleroma_ctl` trying to connect to a running instance when generating the config, which of course doesn't exist.

## [1.1.1] - 2019-10-18
### Fixed
- One of the migrations between 1.0.0 and 1.1.0 wiping user info of the relay user because of unexpected behavior of postgresql's `jsonb_set`, resulting in inability to post in the default configuration. If you were affected, please run the following query in postgres console, the relay user will be recreated automatically:
```
delete from users where ap_id = 'https://your.instance.hostname/relay';
```
- Bad user search matches

## [1.1.0] - 2019-10-14
**Breaking:** The stable branch has been changed from `master` to `stable`. If you want to keep using 1.0, the `release/1.0` branch will receive security updates for 6 months after 1.1 release.

**OTP Note:** `pleroma_ctl` in 1.0 defaults to `master` and doesn't support specifying arbitrary branches, making `./pleroma_ctl update` fail. To fix this, fetch a version of `pleroma_ctl` from 1.1 using the command below and proceed with the update normally:
```
curl -Lo ./bin/pleroma_ctl 'https://git.pleroma.social/pleroma/pleroma/raw/develop/rel/files/bin/pleroma_ctl'
```
### Security
- Mastodon API: respect post privacy in `/api/v1/statuses/:id/{favourited,reblogged}_by`

### Removed
- **Breaking:** GNU Social API with Qvitter extensions support
- Emoji: Remove longfox emojis.
- Remove `Reply-To` header from report emails for admins.
- ActivityPub: The `/objects/:uuid/likes` endpoint.

### Changed
- **Breaking:** Configuration: A setting to explicitly disable the mailer was added, defaulting to true, if you are using a mailer add `config :pleroma, Pleroma.Emails.Mailer, enabled: true` to your config
- **Breaking:** Configuration: `/media/` is now removed when `base_url` is configured, append `/media/` to your `base_url` config to keep the old behaviour if desired
- **Breaking:** `/api/pleroma/notifications/read` is moved to `/api/v1/pleroma/notifications/read` and now supports `max_id` and responds with Mastodon API entities.
- Configuration: added `config/description.exs`, from which `docs/config.md` is generated
- Configuration: OpenGraph and TwitterCard providers enabled by default
- Configuration: Filter.AnonymizeFilename added ability to retain file extension with custom text
- Federation: Return 403 errors when trying to request pages from a user's follower/following collections if they have `hide_followers`/`hide_follows` set
- NodeInfo: Return `skipThreadContainment` in `metadata` for the `skip_thread_containment` option
- NodeInfo: Return `mailerEnabled` in `metadata`
- Mastodon API: Unsubscribe followers when they unfollow a user
- Mastodon API: `pleroma.thread_muted` key in the Status entity
- AdminAPI: Add "godmode" while fetching user statuses (i.e. admin can see private statuses)
- Improve digest email template
– Pagination: (optional) return `total` alongside with `items` when paginating
- The `Pleroma.FlakeId` module has been replaced with the `flake_id` library.

### Fixed
- Following from Osada
- Favorites timeline doing database-intensive queries
- Metadata rendering errors resulting in the entire page being inaccessible
- `federation_incoming_replies_max_depth` option being ignored in certain cases
- Mastodon API: Handling of search timeouts (`/api/v1/search` and `/api/v2/search`)
- Mastodon API: Misskey's endless polls being unable to render
- Mastodon API: Embedded relationships not being properly rendered in the Account entity of Status entity
- Mastodon API: Notifications endpoint crashing if one notification failed to render
- Mastodon API: `exclude_replies` is correctly handled again.
- Mastodon API: Add `account_id`, `type`, `offset`, and `limit` to search API (`/api/v1/search` and `/api/v2/search`)
- Mastodon API, streaming: Fix filtering of notifications based on blocks/mutes/thread mutes
- Mastodon API: Fix private and direct statuses not being filtered out from the public timeline for an authenticated user (`GET /api/v1/timelines/public`)
- Mastodon API: Ensure the `account` field is not empty when rendering Notification entities.
- Mastodon API: Inability to get some local users by nickname in `/api/v1/accounts/:id_or_nickname`
- Mastodon API: Blocks are now treated consistently between the Streaming API and the Timeline APIs
- Rich Media: Parser failing when no TTL can be found by image TTL setters
- Rich Media: The crawled URL is now spliced into the rich media data.
- ActivityPub S2S: sharedInbox usage has been mostly aligned with the rules in the AP specification.
- ActivityPub C2S: follower/following collection pages being inaccessible even when authentifucated if `hide_followers`/ `hide_follows` was set
- ActivityPub: Deactivated user deletion
- ActivityPub: Fix `/users/:nickname/inbox` crashing without an authenticated user
- MRF: fix ability to follow a relay when AntiFollowbotPolicy was enabled
- ActivityPub: Correct addressing of Undo.
- ActivityPub: Correct addressing of profile update activities.
- ActivityPub: Polls are now refreshed when necessary.
- Report emails now include functional links to profiles of remote user accounts
- Existing user id not being preserved on insert conflict
- Pleroma.Upload base_url was not automatically whitelisted by MediaProxy. Now your custom CDN or file hosting will be accessed directly as expected.
- Report email not being sent to admins when the reporter is a remote user
- Reverse Proxy limiting `max_body_length` was incorrectly defined and only checked `Content-Length` headers which may not be sufficient in some circumstances

### Added
- Expiring/ephemeral activites. All activities can have expires_at value set, which controls when they should be deleted automatically.
- Mastodon API: in post_status, the expires_in parameter lets you set the number of seconds until an activity expires. It must be at least one hour.
- Mastodon API: all status JSON responses contain a `pleroma.expires_at` item which states when an activity will expire. The value is only shown to the user who created the activity. To everyone else it's empty.
- Configuration: `ActivityExpiration.enabled` controls whether expired activites will get deleted at the appropriate time. Enabled by default.
- Conversations: Add Pleroma-specific conversation endpoints and status posting extensions. Run the `bump_all_conversations` task again to create the necessary data.
- MRF: Support for priming the mediaproxy cache (`Pleroma.Web.ActivityPub.MRF.MediaProxyWarmingPolicy`)
- MRF: Support for excluding specific domains from Transparency.
- MRF: Support for filtering posts based on who they mention (`Pleroma.Web.ActivityPub.MRF.MentionPolicy`)
- Mastodon API: Support for the [`tagged` filter](https://github.com/tootsuite/mastodon/pull/9755) in [`GET /api/v1/accounts/:id/statuses`](https://docs.joinmastodon.org/api/rest/accounts/#get-api-v1-accounts-id-statuses)
- Mastodon API, streaming: Add support for passing the token in the `Sec-WebSocket-Protocol` header
- Mastodon API, extension: Ability to reset avatar, profile banner, and background
- Mastodon API: Add support for `fields_attributes` API parameter (setting custom fields)
- Mastodon API: Add support for categories for custom emojis by reusing the group feature. <https://github.com/tootsuite/mastodon/pull/11196>
- Mastodon API: Add support for muting/unmuting notifications
- Mastodon API: Add support for the `blocked_by` attribute in the relationship API (`GET /api/v1/accounts/relationships`). <https://github.com/tootsuite/mastodon/pull/10373>
- Mastodon API: Add support for the `domain_blocking` attribute in the relationship API (`GET /api/v1/accounts/relationships`).
- Mastodon API: Add `pleroma.deactivated` to the Account entity
- Mastodon API: added `/auth/password` endpoint for password reset with rate limit.
- Mastodon API: /api/v1/accounts/:id/statuses now supports nicknames or user id
- Mastodon API: Improve support for the user profile custom fields
- Mastodon API: Add support for `fields_attributes` API parameter (setting custom fields)
- Mastodon API: Added an endpoint to get multiple statuses by IDs (`GET /api/v1/statuses/?ids[]=1&ids[]=2`)
- Admin API: Return users' tags when querying reports
- Admin API: Return avatar and display name when querying users
- Admin API: Allow querying user by ID
- Admin API: Added support for `tuples`.
- Admin API: Added endpoints to run mix tasks pleroma.config migrate_to_db & pleroma.config migrate_from_db
- Added synchronization of following/followers counters for external users
- Configuration: `enabled` option for `Pleroma.Emails.Mailer`, defaulting to `false`.
- Configuration: Pleroma.Plugs.RateLimiter `bucket_name`, `params` options.
- Configuration: `user_bio_length` and `user_name_length` options.
- Addressable lists
- Twitter API: added rate limit for `/api/account/password_reset` endpoint.
- ActivityPub: Add an internal service actor for fetching ActivityPub objects.
- ActivityPub: Optional signing of ActivityPub object fetches.
- Admin API: Endpoint for fetching latest user's statuses
- Pleroma API: Add `/api/v1/pleroma/accounts/confirmation_resend?email=<email>` for resending account confirmation.
- Pleroma API: Email change endpoint.
- Admin API: Added moderation log
- Web response cache (currently, enabled for ActivityPub)
- Reverse Proxy: Do not retry failed requests to limit pressure on the peer

### Changed
- Configuration: Filter.AnonymizeFilename added ability to retain file extension with custom text
- Admin API: changed json structure for saving config settings.
- RichMedia: parsers and their order are configured in `rich_media` config.
- RichMedia: add the rich media ttl based on image expiration time.

## [1.0.7] - 2019-09-26
### Fixed
- Broken federation on Erlang 22 (previous versions of hackney http client were using an option that got deprecated)
### Changed
- ActivityPub: The first page in inboxes/outboxes is no longer embedded.

## [1.0.6] - 2019-08-14
### Fixed
- MRF: fix use of unserializable keyword lists in describe() implementations
- ActivityPub S2S: POST requests are now signed with `(request-target)` pseudo-header.

## [1.0.5] - 2019-08-13
### Fixed
- Mastodon API: follower/following counters not being nullified, when `hide_follows`/`hide_followers` is set
- Mastodon API: `muted` in the Status entity, using author's account to determine if the thread was muted
- Mastodon API: return the actual profile URL in the Account entity's `url` property when appropriate
- Templates: properly style anchor tags
- Objects being re-embedded to activities after being updated (e.g faved/reposted). Running 'mix pleroma.database prune_objects' again is advised.
- Not being able to access the Mastodon FE login page on private instances
- MRF: ensure that subdomain_match calls are case-insensitive
- Fix internal server error when using the healthcheck API.

### Added
- **Breaking:** MRF describe API, which adds support for exposing configuration information about MRF policies to NodeInfo.
  Custom modules will need to be updated by adding, at the very least, `def describe, do: {:ok, %{}}` to the MRF policy modules.
- Relays: Added a task to list relay subscriptions.
- MRF: Support for filtering posts based on ActivityStreams vocabulary (`Pleroma.Web.ActivityPub.MRF.VocabularyPolicy`)
- MRF (Simple Policy): Support for wildcard domains.
- Support for wildcard domains in user domain blocks setting.
- Configuration: `quarantined_instances` support wildcard domains.
- Mix Tasks: `mix pleroma.database fix_likes_collections`
- Configuration: `federation_incoming_replies_max_depth` option

### Removed
- Federation: Remove `likes` from objects.
- **Breaking:** ActivityPub: The `accept_blocks` configuration setting.

## [1.0.4] - 2019-08-01
### Fixed
- Invalid SemVer version generation, when the current branch does not have commits ahead of tag/checked out on a tag

## [1.0.3] - 2019-07-31
### Security
- OStatus: eliminate the possibility of a protocol downgrade attack.
- OStatus: prevent following locked accounts, bypassing the approval process.
- TwitterAPI: use CommonAPI to handle remote follows instead of OStatus.

## [1.0.2] - 2019-07-28
### Fixed
- Not being able to pin unlisted posts
- Mastodon API: represent poll IDs as strings
- MediaProxy: fix matching filenames
- MediaProxy: fix filename encoding
- Migrations: fix a sporadic migration failure
- Metadata rendering errors resulting in the entire page being inaccessible
- Federation/MediaProxy not working with instances that have wrong certificate order
- ActivityPub S2S: remote user deletions now work the same as local user deletions.

### Changed
- Configuration: OpenGraph and TwitterCard providers enabled by default
- Configuration: Filter.AnonymizeFilename added ability to retain file extension with custom text

## [1.0.1] - 2019-07-14
### Security
- OStatus: fix an object spoofing vulnerability.

## [1.0.0] - 2019-06-29
### Security
- Mastodon API: Fix display names not being sanitized
- Rich media: Do not crawl private IP ranges

### Added
- Digest email for inactive users
- Add a generic settings store for frontends / clients to use.
- Explicit addressing option for posting.
- Optional SSH access mode. (Needs `erlang-ssh` package on some distributions).
- [MongooseIM](https://github.com/esl/MongooseIM) http authentication support.
- LDAP authentication
- External OAuth provider authentication
- Support for building a release using [`mix release`](https://hexdocs.pm/mix/master/Mix.Tasks.Release.html)
- A [job queue](https://git.pleroma.social/pleroma/pleroma_job_queue) for federation, emails, web push, etc.
- [Prometheus](https://prometheus.io/) metrics
- Support for Mastodon's remote interaction
- Mix Tasks: `mix pleroma.database bump_all_conversations`
- Mix Tasks: `mix pleroma.database remove_embedded_objects`
- Mix Tasks: `mix pleroma.database update_users_following_followers_counts`
- Mix Tasks: `mix pleroma.user toggle_confirmed`
- Mix Tasks: `mix pleroma.config migrate_to_db`
- Mix Tasks: `mix pleroma.config migrate_from_db`
- Federation: Support for `Question` and `Answer` objects
- Federation: Support for reports
- Configuration: `poll_limits` option
- Configuration: `pack_extensions` option
- Configuration: `safe_dm_mentions` option
- Configuration: `link_name` option
- Configuration: `fetch_initial_posts` option
- Configuration: `notify_email` option
- Configuration: Media proxy `whitelist` option
- Configuration: `report_uri` option
- Configuration: `email_notifications` option
- Configuration: `limit_to_local_content` option
- Pleroma API: User subscriptions
- Pleroma API: Healthcheck endpoint
- Pleroma API: `/api/v1/pleroma/mascot` per-user frontend mascot configuration endpoints
- Admin API: Endpoints for listing/revoking invite tokens
- Admin API: Endpoints for making users follow/unfollow each other
- Admin API: added filters (role, tags, email, name) for users endpoint
- Admin API: Endpoints for managing reports
- Admin API: Endpoints for deleting and changing the scope of individual reported statuses
- Admin API: Endpoints to view and change config settings.
- AdminFE: initial release with basic user management accessible at /pleroma/admin/
- Mastodon API: Add chat token to `verify_credentials` response
- Mastodon API: Add background image setting to `update_credentials`
- Mastodon API: [Scheduled statuses](https://docs.joinmastodon.org/api/rest/scheduled-statuses/)
- Mastodon API: `/api/v1/notifications/destroy_multiple` (glitch-soc extension)
- Mastodon API: `/api/v1/pleroma/accounts/:id/favourites` (API extension)
- Mastodon API: [Reports](https://docs.joinmastodon.org/api/rest/reports/)
- Mastodon API: `POST /api/v1/accounts` (account creation API)
- Mastodon API: [Polls](https://docs.joinmastodon.org/api/rest/polls/)
- ActivityPub C2S: OAuth endpoints
- Metadata: RelMe provider
- OAuth: added support for refresh tokens
- Emoji packs and emoji pack manager
- Object pruning (`mix pleroma.database prune_objects`)
- OAuth: added job to clean expired access tokens
- MRF: Support for rejecting reports from specific instances (`mrf_simple`)
- MRF: Support for stripping avatars and banner images from specific instances (`mrf_simple`)
- MRF: Support for running subchains.
- Configuration: `skip_thread_containment` option
- Configuration: `rate_limit` option. See `Pleroma.Plugs.RateLimiter` documentation for details.
- MRF: Support for filtering out likely spam messages by rejecting posts from new users that contain links.
- Configuration: `ignore_hosts` option
- Configuration: `ignore_tld` option
- Configuration: default syslog tag "Pleroma" is now lowercased to "pleroma"

### Changed
- **Breaking:** bind to 127.0.0.1 instead of 0.0.0.0 by default
- **Breaking:** Configuration: move from Pleroma.Mailer to Pleroma.Emails.Mailer
- Thread containment / test for complete visibility will be skipped by default.
- Enforcement of OAuth scopes
- Add multiple use/time expiring invite token
- Restyled OAuth pages to fit with Pleroma's default theme
- Link/mention/hashtag detection is now handled by [auto_linker](https://git.pleroma.social/pleroma/auto_linker)
- NodeInfo: Return `safe_dm_mentions` feature flag
- Federation: Expand the audience of delete activities to all recipients of the deleted object
- Federation: Removed `inReplyToStatusId` from objects
- Configuration: Dedupe enabled by default
- Configuration: Default log level in `prod` environment is now set to `warn`
- Configuration: Added `extra_cookie_attrs` for setting non-standard cookie attributes. Defaults to ["SameSite=Lax"] so that remote follows work.
- Timelines: Messages involving people you have blocked will be excluded from the timeline in all cases instead of just repeats.
- Admin API: Move the user related API to `api/pleroma/admin/users`
- Admin API: `POST /api/pleroma/admin/users` will take list of users
- Pleroma API: Support for emoji tags in `/api/pleroma/emoji` resulting in a breaking API change
- Mastodon API: Support for `exclude_types`, `limit` and `min_id` in `/api/v1/notifications`
- Mastodon API: Add `languages` and `registrations` to `/api/v1/instance`
- Mastodon API: Provide plaintext versions of cw/content in the Status entity
- Mastodon API: Add `pleroma.conversation_id`, `pleroma.in_reply_to_account_acct` fields to the Status entity
- Mastodon API: Add `pleroma.tags`, `pleroma.relationship{}`, `pleroma.is_moderator`, `pleroma.is_admin`, `pleroma.confirmation_pending`, `pleroma.hide_followers`, `pleroma.hide_follows`, `pleroma.hide_favorites` fields to the User entity
- Mastodon API: Add `pleroma.show_role`, `pleroma.no_rich_text` fields to the Source subentity
- Mastodon API: Add support for updating `no_rich_text`, `hide_followers`, `hide_follows`, `hide_favorites`, `show_role` in `PATCH /api/v1/update_credentials`
- Mastodon API: Add `pleroma.is_seen` to the Notification entity
- Mastodon API: Add `pleroma.local` to the Status entity
- Mastodon API: Add `preview` parameter to `POST /api/v1/statuses`
- Mastodon API: Add `with_muted` parameter to timeline endpoints
- Mastodon API: Actual reblog hiding instead of a dummy
- Mastodon API: Remove attachment limit in the Status entity
- Mastodon API: Added support max_id & since_id for bookmark timeline endpoints.
- Deps: Updated Cowboy to 2.6
- Deps: Updated Ecto to 3.0.7
- Don't ship finmoji by default, they can be installed as an emoji pack
- Hide deactivated users and their statuses
- Posts which are marked sensitive or tagged nsfw no longer have link previews.
- HTTP connection timeout is now set to 10 seconds.
- Respond with a 404 Not implemented JSON error message when requested API is not implemented
- Rich Media: crawl only https URLs.

### Fixed
- Follow requests don't get 'stuck' anymore.
- Added an FTS index on objects. Running `vacuum analyze` and setting a larger `work_mem` is recommended.
- Followers counter not being updated when a follower is blocked
- Deactivated users being able to request an access token
- Limit on request body in rich media/relme parsers being ignored resulting in a possible memory leak
- Proper Twitter Card generation instead of a dummy
- Deletions failing for users with a large number of posts
- NodeInfo: Include admins in `staffAccounts`
- ActivityPub: Crashing when requesting empty local user's outbox
- Federation: Handling of objects without `summary` property
- Federation: Add a language tag to activities as required by ActivityStreams 2.0
- Federation: Do not federate avatar/banner if set to default allowing other servers/clients to use their defaults
- Federation: Cope with missing or explicitly nulled address lists
- Federation: Explicitly ensure activities addressed to `as:Public` become addressed to the followers collection
- Federation: Better cope with actors which do not declare a followers collection and use `as:Public` with these semantics
- Federation: Follow requests from remote users who have been blocked will be automatically rejected if appropriate
- MediaProxy: Parse name from content disposition headers even for non-whitelisted types
- MediaProxy: S3 link encoding
- Rich Media: Reject any data which cannot be explicitly encoded into JSON
- Pleroma API: Importing follows from Mastodon 2.8+
- Twitter API: Exposing default scope, `no_rich_text` of the user to anyone
- Twitter API: Returning the `role` object in user entity despite `show_role = false`
- Mastodon API: `/api/v1/favourites` serving only public activities
- Mastodon API: Reblogs having `in_reply_to_id` - `null` even when they are replies
- Mastodon API: Streaming API broadcasting wrong activity id
- Mastodon API: 500 errors when requesting a card for a private conversation
- Mastodon API: Handling of `reblogs` in `/api/v1/accounts/:id/follow`
- Mastodon API: Correct `reblogged`, `favourited`, and `bookmarked` values in the reblog status JSON
- Mastodon API: Exposing default scope of the user to anyone
- Mastodon API: Make `irreversible` field default to `false` [`POST /api/v1/filters`]
- Mastodon API: Replace missing non-nullable Card attributes with empty strings
- User-Agent is now sent correctly for all HTTP requests.
- MRF: Simple policy now properly delists imported or relayed statuses

## Removed
- Configuration: `config :pleroma, :fe` in favor of the more flexible `config :pleroma, :frontend_configurations`

## [0.9.99999] - 2019-05-31
### Security
- Mastodon API: Fix lists leaking private posts

## [0.9.9999] - 2019-04-05
### Security
- Mastodon API: Fix content warnings skipping HTML sanitization

## [0.9.999] - 2019-03-13
Frontend changes only.
### Added
- Added floating action button for posting status on mobile
### Changed
- Changed user-settings icon to a pencil
### Fixed
- Keyboard shortcuts activating when typing a message
- Gaps when scrolling down on a timeline after showing new

## [0.9.99] - 2019-03-08
### Changed
- Update the frontend to the 0.9.99 tag
### Fixed
- Sign the date header in federation to fix Mastodon federation.

## [0.9.9] - 2019-02-22
This is our first stable release.<|MERGE_RESOLUTION|>--- conflicted
+++ resolved
@@ -82,11 +82,8 @@
 - Report emails now include functional links to profiles of remote user accounts
 - Not being able to log in to some third-party apps when logged in to MastoFE
 - MRF: `Delete` activities being exempt from MRF policies
-<<<<<<< HEAD
 - OTP releases: Not being able to configure OAuth expired token cleanup interval
-=======
 - OTP releases: Not being able to configure HTML sanitization policy
->>>>>>> 49110f04
 <details>
   <summary>API Changes</summary>
 
