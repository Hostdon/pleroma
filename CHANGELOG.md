# Changelog
All notable changes to this project will be documented in this file.

The format is based on [Keep a Changelog](https://keepachangelog.com/en/1.0.0/).

## [Unreleased]
### Added
- Refreshing poll results for remote polls
- Job queue stats to the healthcheck page
- Admin API: Add ability to require password reset
- Mastodon API: Account entities now include `follow_requests_count` (planned Mastodon 3.x addition)
- Pleroma API: `GET /api/v1/pleroma/accounts/:id/scrobbles` to get a list of recently scrobbled items
- Pleroma API: `POST /api/v1/pleroma/scrobble` to scrobble a media item
- Mastodon API: Add `upload_limit`, `avatar_upload_limit`, `background_upload_limit`, and `banner_upload_limit` to `/api/v1/instance`
- Mastodon API: Add `pleroma.unread_conversation_count` to the Account entity
- OAuth: support for hierarchical permissions / [Mastodon 2.4.3 OAuth permissions](https://docs.joinmastodon.org/api/permissions/)
- Authentication: Added rate limit for password-authorized actions / login existence checks
- Metadata Link: Atom syndication Feed
- Mix task to re-count statuses for all users (`mix pleroma.count_statuses`)
<<<<<<< HEAD
- Admin API: Add `GET /api/pleroma/admin/relay` endpoint - lists all followed relays
=======
- Mastodon API: Add `exclude_visibilities` parameter to the timeline and notification endpoints
- Admin API: `/users/:nickname/toggle_activation` endpoint is now deprecated in favor of: `/users/activate`, `/users/deactivate`, both accept `nicknames` array
- Admin API: `POST/DELETE /api/pleroma/admin/users/:nickname/permission_group/:permission_group` are deprecated in favor of: `POST/DELETE /api/pleroma/admin/users/permission_group/:permission_group` (both accept `nicknames` array), `DELETE /api/pleroma/admin/users` (`nickname` query param or `nickname` sent in JSON body) is deprecated in favor of: `DELETE /api/pleroma/admin/users` (`nicknames` query array param or `nicknames` sent in JSON body).
>>>>>>> 7511f3d1

### Changed
- **Breaking:** Elixir >=1.8 is now required (was >= 1.7)
- **Breaking:** Admin API: Return link alongside with token on password reset
- Replaced [pleroma_job_queue](https://git.pleroma.social/pleroma/pleroma_job_queue) and `Pleroma.Web.Federator.RetryQueue` with [Oban](https://github.com/sorentwo/oban) (see [`docs/config.md`](docs/config.md) on migrating customized worker / retry settings)
- Introduced [quantum](https://github.com/quantum-elixir/quantum-core) job scheduler
- Admin API: Return `total` when querying for reports
- Mastodon API: Return `pleroma.direct_conversation_id` when creating a direct message (`POST /api/v1/statuses`)
- Admin API: Return link alongside with token on password reset
- MRF (Simple Policy): Also use `:accept`/`:reject` on the actors rather than only their activities
- OStatus: Extract RSS functionality
- Mastodon API: Add `pleroma.direct_conversation_id` to the status endpoint (`GET /api/v1/statuses/:id`)
- Mastodon API: Mark the direct conversation as read for the author when they send a new direct message

### Fixed
- Mastodon API: Fix private and direct statuses not being filtered out from the public timeline for an authenticated user (`GET /api/v1/timelines/public`)
- Mastodon API: Inability to get some local users by nickname in `/api/v1/accounts/:id_or_nickname`
- Added `:instance, extended_nickname_format` setting to the default config
- Report emails now include functional links to profiles of remote user accounts

## [1.1.0] - 2019-??-??
**Breaking:** The stable branch has been changed from `master` to `stable`, `master` now points to `release/1.0`
### Security
- Mastodon API: respect post privacy in `/api/v1/statuses/:id/{favourited,reblogged}_by`

### Removed
- **Breaking:** GNU Social API with Qvitter extensions support
- Emoji: Remove longfox emojis.
- Remove `Reply-To` header from report emails for admins.

### Changed
- **Breaking:** Configuration: A setting to explicitly disable the mailer was added, defaulting to true, if you are using a mailer add `config :pleroma, Pleroma.Emails.Mailer, enabled: true` to your config
- **Breaking:** Configuration: `/media/` is now removed when `base_url` is configured, append `/media/` to your `base_url` config to keep the old behaviour if desired
- **Breaking:** `/api/pleroma/notifications/read` is moved to `/api/v1/pleroma/notifications/read` and now supports `max_id` and responds with Mastodon API entities.
- **Breaking:** `/api/pleroma/admin/users/invite_token` now uses `POST`, changed accepted params and returns full invite in json instead of only token string.
- Configuration: added `config/description.exs`, from which `docs/config.md` is generated
- Configuration: OpenGraph and TwitterCard providers enabled by default
- Configuration: Filter.AnonymizeFilename added ability to retain file extension with custom text
- Mastodon API: `pleroma.thread_muted` key in the Status entity
- Federation: Return 403 errors when trying to request pages from a user's follower/following collections if they have `hide_followers`/`hide_follows` set
- NodeInfo: Return `skipThreadContainment` in `metadata` for the `skip_thread_containment` option
- NodeInfo: Return `mailerEnabled` in `metadata`
- Mastodon API: Unsubscribe followers when they unfollow a user
- Mastodon API: `pleroma.thread_muted` key in the Status entity
- AdminAPI: Add "godmode" while fetching user statuses (i.e. admin can see private statuses)
- Improve digest email template
– Pagination: (optional) return `total` alongside with `items` when paginating
- Add `rel="ugc"` to all links in statuses, to prevent SEO spam

### Fixed
- Following from Osada
- Favorites timeline doing database-intensive queries
- Metadata rendering errors resulting in the entire page being inaccessible
- `federation_incoming_replies_max_depth` option being ignored in certain cases
- Mastodon API: Handling of search timeouts (`/api/v1/search` and `/api/v2/search`)
- Mastodon API: Misskey's endless polls being unable to render
- Mastodon API: Embedded relationships not being properly rendered in the Account entity of Status entity
- Mastodon API: Notifications endpoint crashing if one notification failed to render
- Mastodon API: Add `account_id`, `type`, `offset`, and `limit` to search API (`/api/v1/search` and `/api/v2/search`)
- Mastodon API, streaming: Fix filtering of notifications based on blocks/mutes/thread mutes
- ActivityPub C2S: follower/following collection pages being inaccessible even when authentifucated if `hide_followers`/ `hide_follows` was set
- Existing user id not being preserved on insert conflict
- Rich Media: Parser failing when no TTL can be found by image TTL setters
- Rich Media: The crawled URL is now spliced into the rich media data.
- ActivityPub S2S: sharedInbox usage has been mostly aligned with the rules in the AP specification.
- Pleroma.Upload base_url was not automatically whitelisted by MediaProxy. Now your custom CDN or file hosting will be accessed directly as expected.
- Report email not being sent to admins when the reporter is a remote user
- Reverse Proxy limiting `max_body_length` was incorrectly defined and only checked `Content-Length` headers which may not be sufficient in some circumstances
- ActivityPub: Deactivated user deletion
- ActivityPub: Fix `/users/:nickname/inbox` crashing without an authenticated user
- MRF: fix ability to follow a relay when AntiFollowbotPolicy was enabled
- Mastodon API: Blocks are now treated consistently between the Streaming API and the Timeline APIs
- Mastodon API: `exclude_replies` is correctly handled again.

### Added
- Expiring/ephemeral activites. All activities can have expires_at value set, which controls when they should be deleted automatically.
- Mastodon API: in post_status, the expires_in parameter lets you set the number of seconds until an activity expires. It must be at least one hour.
- Mastodon API: all status JSON responses contain a `pleroma.expires_at` item which states when an activity will expire. The value is only shown to the user who created the activity. To everyone else it's empty.
- Configuration: `ActivityExpiration.enabled` controls whether expired activites will get deleted at the appropriate time. Enabled by default.
- Conversations: Add Pleroma-specific conversation endpoints and status posting extensions. Run the `bump_all_conversations` task again to create the necessary data.
- MRF: Support for priming the mediaproxy cache (`Pleroma.Web.ActivityPub.MRF.MediaProxyWarmingPolicy`)
- MRF: Support for excluding specific domains from Transparency.
- MRF: Support for filtering posts based on who they mention (`Pleroma.Web.ActivityPub.MRF.MentionPolicy`)
- Mastodon API: Support for the [`tagged` filter](https://github.com/tootsuite/mastodon/pull/9755) in [`GET /api/v1/accounts/:id/statuses`](https://docs.joinmastodon.org/api/rest/accounts/#get-api-v1-accounts-id-statuses)
- Mastodon API, streaming: Add support for passing the token in the `Sec-WebSocket-Protocol` header
- Mastodon API, extension: Ability to reset avatar, profile banner, and background
- Mastodon API: Add support for categories for custom emojis by reusing the group feature. <https://github.com/tootsuite/mastodon/pull/11196>
- Mastodon API: Add support for muting/unmuting notifications
- Mastodon API: Add support for the `blocked_by` attribute in the relationship API (`GET /api/v1/accounts/relationships`). <https://github.com/tootsuite/mastodon/pull/10373>
- Mastodon API: Add support for the `domain_blocking` attribute in the relationship API (`GET /api/v1/accounts/relationships`).
- Mastodon API: Add `pleroma.deactivated` to the Account entity
- Mastodon API: added `/auth/password` endpoint for password reset with rate limit.
- Mastodon API: /api/v1/accounts/:id/statuses now supports nicknames or user id
- Mastodon API: Improve support for the user profile custom fields
- Mastodon API: follower/following counters are nullified when `hide_follows`/`hide_followers` and `hide_follows_count`/`hide_followers_count` are set
- Admin API: Return users' tags when querying reports
- Admin API: Return avatar and display name when querying users
- Admin API: Allow querying user by ID
- Admin API: Added support for `tuples`.
- Admin API: Added endpoints to run mix tasks pleroma.config migrate_to_db & pleroma.config migrate_from_db
- Added synchronization of following/followers counters for external users
- Configuration: `enabled` option for `Pleroma.Emails.Mailer`, defaulting to `false`.
- Configuration: Pleroma.Plugs.RateLimiter `bucket_name`, `params` options.
- Configuration: `user_bio_length` and `user_name_length` options.
- Addressable lists
- Twitter API: added rate limit for `/api/account/password_reset` endpoint.
- ActivityPub: Add an internal service actor for fetching ActivityPub objects.
- ActivityPub: Optional signing of ActivityPub object fetches.
- Admin API: Endpoint for fetching latest user's statuses
- Pleroma API: Add `/api/v1/pleroma/accounts/confirmation_resend?email=<email>` for resending account confirmation.
- Pleroma API: Email change endpoint.
- Admin API: Added moderation log
- Support for `X-Forwarded-For` and similar HTTP headers which used by reverse proxies to pass a real user IP address to the backend. Must not be enabled unless your instance is behind at least one reverse proxy (such as Nginx, Apache HTTPD or Varnish Cache).
- Web response cache (currently, enabled for ActivityPub)
- Mastodon API: Added an endpoint to get multiple statuses by IDs (`GET /api/v1/statuses/?ids[]=1&ids[]=2`)
- ActivityPub: Add ActivityPub actor's `discoverable` parameter.
- Admin API: Added moderation log filters (user/start date/end date/search/pagination)
- Reverse Proxy: Do not retry failed requests to limit pressure on the peer

### Changed
- Configuration: Filter.AnonymizeFilename added ability to retain file extension with custom text
- Admin API: changed json structure for saving config settings.
- RichMedia: parsers and their order are configured in `rich_media` config.
- RichMedia: add the rich media ttl based on image expiration time.

## [1.0.7] - 2019-09-26
### Fixed
- Broken federation on Erlang 22 (previous versions of hackney http client were using an option that got deprecated)
### Changed
- ActivityPub: The first page in inboxes/outboxes is no longer embedded.

## [1.0.6] - 2019-08-14
### Fixed
- MRF: fix use of unserializable keyword lists in describe() implementations
- ActivityPub S2S: POST requests are now signed with `(request-target)` pseudo-header.

## [1.0.5] - 2019-08-13
### Fixed
- Mastodon API: follower/following counters not being nullified, when `hide_follows`/`hide_followers` is set
- Mastodon API: `muted` in the Status entity, using author's account to determine if the thread was muted
- Mastodon API: return the actual profile URL in the Account entity's `url` property when appropriate
- Templates: properly style anchor tags
- Objects being re-embedded to activities after being updated (e.g faved/reposted). Running 'mix pleroma.database prune_objects' again is advised.
- Not being able to access the Mastodon FE login page on private instances
- MRF: ensure that subdomain_match calls are case-insensitive
- Fix internal server error when using the healthcheck API.

### Added
- **Breaking:** MRF describe API, which adds support for exposing configuration information about MRF policies to NodeInfo.
  Custom modules will need to be updated by adding, at the very least, `def describe, do: {:ok, %{}}` to the MRF policy modules.
- Relays: Added a task to list relay subscriptions.
- MRF: Support for filtering posts based on ActivityStreams vocabulary (`Pleroma.Web.ActivityPub.MRF.VocabularyPolicy`)
- MRF (Simple Policy): Support for wildcard domains.
- Support for wildcard domains in user domain blocks setting.
- Configuration: `quarantined_instances` support wildcard domains.
- Mix Tasks: `mix pleroma.database fix_likes_collections`
- Configuration: `federation_incoming_replies_max_depth` option

### Removed
- Federation: Remove `likes` from objects.
- **Breaking:** ActivityPub: The `accept_blocks` configuration setting.

## [1.0.4] - 2019-08-01
### Fixed
- Invalid SemVer version generation, when the current branch does not have commits ahead of tag/checked out on a tag

## [1.0.3] - 2019-07-31
### Security
- OStatus: eliminate the possibility of a protocol downgrade attack.
- OStatus: prevent following locked accounts, bypassing the approval process.
- TwitterAPI: use CommonAPI to handle remote follows instead of OStatus.

## [1.0.2] - 2019-07-28
### Fixed
- Not being able to pin unlisted posts
- Mastodon API: represent poll IDs as strings
- MediaProxy: fix matching filenames
- MediaProxy: fix filename encoding
- Migrations: fix a sporadic migration failure
- Metadata rendering errors resulting in the entire page being inaccessible
- Federation/MediaProxy not working with instances that have wrong certificate order
- ActivityPub S2S: remote user deletions now work the same as local user deletions.

### Changed
- Configuration: OpenGraph and TwitterCard providers enabled by default
- Configuration: Filter.AnonymizeFilename added ability to retain file extension with custom text

## [1.0.1] - 2019-07-14
### Security
- OStatus: fix an object spoofing vulnerability.

## [1.0.0] - 2019-06-29
### Security
- Mastodon API: Fix display names not being sanitized
- Rich media: Do not crawl private IP ranges

### Added
- Digest email for inactive users
- Add a generic settings store for frontends / clients to use.
- Explicit addressing option for posting.
- Optional SSH access mode. (Needs `erlang-ssh` package on some distributions).
- [MongooseIM](https://github.com/esl/MongooseIM) http authentication support.
- LDAP authentication
- External OAuth provider authentication
- Support for building a release using [`mix release`](https://hexdocs.pm/mix/master/Mix.Tasks.Release.html)
- A [job queue](https://git.pleroma.social/pleroma/pleroma_job_queue) for federation, emails, web push, etc.
- [Prometheus](https://prometheus.io/) metrics
- Support for Mastodon's remote interaction
- Mix Tasks: `mix pleroma.database bump_all_conversations`
- Mix Tasks: `mix pleroma.database remove_embedded_objects`
- Mix Tasks: `mix pleroma.database update_users_following_followers_counts`
- Mix Tasks: `mix pleroma.user toggle_confirmed`
- Mix Tasks: `mix pleroma.config migrate_to_db`
- Mix Tasks: `mix pleroma.config migrate_from_db`
- Federation: Support for `Question` and `Answer` objects
- Federation: Support for reports
- Configuration: `poll_limits` option
- Configuration: `pack_extensions` option
- Configuration: `safe_dm_mentions` option
- Configuration: `link_name` option
- Configuration: `fetch_initial_posts` option
- Configuration: `notify_email` option
- Configuration: Media proxy `whitelist` option
- Configuration: `report_uri` option
- Configuration: `email_notifications` option
- Configuration: `limit_to_local_content` option
- Pleroma API: User subscriptions
- Pleroma API: Healthcheck endpoint
- Pleroma API: `/api/v1/pleroma/mascot` per-user frontend mascot configuration endpoints
- Admin API: Endpoints for listing/revoking invite tokens
- Admin API: Endpoints for making users follow/unfollow each other
- Admin API: added filters (role, tags, email, name) for users endpoint
- Admin API: Endpoints for managing reports
- Admin API: Endpoints for deleting and changing the scope of individual reported statuses
- Admin API: Endpoints to view and change config settings.
- AdminFE: initial release with basic user management accessible at /pleroma/admin/
- Mastodon API: Add chat token to `verify_credentials` response
- Mastodon API: Add background image setting to `update_credentials`
- Mastodon API: [Scheduled statuses](https://docs.joinmastodon.org/api/rest/scheduled-statuses/)
- Mastodon API: `/api/v1/notifications/destroy_multiple` (glitch-soc extension)
- Mastodon API: `/api/v1/pleroma/accounts/:id/favourites` (API extension)
- Mastodon API: [Reports](https://docs.joinmastodon.org/api/rest/reports/)
- Mastodon API: `POST /api/v1/accounts` (account creation API)
- Mastodon API: [Polls](https://docs.joinmastodon.org/api/rest/polls/)
- ActivityPub C2S: OAuth endpoints
- Metadata: RelMe provider
- OAuth: added support for refresh tokens
- Emoji packs and emoji pack manager
- Object pruning (`mix pleroma.database prune_objects`)
- OAuth: added job to clean expired access tokens
- MRF: Support for rejecting reports from specific instances (`mrf_simple`)
- MRF: Support for stripping avatars and banner images from specific instances (`mrf_simple`)
- MRF: Support for running subchains.
- Configuration: `skip_thread_containment` option
- Configuration: `rate_limit` option. See `Pleroma.Plugs.RateLimiter` documentation for details.
- MRF: Support for filtering out likely spam messages by rejecting posts from new users that contain links.
- Configuration: `ignore_hosts` option
- Configuration: `ignore_tld` option
- Configuration: default syslog tag "Pleroma" is now lowercased to "pleroma"

### Changed
- **Breaking:** bind to 127.0.0.1 instead of 0.0.0.0 by default
- **Breaking:** Configuration: move from Pleroma.Mailer to Pleroma.Emails.Mailer
- Thread containment / test for complete visibility will be skipped by default.
- Enforcement of OAuth scopes
- Add multiple use/time expiring invite token
- Restyled OAuth pages to fit with Pleroma's default theme
- Link/mention/hashtag detection is now handled by [auto_linker](https://git.pleroma.social/pleroma/auto_linker)
- NodeInfo: Return `safe_dm_mentions` feature flag
- Federation: Expand the audience of delete activities to all recipients of the deleted object
- Federation: Removed `inReplyToStatusId` from objects
- Configuration: Dedupe enabled by default
- Configuration: Default log level in `prod` environment is now set to `warn`
- Configuration: Added `extra_cookie_attrs` for setting non-standard cookie attributes. Defaults to ["SameSite=Lax"] so that remote follows work.
- Timelines: Messages involving people you have blocked will be excluded from the timeline in all cases instead of just repeats.
- Admin API: Move the user related API to `api/pleroma/admin/users`
- Admin API: `POST /api/pleroma/admin/users` will take list of users
- Pleroma API: Support for emoji tags in `/api/pleroma/emoji` resulting in a breaking API change
- Mastodon API: Support for `exclude_types`, `limit` and `min_id` in `/api/v1/notifications`
- Mastodon API: Add `languages` and `registrations` to `/api/v1/instance`
- Mastodon API: Provide plaintext versions of cw/content in the Status entity
- Mastodon API: Add `pleroma.conversation_id`, `pleroma.in_reply_to_account_acct` fields to the Status entity
- Mastodon API: Add `pleroma.tags`, `pleroma.relationship{}`, `pleroma.is_moderator`, `pleroma.is_admin`, `pleroma.confirmation_pending`, `pleroma.hide_followers`, `pleroma.hide_follows`, `pleroma.hide_favorites` fields to the User entity
- Mastodon API: Add `pleroma.show_role`, `pleroma.no_rich_text` fields to the Source subentity
- Mastodon API: Add support for updating `no_rich_text`, `hide_followers`, `hide_follows`, `hide_favorites`, `show_role` in `PATCH /api/v1/update_credentials`
- Mastodon API: Add `pleroma.is_seen` to the Notification entity
- Mastodon API: Add `pleroma.local` to the Status entity
- Mastodon API: Add `preview` parameter to `POST /api/v1/statuses`
- Mastodon API: Add `with_muted` parameter to timeline endpoints
- Mastodon API: Actual reblog hiding instead of a dummy
- Mastodon API: Remove attachment limit in the Status entity
- Mastodon API: Added support max_id & since_id for bookmark timeline endpoints.
- Deps: Updated Cowboy to 2.6
- Deps: Updated Ecto to 3.0.7
- Don't ship finmoji by default, they can be installed as an emoji pack
- Hide deactivated users and their statuses
- Posts which are marked sensitive or tagged nsfw no longer have link previews.
- HTTP connection timeout is now set to 10 seconds.
- Respond with a 404 Not implemented JSON error message when requested API is not implemented
- Rich Media: crawl only https URLs.

### Fixed
- Follow requests don't get 'stuck' anymore.
- Added an FTS index on objects. Running `vacuum analyze` and setting a larger `work_mem` is recommended.
- Followers counter not being updated when a follower is blocked
- Deactivated users being able to request an access token
- Limit on request body in rich media/relme parsers being ignored resulting in a possible memory leak
- Proper Twitter Card generation instead of a dummy
- Deletions failing for users with a large number of posts
- NodeInfo: Include admins in `staffAccounts`
- ActivityPub: Crashing when requesting empty local user's outbox
- Federation: Handling of objects without `summary` property
- Federation: Add a language tag to activities as required by ActivityStreams 2.0
- Federation: Do not federate avatar/banner if set to default allowing other servers/clients to use their defaults
- Federation: Cope with missing or explicitly nulled address lists
- Federation: Explicitly ensure activities addressed to `as:Public` become addressed to the followers collection
- Federation: Better cope with actors which do not declare a followers collection and use `as:Public` with these semantics
- Federation: Follow requests from remote users who have been blocked will be automatically rejected if appropriate
- MediaProxy: Parse name from content disposition headers even for non-whitelisted types
- MediaProxy: S3 link encoding
- Rich Media: Reject any data which cannot be explicitly encoded into JSON
- Pleroma API: Importing follows from Mastodon 2.8+
- Twitter API: Exposing default scope, `no_rich_text` of the user to anyone
- Twitter API: Returning the `role` object in user entity despite `show_role = false`
- Mastodon API: `/api/v1/favourites` serving only public activities
- Mastodon API: Reblogs having `in_reply_to_id` - `null` even when they are replies
- Mastodon API: Streaming API broadcasting wrong activity id
- Mastodon API: 500 errors when requesting a card for a private conversation
- Mastodon API: Handling of `reblogs` in `/api/v1/accounts/:id/follow`
- Mastodon API: Correct `reblogged`, `favourited`, and `bookmarked` values in the reblog status JSON
- Mastodon API: Exposing default scope of the user to anyone
- Mastodon API: Make `irreversible` field default to `false` [`POST /api/v1/filters`]
- Mastodon API: Replace missing non-nullable Card attributes with empty strings
- User-Agent is now sent correctly for all HTTP requests.
- MRF: Simple policy now properly delists imported or relayed statuses

## Removed
- Configuration: `config :pleroma, :fe` in favor of the more flexible `config :pleroma, :frontend_configurations`

## [0.9.99999] - 2019-05-31
### Security
- Mastodon API: Fix lists leaking private posts

## [0.9.9999] - 2019-04-05
### Security
- Mastodon API: Fix content warnings skipping HTML sanitization

## [0.9.999] - 2019-03-13
Frontend changes only.
### Added
- Added floating action button for posting status on mobile
### Changed
- Changed user-settings icon to a pencil
### Fixed
- Keyboard shortcuts activating when typing a message
- Gaps when scrolling down on a timeline after showing new

## [0.9.99] - 2019-03-08
### Changed
- Update the frontend to the 0.9.99 tag
### Fixed
- Sign the date header in federation to fix Mastodon federation.

## [0.9.9] - 2019-02-22
This is our first stable release.<|MERGE_RESOLUTION|>--- conflicted
+++ resolved
@@ -17,13 +17,10 @@
 - Authentication: Added rate limit for password-authorized actions / login existence checks
 - Metadata Link: Atom syndication Feed
 - Mix task to re-count statuses for all users (`mix pleroma.count_statuses`)
-<<<<<<< HEAD
-- Admin API: Add `GET /api/pleroma/admin/relay` endpoint - lists all followed relays
-=======
 - Mastodon API: Add `exclude_visibilities` parameter to the timeline and notification endpoints
 - Admin API: `/users/:nickname/toggle_activation` endpoint is now deprecated in favor of: `/users/activate`, `/users/deactivate`, both accept `nicknames` array
 - Admin API: `POST/DELETE /api/pleroma/admin/users/:nickname/permission_group/:permission_group` are deprecated in favor of: `POST/DELETE /api/pleroma/admin/users/permission_group/:permission_group` (both accept `nicknames` array), `DELETE /api/pleroma/admin/users` (`nickname` query param or `nickname` sent in JSON body) is deprecated in favor of: `DELETE /api/pleroma/admin/users` (`nicknames` query array param or `nicknames` sent in JSON body).
->>>>>>> 7511f3d1
+- Admin API: Add `GET /api/pleroma/admin/relay` endpoint - lists all followed relays
 
 ### Changed
 - **Breaking:** Elixir >=1.8 is now required (was >= 1.7)
