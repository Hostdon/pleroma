--- conflicted
+++ resolved
@@ -42,12 +42,9 @@
 - Invalid SemVer version generation, when the current branch does not have commits ahead of tag/checked out on a tag
 - Pleroma.Upload base_url was not automatically whitelisted by MediaProxy. Now your custom CDN or file hosting will be accessed directly as expected.
 - Report email not being sent to admins when the reporter is a remote user
-<<<<<<< HEAD
-- ActivityPub: Deactivated user deletion
-=======
 - MRF: ensure that subdomain_match calls are case-insensitive
 - MRF: fix use of unserializable keyword lists in describe() implementations
->>>>>>> 27b74754
+- ActivityPub: Deactivated user deletion
 
 ### Added
 - **Breaking:** MRF describe API, which adds support for exposing configuration information about MRF policies to NodeInfo.
