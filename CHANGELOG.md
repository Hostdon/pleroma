# Changelog
All notable changes to this project will be documented in this file.

The format is based on [Keep a Changelog](https://keepachangelog.com/en/1.0.0/).

## [unreleased]
### Security
- Mastodon API: Fix display names not being sanitized
### Added
- Add a generic settings store for frontends / clients to use.
- Explicit addressing option for posting.
- Optional SSH access mode. (Needs `erlang-ssh` package on some distributions).
- [MongooseIM](https://github.com/esl/MongooseIM) http authentication support.
- LDAP authentication
- External OAuth provider authentication
- Support for building a release using [`mix release`](https://hexdocs.pm/mix/master/Mix.Tasks.Release.html)
- A [job queue](https://git.pleroma.social/pleroma/pleroma_job_queue) for federation, emails, web push, etc.
- [Prometheus](https://prometheus.io/) metrics
- Support for Mastodon's remote interaction
- Mix Tasks: `mix pleroma.database bump_all_conversations`
- Mix Tasks: `mix pleroma.database remove_embedded_objects`
- Mix Tasks: `mix pleroma.database update_users_following_followers_counts`
- Mix Tasks: `mix pleroma.user toggle_confirmed`
- Mix Tasks: `mix pleroma.config migrate_to_db`
- Mix Tasks: `mix pleroma.config migrate_from_db`
- Federation: Support for `Question` and `Answer` objects
- Federation: Support for reports
- Configuration: `poll_limits` option
- Configuration: `safe_dm_mentions` option
- Configuration: `link_name` option
- Configuration: `fetch_initial_posts` option
- Configuration: `notify_email` option
- Configuration: Media proxy `whitelist` option
- Configuration: `report_uri` option
- Configuration: `limit_to_local_content` option
- Pleroma API: User subscriptions
- Pleroma API: Healthcheck endpoint
- Pleroma API: `/api/v1/pleroma/mascot` per-user frontend mascot configuration endpoints
- Admin API: Endpoints for listing/revoking invite tokens
- Admin API: Endpoints for making users follow/unfollow each other
- Admin API: added filters (role, tags, email, name) for users endpoint
- Admin API: Endpoints for managing reports
- Admin API: Endpoints for deleting and changing the scope of individual reported statuses
- Admin API: Endpoints to view and change config settings.
- AdminFE: initial release with basic user management accessible at /pleroma/admin/
- Mastodon API: Add chat token to `verify_credentials` response
- Mastodon API: Add background image setting to `update_credentials`
- Mastodon API: [Scheduled statuses](https://docs.joinmastodon.org/api/rest/scheduled-statuses/)
- Mastodon API: `/api/v1/notifications/destroy_multiple` (glitch-soc extension)
- Mastodon API: `/api/v1/pleroma/accounts/:id/favourites` (API extension)
- Mastodon API: [Reports](https://docs.joinmastodon.org/api/rest/reports/)
- Mastodon API: `POST /api/v1/accounts` (account creation API)
- Mastodon API: [Polls](https://docs.joinmastodon.org/api/rest/polls/)
- ActivityPub C2S: OAuth endpoints
- Metadata: RelMe provider
- OAuth: added support for refresh tokens
- Emoji packs and emoji pack manager
- Object pruning (`mix pleroma.database prune_objects`)
- OAuth: added job to clean expired access tokens
- MRF: Support for rejecting reports from specific instances (`mrf_simple`)
- MRF: Support for stripping avatars and banner images from specific instances (`mrf_simple`)
<<<<<<< HEAD
- Ability to reset avatar, profile banner and backgroud
=======
- MRF: Support for running subchains.
- Configuration: `skip_thread_containment` option
- Configuration: `rate_limit` option. See `Pleroma.Plugs.RateLimiter` documentation for details.
- MRF: Support for filtering out likely spam messages by rejecting posts from new users that contain links.
>>>>>>> 72f365df

### Changed
- **Breaking:** Configuration: move from Pleroma.Mailer to Pleroma.Emails.Mailer
- Thread containment / test for complete visibility will be skipped by default.
- Enforcement of OAuth scopes
- Add multiple use/time expiring invite token
- Restyled OAuth pages to fit with Pleroma's default theme
- Link/mention/hashtag detection is now handled by [auto_linker](https://git.pleroma.social/pleroma/auto_linker)
- NodeInfo: Return `safe_dm_mentions` feature flag
- Federation: Expand the audience of delete activities to all recipients of the deleted object
- Federation: Removed `inReplyToStatusId` from objects
- Configuration: Dedupe enabled by default
- Configuration: Default log level in `prod` environment is now set to `warn`
- Configuration: Added `extra_cookie_attrs` for setting non-standard cookie attributes. Defaults to ["SameSite=Lax"] so that remote follows work.
- Timelines: Messages involving people you have blocked will be excluded from the timeline in all cases instead of just repeats.
- Admin API: Move the user related API to `api/pleroma/admin/users`
- Pleroma API: Support for emoji tags in `/api/pleroma/emoji` resulting in a breaking API change
- Mastodon API: Support for `exclude_types`, `limit` and `min_id` in `/api/v1/notifications`
- Mastodon API: Add `languages` and `registrations` to `/api/v1/instance`
- Mastodon API: Provide plaintext versions of cw/content in the Status entity
- Mastodon API: Add `pleroma.conversation_id`, `pleroma.in_reply_to_account_acct` fields to the Status entity
- Mastodon API: Add `pleroma.tags`, `pleroma.relationship{}`, `pleroma.is_moderator`, `pleroma.is_admin`, `pleroma.confirmation_pending`, `pleroma.hide_followers`, `pleroma.hide_follows`, `pleroma.hide_favorites` fields to the User entity
- Mastodon API: Add `pleroma.show_role`, `pleroma.no_rich_text` fields to the Source subentity
- Mastodon API: Add support for updating `no_rich_text`, `hide_followers`, `hide_follows`, `hide_favorites`, `show_role` in `PATCH /api/v1/update_credentials`
- Mastodon API: Add `pleroma.is_seen` to the Notification entity
- Mastodon API: Add `pleroma.local` to the Status entity
- Mastodon API: Add `preview` parameter to `POST /api/v1/statuses`
- Mastodon API: Add `with_muted` parameter to timeline endpoints
- Mastodon API: Actual reblog hiding instead of a dummy
- Mastodon API: Remove attachment limit in the Status entity
- Mastodon API: Added support max_id & since_id for bookmark timeline endpoints.
- Deps: Updated Cowboy to 2.6
- Deps: Updated Ecto to 3.0.7
- Don't ship finmoji by default, they can be installed as an emoji pack
- Hide deactivated users and their statuses
- Posts which are marked sensitive or tagged nsfw no longer have link previews.
- HTTP connection timeout is now set to 10 seconds.
- Respond with a 404 Not implemented JSON error message when requested API is not implemented

### Fixed
- Follow requests don't get 'stuck' anymore.
- Added an FTS index on objects. Running `vacuum analyze` and setting a larger `work_mem` is recommended.
- Followers counter not being updated when a follower is blocked
- Deactivated users being able to request an access token
- Limit on request body in rich media/relme parsers being ignored resulting in a possible memory leak
- Proper Twitter Card generation instead of a dummy
- Deletions failing for users with a large number of posts
- NodeInfo: Include admins in `staffAccounts`
- ActivityPub: Crashing when requesting empty local user's outbox
- Federation: Handling of objects without `summary` property
- Federation: Add a language tag to activities as required by ActivityStreams 2.0
- Federation: Do not federate avatar/banner if set to default allowing other servers/clients to use their defaults
- Federation: Cope with missing or explicitly nulled address lists
- Federation: Explicitly ensure activities addressed to `as:Public` become addressed to the followers collection
- Federation: Better cope with actors which do not declare a followers collection and use `as:Public` with these semantics
- Federation: Follow requests from remote users who have been blocked will be automatically rejected if appropriate
- MediaProxy: Parse name from content disposition headers even for non-whitelisted types
- MediaProxy: S3 link encoding
- Rich Media: Reject any data which cannot be explicitly encoded into JSON
- Pleroma API: Importing follows from Mastodon 2.8+
- Twitter API: Exposing default scope, `no_rich_text` of the user to anyone
- Twitter API: Returning the `role` object in user entity despite `show_role = false`
- Mastodon API: `/api/v1/favourites` serving only public activities
- Mastodon API: Reblogs having `in_reply_to_id` - `null` even when they are replies
- Mastodon API: Streaming API broadcasting wrong activity id
- Mastodon API: 500 errors when requesting a card for a private conversation
- Mastodon API: Handling of `reblogs` in `/api/v1/accounts/:id/follow`
- Mastodon API: Correct `reblogged`, `favourited`, and `bookmarked` values in the reblog status JSON
- Mastodon API: Exposing default scope of the user to anyone
- Mastodon API: Make `irreversible` field default to `false` [`POST /api/v1/filters`]
- Mastodon API: Replace missing non-nullable Card attributes with empty strings
- User-Agent is now sent correctly for all HTTP requests.
- MRF: Simple policy now properly delists imported or relayed statuses

## Removed
- Configuration: `config :pleroma, :fe` in favor of the more flexible `config :pleroma, :frontend_configurations`

## [0.9.99999] - 2019-05-31
### Security
- Mastodon API: Fix lists leaking private posts

## [0.9.9999] - 2019-04-05
### Security
- Mastodon API: Fix content warnings skipping HTML sanitization

## [0.9.999] - 2019-03-13
Frontend changes only.
### Added
- Added floating action button for posting status on mobile
### Changed
- Changed user-settings icon to a pencil
### Fixed
- Keyboard shortcuts activating when typing a message
- Gaps when scrolling down on a timeline after showing new

## [0.9.99] - 2019-03-08
### Changed
- Update the frontend to the 0.9.99 tag
### Fixed
- Sign the date header in federation to fix Mastodon federation.

## [0.9.9] - 2019-02-22
This is our first stable release.<|MERGE_RESOLUTION|>--- conflicted
+++ resolved
@@ -59,14 +59,11 @@
 - OAuth: added job to clean expired access tokens
 - MRF: Support for rejecting reports from specific instances (`mrf_simple`)
 - MRF: Support for stripping avatars and banner images from specific instances (`mrf_simple`)
-<<<<<<< HEAD
 - Ability to reset avatar, profile banner and backgroud
-=======
 - MRF: Support for running subchains.
 - Configuration: `skip_thread_containment` option
 - Configuration: `rate_limit` option. See `Pleroma.Plugs.RateLimiter` documentation for details.
 - MRF: Support for filtering out likely spam messages by rejecting posts from new users that contain links.
->>>>>>> 72f365df
 
 ### Changed
 - **Breaking:** Configuration: move from Pleroma.Mailer to Pleroma.Emails.Mailer
