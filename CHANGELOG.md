--- conflicted
+++ resolved
@@ -6,11 +6,8 @@
 ## [unreleased]
 
 ### Changed
-<<<<<<< HEAD
+- MFR policy to set global expiration for all local Create activities
 - OGP rich media parser merged with TwitterCard
-=======
-- MFR policy to set global expiration for all local Create activities
->>>>>>> e557265a
 <details>
   <summary>API Changes</summary>
 - **Breaking:** Emoji API: changed methods and renamed routes.
