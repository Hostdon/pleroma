--- conflicted
+++ resolved
@@ -50,11 +50,8 @@
 - Support for `X-Forwarded-For` and similar HTTP headers which used by reverse proxies to pass a real user IP address to the backend. Must not be enabled unless your instance is behind at least one reverse proxy (such as Nginx, Apache HTTPD or Varnish Cache).
 - MRF: New module which handles incoming posts based on their age. By default, all incoming posts that are older than 2 days will be unlisted and not shown to their followers.
 - User notification settings: Add `privacy_option` option.
-<<<<<<< HEAD
 - Support for custom Elixir modules (such as MRF policies)
-=======
 - User settings: Add _This account is a_ option.
->>>>>>> 54b1b2c9
 <details>
   <summary>API Changes</summary>
 
