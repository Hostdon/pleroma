# Changelog
All notable changes to this project will be documented in this file.

The format is based on [Keep a Changelog](https://keepachangelog.com/en/1.0.0/).

## [Unreleased]
### Removed
- **Breaking**: Removed 1.0+ deprecated configurations `Pleroma.Upload, :strip_exif` and `:instance, :dedupe_media`
- **Breaking**: OStatus protocol support

### Changed
- **Breaking:** Elixir >=1.8 is now required (was >= 1.7)
- Replaced [pleroma_job_queue](https://git.pleroma.social/pleroma/pleroma_job_queue) and `Pleroma.Web.Federator.RetryQueue` with [Oban](https://github.com/sorentwo/oban) (see [`docs/config.md`](docs/config.md) on migrating customized worker / retry settings)
- Introduced [quantum](https://github.com/quantum-elixir/quantum-core) job scheduler
- Enabled `:instance, extended_nickname_format` in the default config
- Add `rel="ugc"` to all links in statuses, to prevent SEO spam
- Extract RSS functionality from OStatus
- MRF (Simple Policy): Also use `:accept`/`:reject` on the actors rather than only their activities
- OStatus: Extract RSS functionality
- Deprecated `User.Info` embedded schema (fields moved to `User`)
- Store status data inside Flag activity
<details>
  <summary>API Changes</summary>

- **Breaking** Admin API: `PATCH /api/pleroma/admin/users/:nickname/force_password_reset` is now `PATCH /api/pleroma/admin/users/force_password_reset` (accepts `nicknames` array in the request body)
- **Breaking:** Admin API: Return link alongside with token on password reset
- **Breaking:** `/api/pleroma/admin/users/invite_token` now uses `POST`, changed accepted params and returns full invite in json instead of only token string.
- Admin API: Return `total` when querying for reports
- Mastodon API: Return `pleroma.direct_conversation_id` when creating a direct message (`POST /api/v1/statuses`)
- Admin API: Return link alongside with token on password reset
- Mastodon API: Add `pleroma.direct_conversation_id` to the status endpoint (`GET /api/v1/statuses/:id`)
- Mastodon API: `pleroma.thread_muted` to the Status entity
- Mastodon API: Mark the direct conversation as read for the author when they send a new direct message
- Mastodon API, streaming: Add `pleroma.direct_conversation_id` to the `conversation` stream event payload.
</details>

### Added
- Refreshing poll results for remote polls
- Authentication: Added rate limit for password-authorized actions / login existence checks
- Mix task to re-count statuses for all users (`mix pleroma.count_statuses`)
- Support for `X-Forwarded-For` and similar HTTP headers which used by reverse proxies to pass a real user IP address to the backend. Must not be enabled unless your instance is behind at least one reverse proxy (such as Nginx, Apache HTTPD or Varnish Cache).
<details>
  <summary>API Changes</summary>

- Job queue stats to the healthcheck page
- Admin API: Add ability to require password reset
- Mastodon API: Account entities now include `follow_requests_count` (planned Mastodon 3.x addition)
- Pleroma API: `GET /api/v1/pleroma/accounts/:id/scrobbles` to get a list of recently scrobbled items
- Pleroma API: `POST /api/v1/pleroma/scrobble` to scrobble a media item
- Mastodon API: Add `upload_limit`, `avatar_upload_limit`, `background_upload_limit`, and `banner_upload_limit` to `/api/v1/instance`
- Mastodon API: Add `pleroma.unread_conversation_count` to the Account entity
- OAuth: support for hierarchical permissions / [Mastodon 2.4.3 OAuth permissions](https://docs.joinmastodon.org/api/permissions/)
- Metadata Link: Atom syndication Feed
<<<<<<< HEAD
- Mix task to re-count statuses for all users (`mix pleroma.count_statuses`)
- Pleroma API: Add Emoji reactions

### Changed
- **Breaking:** Elixir >=1.8 is now required (was >= 1.7)
- **Breaking:** Admin API: Return link alongside with token on password reset
- Replaced [pleroma_job_queue](https://git.pleroma.social/pleroma/pleroma_job_queue) and `Pleroma.Web.Federator.RetryQueue` with [Oban](https://github.com/sorentwo/oban) (see [`docs/config.md`](docs/config.md) on migrating customized worker / retry settings)
- Introduced [quantum](https://github.com/quantum-elixir/quantum-core) job scheduler
- Admin API: Return `total` when querying for reports
- Mastodon API: Return `pleroma.direct_conversation_id` when creating a direct message (`POST /api/v1/statuses`)
- Admin API: Return link alongside with token on password reset
- MRF (Simple Policy): Also use `:accept`/`:reject` on the actors rather than only their activities
- OStatus: Extract RSS functionality
- Mastodon API: Add `pleroma.direct_conversation_id` to the status endpoint (`GET /api/v1/statuses/:id`)
=======
- Mastodon API: Add `exclude_visibilities` parameter to the timeline and notification endpoints
- Admin API: `/users/:nickname/toggle_activation` endpoint is now deprecated in favor of: `/users/activate`, `/users/deactivate`, both accept `nicknames` array
- Admin API: `POST/DELETE /api/pleroma/admin/users/:nickname/permission_group/:permission_group` are deprecated in favor of: `POST/DELETE /api/pleroma/admin/users/permission_group/:permission_group` (both accept `nicknames` array), `DELETE /api/pleroma/admin/users` (`nickname` query param or `nickname` sent in JSON body) is deprecated in favor of: `DELETE /api/pleroma/admin/users` (`nicknames` query array param or `nicknames` sent in JSON body).
- Admin API: Add `GET /api/pleroma/admin/relay` endpoint - lists all followed relays
- Pleroma API: `POST /api/v1/pleroma/conversations/read` to mark all conversations as read
- Mastodon API: Add `/api/v1/markers` for managing timeline read markers
- Mastodon API: Add the `recipients` parameter to `GET /api/v1/conversations`
</details>
>>>>>>> 27867422

### Fixed
- Report emails now include functional links to profiles of remote user accounts
<details>
  <summary>API Changes</summary>

- Mastodon API: Fix private and direct statuses not being filtered out from the public timeline for an authenticated user (`GET /api/v1/timelines/public`)
- Mastodon API: Inability to get some local users by nickname in `/api/v1/accounts/:id_or_nickname`
</details>

## [1.1.2] - 2019-10-18
### Fixed
- `pleroma_ctl` trying to connect to a running instance when generating the config, which of course doesn't exist.

## [1.1.1] - 2019-10-18
### Fixed
- One of the migrations between 1.0.0 and 1.1.0 wiping user info of the relay user because of unexpected behavior of postgresql's `jsonb_set`, resulting in inability to post in the default configuration. If you were affected, please run the following query in postgres console, the relay user will be recreated automatically:
```
delete from users where ap_id = 'https://your.instance.hostname/relay';
```
- Bad user search matches

## [1.1.0] - 2019-10-14
**Breaking:** The stable branch has been changed from `master` to `stable`. If you want to keep using 1.0, the `release/1.0` branch will receive security updates for 6 months after 1.1 release.

**OTP Note:** `pleroma_ctl` in 1.0 defaults to `master` and doesn't support specifying arbitrary branches, making `./pleroma_ctl update` fail. To fix this, fetch a version of `pleroma_ctl` from 1.1 using the command below and proceed with the update normally:
```
curl -Lo ./bin/pleroma_ctl 'https://git.pleroma.social/pleroma/pleroma/raw/develop/rel/files/bin/pleroma_ctl'
```
### Security
- Mastodon API: respect post privacy in `/api/v1/statuses/:id/{favourited,reblogged}_by`

### Removed
- **Breaking:** GNU Social API with Qvitter extensions support
- Emoji: Remove longfox emojis.
- Remove `Reply-To` header from report emails for admins.
- ActivityPub: The `/objects/:uuid/likes` endpoint.

### Changed
- **Breaking:** Configuration: A setting to explicitly disable the mailer was added, defaulting to true, if you are using a mailer add `config :pleroma, Pleroma.Emails.Mailer, enabled: true` to your config
- **Breaking:** Configuration: `/media/` is now removed when `base_url` is configured, append `/media/` to your `base_url` config to keep the old behaviour if desired
- **Breaking:** `/api/pleroma/notifications/read` is moved to `/api/v1/pleroma/notifications/read` and now supports `max_id` and responds with Mastodon API entities.
- Configuration: added `config/description.exs`, from which `docs/config.md` is generated
- Configuration: OpenGraph and TwitterCard providers enabled by default
- Configuration: Filter.AnonymizeFilename added ability to retain file extension with custom text
- Federation: Return 403 errors when trying to request pages from a user's follower/following collections if they have `hide_followers`/`hide_follows` set
- NodeInfo: Return `skipThreadContainment` in `metadata` for the `skip_thread_containment` option
- NodeInfo: Return `mailerEnabled` in `metadata`
- Mastodon API: Unsubscribe followers when they unfollow a user
- Mastodon API: `pleroma.thread_muted` key in the Status entity
- AdminAPI: Add "godmode" while fetching user statuses (i.e. admin can see private statuses)
- Improve digest email template
– Pagination: (optional) return `total` alongside with `items` when paginating
- The `Pleroma.FlakeId` module has been replaced with the `flake_id` library.

### Fixed
- Following from Osada
- Favorites timeline doing database-intensive queries
- Metadata rendering errors resulting in the entire page being inaccessible
- `federation_incoming_replies_max_depth` option being ignored in certain cases
- Mastodon API: Handling of search timeouts (`/api/v1/search` and `/api/v2/search`)
- Mastodon API: Misskey's endless polls being unable to render
- Mastodon API: Embedded relationships not being properly rendered in the Account entity of Status entity
- Mastodon API: Notifications endpoint crashing if one notification failed to render
- Mastodon API: `exclude_replies` is correctly handled again.
- Mastodon API: Add `account_id`, `type`, `offset`, and `limit` to search API (`/api/v1/search` and `/api/v2/search`)
- Mastodon API, streaming: Fix filtering of notifications based on blocks/mutes/thread mutes
- Mastodon API: Fix private and direct statuses not being filtered out from the public timeline for an authenticated user (`GET /api/v1/timelines/public`)
- Mastodon API: Ensure the `account` field is not empty when rendering Notification entities.
- Mastodon API: Inability to get some local users by nickname in `/api/v1/accounts/:id_or_nickname`
- Mastodon API: Blocks are now treated consistently between the Streaming API and the Timeline APIs
- Rich Media: Parser failing when no TTL can be found by image TTL setters
- Rich Media: The crawled URL is now spliced into the rich media data.
- ActivityPub S2S: sharedInbox usage has been mostly aligned with the rules in the AP specification.
- ActivityPub C2S: follower/following collection pages being inaccessible even when authentifucated if `hide_followers`/ `hide_follows` was set
- ActivityPub: Deactivated user deletion
- ActivityPub: Fix `/users/:nickname/inbox` crashing without an authenticated user
- MRF: fix ability to follow a relay when AntiFollowbotPolicy was enabled
- ActivityPub: Correct addressing of Undo.
- ActivityPub: Correct addressing of profile update activities.
- ActivityPub: Polls are now refreshed when necessary.
- Report emails now include functional links to profiles of remote user accounts
- Existing user id not being preserved on insert conflict
- Pleroma.Upload base_url was not automatically whitelisted by MediaProxy. Now your custom CDN or file hosting will be accessed directly as expected.
- Report email not being sent to admins when the reporter is a remote user
- Reverse Proxy limiting `max_body_length` was incorrectly defined and only checked `Content-Length` headers which may not be sufficient in some circumstances

### Added
- Expiring/ephemeral activites. All activities can have expires_at value set, which controls when they should be deleted automatically.
- Mastodon API: in post_status, the expires_in parameter lets you set the number of seconds until an activity expires. It must be at least one hour.
- Mastodon API: all status JSON responses contain a `pleroma.expires_at` item which states when an activity will expire. The value is only shown to the user who created the activity. To everyone else it's empty.
- Configuration: `ActivityExpiration.enabled` controls whether expired activites will get deleted at the appropriate time. Enabled by default.
- Conversations: Add Pleroma-specific conversation endpoints and status posting extensions. Run the `bump_all_conversations` task again to create the necessary data.
- MRF: Support for priming the mediaproxy cache (`Pleroma.Web.ActivityPub.MRF.MediaProxyWarmingPolicy`)
- MRF: Support for excluding specific domains from Transparency.
- MRF: Support for filtering posts based on who they mention (`Pleroma.Web.ActivityPub.MRF.MentionPolicy`)
- Mastodon API: Support for the [`tagged` filter](https://github.com/tootsuite/mastodon/pull/9755) in [`GET /api/v1/accounts/:id/statuses`](https://docs.joinmastodon.org/api/rest/accounts/#get-api-v1-accounts-id-statuses)
- Mastodon API, streaming: Add support for passing the token in the `Sec-WebSocket-Protocol` header
- Mastodon API, extension: Ability to reset avatar, profile banner, and background
- Mastodon API: Add support for `fields_attributes` API parameter (setting custom fields)
- Mastodon API: Add support for categories for custom emojis by reusing the group feature. <https://github.com/tootsuite/mastodon/pull/11196>
- Mastodon API: Add support for muting/unmuting notifications
- Mastodon API: Add support for the `blocked_by` attribute in the relationship API (`GET /api/v1/accounts/relationships`). <https://github.com/tootsuite/mastodon/pull/10373>
- Mastodon API: Add support for the `domain_blocking` attribute in the relationship API (`GET /api/v1/accounts/relationships`).
- Mastodon API: Add `pleroma.deactivated` to the Account entity
- Mastodon API: added `/auth/password` endpoint for password reset with rate limit.
- Mastodon API: /api/v1/accounts/:id/statuses now supports nicknames or user id
- Mastodon API: Improve support for the user profile custom fields
- Mastodon API: Add support for `fields_attributes` API parameter (setting custom fields)
- Mastodon API: Added an endpoint to get multiple statuses by IDs (`GET /api/v1/statuses/?ids[]=1&ids[]=2`)
- Admin API: Return users' tags when querying reports
- Admin API: Return avatar and display name when querying users
- Admin API: Allow querying user by ID
- Admin API: Added support for `tuples`.
- Admin API: Added endpoints to run mix tasks pleroma.config migrate_to_db & pleroma.config migrate_from_db
- Added synchronization of following/followers counters for external users
- Configuration: `enabled` option for `Pleroma.Emails.Mailer`, defaulting to `false`.
- Configuration: Pleroma.Plugs.RateLimiter `bucket_name`, `params` options.
- Configuration: `user_bio_length` and `user_name_length` options.
- Addressable lists
- Twitter API: added rate limit for `/api/account/password_reset` endpoint.
- ActivityPub: Add an internal service actor for fetching ActivityPub objects.
- ActivityPub: Optional signing of ActivityPub object fetches.
- Admin API: Endpoint for fetching latest user's statuses
- Pleroma API: Add `/api/v1/pleroma/accounts/confirmation_resend?email=<email>` for resending account confirmation.
- Pleroma API: Email change endpoint.
- Admin API: Added moderation log
- Web response cache (currently, enabled for ActivityPub)
- Reverse Proxy: Do not retry failed requests to limit pressure on the peer

### Changed
- Configuration: Filter.AnonymizeFilename added ability to retain file extension with custom text
- Admin API: changed json structure for saving config settings.
- RichMedia: parsers and their order are configured in `rich_media` config.
- RichMedia: add the rich media ttl based on image expiration time.

## [1.0.7] - 2019-09-26
### Fixed
- Broken federation on Erlang 22 (previous versions of hackney http client were using an option that got deprecated)
### Changed
- ActivityPub: The first page in inboxes/outboxes is no longer embedded.

## [1.0.6] - 2019-08-14
### Fixed
- MRF: fix use of unserializable keyword lists in describe() implementations
- ActivityPub S2S: POST requests are now signed with `(request-target)` pseudo-header.

## [1.0.5] - 2019-08-13
### Fixed
- Mastodon API: follower/following counters not being nullified, when `hide_follows`/`hide_followers` is set
- Mastodon API: `muted` in the Status entity, using author's account to determine if the thread was muted
- Mastodon API: return the actual profile URL in the Account entity's `url` property when appropriate
- Templates: properly style anchor tags
- Objects being re-embedded to activities after being updated (e.g faved/reposted). Running 'mix pleroma.database prune_objects' again is advised.
- Not being able to access the Mastodon FE login page on private instances
- MRF: ensure that subdomain_match calls are case-insensitive
- Fix internal server error when using the healthcheck API.

### Added
- **Breaking:** MRF describe API, which adds support for exposing configuration information about MRF policies to NodeInfo.
  Custom modules will need to be updated by adding, at the very least, `def describe, do: {:ok, %{}}` to the MRF policy modules.
- Relays: Added a task to list relay subscriptions.
- MRF: Support for filtering posts based on ActivityStreams vocabulary (`Pleroma.Web.ActivityPub.MRF.VocabularyPolicy`)
- MRF (Simple Policy): Support for wildcard domains.
- Support for wildcard domains in user domain blocks setting.
- Configuration: `quarantined_instances` support wildcard domains.
- Mix Tasks: `mix pleroma.database fix_likes_collections`
- Configuration: `federation_incoming_replies_max_depth` option

### Removed
- Federation: Remove `likes` from objects.
- **Breaking:** ActivityPub: The `accept_blocks` configuration setting.

## [1.0.4] - 2019-08-01
### Fixed
- Invalid SemVer version generation, when the current branch does not have commits ahead of tag/checked out on a tag

## [1.0.3] - 2019-07-31
### Security
- OStatus: eliminate the possibility of a protocol downgrade attack.
- OStatus: prevent following locked accounts, bypassing the approval process.
- TwitterAPI: use CommonAPI to handle remote follows instead of OStatus.

## [1.0.2] - 2019-07-28
### Fixed
- Not being able to pin unlisted posts
- Mastodon API: represent poll IDs as strings
- MediaProxy: fix matching filenames
- MediaProxy: fix filename encoding
- Migrations: fix a sporadic migration failure
- Metadata rendering errors resulting in the entire page being inaccessible
- Federation/MediaProxy not working with instances that have wrong certificate order
- ActivityPub S2S: remote user deletions now work the same as local user deletions.

### Changed
- Configuration: OpenGraph and TwitterCard providers enabled by default
- Configuration: Filter.AnonymizeFilename added ability to retain file extension with custom text

## [1.0.1] - 2019-07-14
### Security
- OStatus: fix an object spoofing vulnerability.

## [1.0.0] - 2019-06-29
### Security
- Mastodon API: Fix display names not being sanitized
- Rich media: Do not crawl private IP ranges

### Added
- Digest email for inactive users
- Add a generic settings store for frontends / clients to use.
- Explicit addressing option for posting.
- Optional SSH access mode. (Needs `erlang-ssh` package on some distributions).
- [MongooseIM](https://github.com/esl/MongooseIM) http authentication support.
- LDAP authentication
- External OAuth provider authentication
- Support for building a release using [`mix release`](https://hexdocs.pm/mix/master/Mix.Tasks.Release.html)
- A [job queue](https://git.pleroma.social/pleroma/pleroma_job_queue) for federation, emails, web push, etc.
- [Prometheus](https://prometheus.io/) metrics
- Support for Mastodon's remote interaction
- Mix Tasks: `mix pleroma.database bump_all_conversations`
- Mix Tasks: `mix pleroma.database remove_embedded_objects`
- Mix Tasks: `mix pleroma.database update_users_following_followers_counts`
- Mix Tasks: `mix pleroma.user toggle_confirmed`
- Mix Tasks: `mix pleroma.config migrate_to_db`
- Mix Tasks: `mix pleroma.config migrate_from_db`
- Federation: Support for `Question` and `Answer` objects
- Federation: Support for reports
- Configuration: `poll_limits` option
- Configuration: `pack_extensions` option
- Configuration: `safe_dm_mentions` option
- Configuration: `link_name` option
- Configuration: `fetch_initial_posts` option
- Configuration: `notify_email` option
- Configuration: Media proxy `whitelist` option
- Configuration: `report_uri` option
- Configuration: `email_notifications` option
- Configuration: `limit_to_local_content` option
- Pleroma API: User subscriptions
- Pleroma API: Healthcheck endpoint
- Pleroma API: `/api/v1/pleroma/mascot` per-user frontend mascot configuration endpoints
- Admin API: Endpoints for listing/revoking invite tokens
- Admin API: Endpoints for making users follow/unfollow each other
- Admin API: added filters (role, tags, email, name) for users endpoint
- Admin API: Endpoints for managing reports
- Admin API: Endpoints for deleting and changing the scope of individual reported statuses
- Admin API: Endpoints to view and change config settings.
- AdminFE: initial release with basic user management accessible at /pleroma/admin/
- Mastodon API: Add chat token to `verify_credentials` response
- Mastodon API: Add background image setting to `update_credentials`
- Mastodon API: [Scheduled statuses](https://docs.joinmastodon.org/api/rest/scheduled-statuses/)
- Mastodon API: `/api/v1/notifications/destroy_multiple` (glitch-soc extension)
- Mastodon API: `/api/v1/pleroma/accounts/:id/favourites` (API extension)
- Mastodon API: [Reports](https://docs.joinmastodon.org/api/rest/reports/)
- Mastodon API: `POST /api/v1/accounts` (account creation API)
- Mastodon API: [Polls](https://docs.joinmastodon.org/api/rest/polls/)
- ActivityPub C2S: OAuth endpoints
- Metadata: RelMe provider
- OAuth: added support for refresh tokens
- Emoji packs and emoji pack manager
- Object pruning (`mix pleroma.database prune_objects`)
- OAuth: added job to clean expired access tokens
- MRF: Support for rejecting reports from specific instances (`mrf_simple`)
- MRF: Support for stripping avatars and banner images from specific instances (`mrf_simple`)
- MRF: Support for running subchains.
- Configuration: `skip_thread_containment` option
- Configuration: `rate_limit` option. See `Pleroma.Plugs.RateLimiter` documentation for details.
- MRF: Support for filtering out likely spam messages by rejecting posts from new users that contain links.
- Configuration: `ignore_hosts` option
- Configuration: `ignore_tld` option
- Configuration: default syslog tag "Pleroma" is now lowercased to "pleroma"

### Changed
- **Breaking:** bind to 127.0.0.1 instead of 0.0.0.0 by default
- **Breaking:** Configuration: move from Pleroma.Mailer to Pleroma.Emails.Mailer
- Thread containment / test for complete visibility will be skipped by default.
- Enforcement of OAuth scopes
- Add multiple use/time expiring invite token
- Restyled OAuth pages to fit with Pleroma's default theme
- Link/mention/hashtag detection is now handled by [auto_linker](https://git.pleroma.social/pleroma/auto_linker)
- NodeInfo: Return `safe_dm_mentions` feature flag
- Federation: Expand the audience of delete activities to all recipients of the deleted object
- Federation: Removed `inReplyToStatusId` from objects
- Configuration: Dedupe enabled by default
- Configuration: Default log level in `prod` environment is now set to `warn`
- Configuration: Added `extra_cookie_attrs` for setting non-standard cookie attributes. Defaults to ["SameSite=Lax"] so that remote follows work.
- Timelines: Messages involving people you have blocked will be excluded from the timeline in all cases instead of just repeats.
- Admin API: Move the user related API to `api/pleroma/admin/users`
- Admin API: `POST /api/pleroma/admin/users` will take list of users
- Pleroma API: Support for emoji tags in `/api/pleroma/emoji` resulting in a breaking API change
- Mastodon API: Support for `exclude_types`, `limit` and `min_id` in `/api/v1/notifications`
- Mastodon API: Add `languages` and `registrations` to `/api/v1/instance`
- Mastodon API: Provide plaintext versions of cw/content in the Status entity
- Mastodon API: Add `pleroma.conversation_id`, `pleroma.in_reply_to_account_acct` fields to the Status entity
- Mastodon API: Add `pleroma.tags`, `pleroma.relationship{}`, `pleroma.is_moderator`, `pleroma.is_admin`, `pleroma.confirmation_pending`, `pleroma.hide_followers`, `pleroma.hide_follows`, `pleroma.hide_favorites` fields to the User entity
- Mastodon API: Add `pleroma.show_role`, `pleroma.no_rich_text` fields to the Source subentity
- Mastodon API: Add support for updating `no_rich_text`, `hide_followers`, `hide_follows`, `hide_favorites`, `show_role` in `PATCH /api/v1/update_credentials`
- Mastodon API: Add `pleroma.is_seen` to the Notification entity
- Mastodon API: Add `pleroma.local` to the Status entity
- Mastodon API: Add `preview` parameter to `POST /api/v1/statuses`
- Mastodon API: Add `with_muted` parameter to timeline endpoints
- Mastodon API: Actual reblog hiding instead of a dummy
- Mastodon API: Remove attachment limit in the Status entity
- Mastodon API: Added support max_id & since_id for bookmark timeline endpoints.
- Deps: Updated Cowboy to 2.6
- Deps: Updated Ecto to 3.0.7
- Don't ship finmoji by default, they can be installed as an emoji pack
- Hide deactivated users and their statuses
- Posts which are marked sensitive or tagged nsfw no longer have link previews.
- HTTP connection timeout is now set to 10 seconds.
- Respond with a 404 Not implemented JSON error message when requested API is not implemented
- Rich Media: crawl only https URLs.

### Fixed
- Follow requests don't get 'stuck' anymore.
- Added an FTS index on objects. Running `vacuum analyze` and setting a larger `work_mem` is recommended.
- Followers counter not being updated when a follower is blocked
- Deactivated users being able to request an access token
- Limit on request body in rich media/relme parsers being ignored resulting in a possible memory leak
- Proper Twitter Card generation instead of a dummy
- Deletions failing for users with a large number of posts
- NodeInfo: Include admins in `staffAccounts`
- ActivityPub: Crashing when requesting empty local user's outbox
- Federation: Handling of objects without `summary` property
- Federation: Add a language tag to activities as required by ActivityStreams 2.0
- Federation: Do not federate avatar/banner if set to default allowing other servers/clients to use their defaults
- Federation: Cope with missing or explicitly nulled address lists
- Federation: Explicitly ensure activities addressed to `as:Public` become addressed to the followers collection
- Federation: Better cope with actors which do not declare a followers collection and use `as:Public` with these semantics
- Federation: Follow requests from remote users who have been blocked will be automatically rejected if appropriate
- MediaProxy: Parse name from content disposition headers even for non-whitelisted types
- MediaProxy: S3 link encoding
- Rich Media: Reject any data which cannot be explicitly encoded into JSON
- Pleroma API: Importing follows from Mastodon 2.8+
- Twitter API: Exposing default scope, `no_rich_text` of the user to anyone
- Twitter API: Returning the `role` object in user entity despite `show_role = false`
- Mastodon API: `/api/v1/favourites` serving only public activities
- Mastodon API: Reblogs having `in_reply_to_id` - `null` even when they are replies
- Mastodon API: Streaming API broadcasting wrong activity id
- Mastodon API: 500 errors when requesting a card for a private conversation
- Mastodon API: Handling of `reblogs` in `/api/v1/accounts/:id/follow`
- Mastodon API: Correct `reblogged`, `favourited`, and `bookmarked` values in the reblog status JSON
- Mastodon API: Exposing default scope of the user to anyone
- Mastodon API: Make `irreversible` field default to `false` [`POST /api/v1/filters`]
- Mastodon API: Replace missing non-nullable Card attributes with empty strings
- User-Agent is now sent correctly for all HTTP requests.
- MRF: Simple policy now properly delists imported or relayed statuses

## Removed
- Configuration: `config :pleroma, :fe` in favor of the more flexible `config :pleroma, :frontend_configurations`

## [0.9.99999] - 2019-05-31
### Security
- Mastodon API: Fix lists leaking private posts

## [0.9.9999] - 2019-04-05
### Security
- Mastodon API: Fix content warnings skipping HTML sanitization

## [0.9.999] - 2019-03-13
Frontend changes only.
### Added
- Added floating action button for posting status on mobile
### Changed
- Changed user-settings icon to a pencil
### Fixed
- Keyboard shortcuts activating when typing a message
- Gaps when scrolling down on a timeline after showing new

## [0.9.99] - 2019-03-08
### Changed
- Update the frontend to the 0.9.99 tag
### Fixed
- Sign the date header in federation to fix Mastodon federation.

## [0.9.9] - 2019-02-22
This is our first stable release.<|MERGE_RESOLUTION|>--- conflicted
+++ resolved
@@ -51,22 +51,7 @@
 - Mastodon API: Add `pleroma.unread_conversation_count` to the Account entity
 - OAuth: support for hierarchical permissions / [Mastodon 2.4.3 OAuth permissions](https://docs.joinmastodon.org/api/permissions/)
 - Metadata Link: Atom syndication Feed
-<<<<<<< HEAD
 - Mix task to re-count statuses for all users (`mix pleroma.count_statuses`)
-- Pleroma API: Add Emoji reactions
-
-### Changed
-- **Breaking:** Elixir >=1.8 is now required (was >= 1.7)
-- **Breaking:** Admin API: Return link alongside with token on password reset
-- Replaced [pleroma_job_queue](https://git.pleroma.social/pleroma/pleroma_job_queue) and `Pleroma.Web.Federator.RetryQueue` with [Oban](https://github.com/sorentwo/oban) (see [`docs/config.md`](docs/config.md) on migrating customized worker / retry settings)
-- Introduced [quantum](https://github.com/quantum-elixir/quantum-core) job scheduler
-- Admin API: Return `total` when querying for reports
-- Mastodon API: Return `pleroma.direct_conversation_id` when creating a direct message (`POST /api/v1/statuses`)
-- Admin API: Return link alongside with token on password reset
-- MRF (Simple Policy): Also use `:accept`/`:reject` on the actors rather than only their activities
-- OStatus: Extract RSS functionality
-- Mastodon API: Add `pleroma.direct_conversation_id` to the status endpoint (`GET /api/v1/statuses/:id`)
-=======
 - Mastodon API: Add `exclude_visibilities` parameter to the timeline and notification endpoints
 - Admin API: `/users/:nickname/toggle_activation` endpoint is now deprecated in favor of: `/users/activate`, `/users/deactivate`, both accept `nicknames` array
 - Admin API: `POST/DELETE /api/pleroma/admin/users/:nickname/permission_group/:permission_group` are deprecated in favor of: `POST/DELETE /api/pleroma/admin/users/permission_group/:permission_group` (both accept `nicknames` array), `DELETE /api/pleroma/admin/users` (`nickname` query param or `nickname` sent in JSON body) is deprecated in favor of: `DELETE /api/pleroma/admin/users` (`nicknames` query array param or `nicknames` sent in JSON body).
@@ -74,8 +59,8 @@
 - Pleroma API: `POST /api/v1/pleroma/conversations/read` to mark all conversations as read
 - Mastodon API: Add `/api/v1/markers` for managing timeline read markers
 - Mastodon API: Add the `recipients` parameter to `GET /api/v1/conversations`
+- Pleroma API: Add Emoji reactions
 </details>
->>>>>>> 27867422
 
 ### Fixed
 - Report emails now include functional links to profiles of remote user accounts
