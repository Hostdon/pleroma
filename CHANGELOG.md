--- conflicted
+++ resolved
@@ -15,11 +15,8 @@
 - Mastodon API: Add `pleroma.unread_conversation_count` to the Account entity
 - OAuth: support for hierarchical permissions / [Mastodon 2.4.3 OAuth permissions](https://docs.joinmastodon.org/api/permissions/)
 - Authentication: Added rate limit for password-authorized actions / login existence checks
-<<<<<<< HEAD
+- Metadata Link: Atom syndication Feed
 - Pleroma API: Add Emoji reactions
-=======
-- Metadata Link: Atom syndication Feed
->>>>>>> 0a99f1e8
 
 ### Changed
 - **Breaking:** Elixir >=1.8 is now required (was >= 1.7)
