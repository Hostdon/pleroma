# Changelog
All notable changes to this project will be documented in this file.

The format is based on [Keep a Changelog](https://keepachangelog.com/en/1.0.0/).

## [unreleased]

### Changed
- **Breaking:** Elixir >=1.9 is now required (was >= 1.8)
- **Breaking:** Configuration: `:auto_linker, :opts` moved to `:pleroma, Pleroma.Formatter`. Old config namespace is deprecated.
- In Conversations, return only direct messages as `last_status`
- Using the `only_media` filter on timelines will now exclude reblog media
- MFR policy to set global expiration for all local Create activities
- OGP rich media parser merged with TwitterCard
- Configuration: `:instance, rewrite_policy` moved to `:mrf, policies`, `:instance, :mrf_transparency` moved to `:mrf, :transparency`, `:instance, :mrf_transparency_exclusions` moved to `:mrf, :transparency_exclusions`. Old config namespace is deprecated.
- Configuration: `:media_proxy, whitelist` format changed to host with scheme (e.g. `http://example.com` instead of `example.com`). Domain format is deprecated.
- **Breaking:** Configuration: `:instance, welcome_user_nickname` moved to `:welcome, :direct_message, :sender_nickname`, `:instance, :welcome_message` moved to `:welcome, :direct_message, :message`. Old config namespace is deprecated.

<details>
  <summary>API Changes</summary>

- **Breaking:** Pleroma API: The routes to update avatar, banner and background have been removed.
- **Breaking:** Image description length is limited now.
- **Breaking:** Emoji API: changed methods and renamed routes.
- MastodonAPI: Allow removal of avatar, banner and background.
- Streaming: Repeats of a user's posts will no longer be pushed to the user's stream.
- Mastodon API: Added `pleroma.metadata.fields_limits` to /api/v1/instance
- Mastodon API: On deletion, returns the original post text.
- Mastodon API: Add `pleroma.unread_count` to the Marker entity.
- **Breaking:** Notification Settings API for suppressing notifications
  has been simplified down to `block_from_strangers`.
- **Breaking:** Notification Settings API option for hiding push notification
  contents has been renamed to `hide_notification_contents`
- Mastodon API: Added `pleroma.metadata.post_formats` to /api/v1/instance
- Mastodon API (legacy): Allow query parameters for `/api/v1/domain_blocks`, e.g. `/api/v1/domain_blocks?domain=badposters.zone`
- Pleroma API: `/api/pleroma/captcha` responses now include `seconds_valid` with an integer value.
</details>

<details>
  <summary>Admin API Changes</summary>

- Status visibility stats: now can return stats per instance.

- Mix task to refresh counter cache (`mix pleroma.refresh_counter_cache`)
</details>

### Removed
- **Breaking:** removed `with_move` parameter from notifications timeline.

### Added

<<<<<<< HEAD
- Frontends: Add mix task to install frontends.
- Frontends: Add configurable frontends for primary and admin fe.
=======
- Configuration: Added a blacklist for email servers.
>>>>>>> 28584bb2
- Chats: Added `accepts_chat_messages` field to user, exposed in APIs and federation.
- Chats: Added support for federated chats. For details, see the docs.
- ActivityPub: Added support for existing AP ids for instances migrated from Mastodon.
- Instance: Add `background_image` to configuration and `/api/v1/instance`
- Instance: Extend `/api/v1/instance` with Pleroma-specific information.
- NodeInfo: `pleroma:api/v1/notifications:include_types_filter` to the `features` list.
- NodeInfo: `pleroma_emoji_reactions` to the `features` list.
- Configuration: `:restrict_unauthenticated` setting, restrict access for unauthenticated users to timelines (public and federate), user profiles and statuses.
- Configuration: Add `:database_config_whitelist` setting to whitelist settings which can be configured from AdminFE.
- Configuration: `filename_display_max_length` option to set filename truncate limit, if filename display enabled (0 = no limit).
- New HTTP adapter [gun](https://github.com/ninenines/gun). Gun adapter requires minimum OTP version of 22.2 otherwise Pleroma won’t start. For hackney OTP update is not required.
- Mix task to create trusted OAuth App.
- Mix task to reset MFA for user accounts
- Notifications: Added `follow_request` notification type.
- Added `:reject_deletes` group to SimplePolicy
- MRF (`EmojiStealPolicy`): New MRF Policy which allows to automatically download emojis from remote instances
- Support pagination in emoji packs API (for packs and for files in pack)
- Support for viewing instances favicons next to posts and accounts
- Added Pleroma.Upload.Filter.Exiftool as an alternate EXIF stripping mechanism targeting GPS/location metadata.
- "By approval" registrations mode.
- Configuration: Added `:welcome` settings for the welcome message to newly registered users. You can send a welcome message as a direct message, chat or email.
- Ability to hide favourites and emoji reactions in the API with `[:instance, :show_reactions]` config.

<details>
  <summary>API Changes</summary>

- Mastodon API: Add pleroma.parent_visible field to statuses.
- Mastodon API: Extended `/api/v1/instance`.
- Mastodon API: Support for `include_types` in `/api/v1/notifications`.
- Mastodon API: Added `/api/v1/notifications/:id/dismiss` endpoint.
- Mastodon API: Add support for filtering replies in public and home timelines.
- Mastodon API: Support for `bot` field in `/api/v1/accounts/update_credentials`.
- Mastodon API: Support irreversible property for filters.
- Mastodon API: Add pleroma.favicon field to accounts.
- Admin API: endpoints for create/update/delete OAuth Apps.
- Admin API: endpoint for status view.
- OTP: Add command to reload emoji packs
</details>

### Fixed
- Support pagination in conversations API
- **Breaking**: SimplePolicy `:reject` and `:accept` allow deletions again
- Fix follower/blocks import when nicknames starts with @
- Filtering of push notifications on activities from blocked domains
- Resolving Peertube accounts with Webfinger
- `blob:` urls not being allowed by connect-src CSP
- Mastodon API: fix `GET /api/v1/notifications` not returning the full result set
- Rich Media Previews for Twitter links
- Admin API: fix `GET /api/pleroma/admin/users/:nickname/credentials` returning 404 when getting the credentials of a remote user while `:instance, :limit_to_local_content` is set to `:unauthenticated`
- Fix CSP policy generation to include remote Captcha services
- Fix edge case where MediaProxy truncates media, usually caused when Caddy is serving content for the other Federated instance.
- Emoji Packs could not be listed when instance was set to `public: false`

## [Unreleased (patch)]

### Fixed
- Healthcheck reporting the number of memory currently used, rather than allocated in total
- `InsertSkeletonsForDeletedUsers` failing on some instances

## [2.0.3] - 2020-05-02

### Security
- Disallow re-registration of previously deleted users, which allowed viewing direct messages addressed to them
- Mastodon API: Fix `POST /api/v1/follow_requests/:id/authorize` allowing to force a follow from a local user even if they didn't request to follow
- CSP: Sandbox uploads

### Fixed
- Notifications from blocked domains
- Potential federation issues with Mastodon versions before 3.0.0
- HTTP Basic Authentication permissions issue
- Follow/Block imports not being able to find the user if the nickname started with an `@`
- Instance stats counting internal users
- Inability to run a From Source release without git
- ObjectAgePolicy didn't filter out old messages
- `blob:` urls not being allowed by CSP

### Added
- NodeInfo: ObjectAgePolicy settings to the `federation` list.
- Follow request notifications
<details>
  <summary>API Changes</summary>

- Admin API: `GET /api/pleroma/admin/need_reboot`.
</details>

### Upgrade notes

1. Restart Pleroma
2. Run database migrations (inside Pleroma directory):
  - OTP: `./bin/pleroma_ctl migrate`
  - From Source: `mix ecto.migrate`
3. Reset status visibility counters (inside Pleroma directory):
  - OTP: `./bin/pleroma_ctl refresh_counter_cache`
  - From Source: `mix pleroma.refresh_counter_cache`


## [2.0.2] - 2020-04-08
### Added
- Support for Funkwhale's `Audio` activity
- Admin API: `PATCH /api/pleroma/admin/users/:nickname/update_credentials`

### Fixed
- Blocked/muted users still generating push notifications
- Input textbox for bio ignoring newlines
- OTP: Inability to use PostgreSQL databases with SSL
- `user delete_activities` breaking when trying to delete already deleted posts
- Incorrect URL for Funkwhale channels

### Upgrade notes
1. Restart Pleroma

## [2.0.1] - 2020-03-15
### Security
- Static-FE: Fix remote posts not being sanitized

### Fixed
- 500 errors when no `Accept` header is present if Static-FE is enabled
- Instance panel not being updated immediately due to wrong `Cache-Control` headers
- Statuses posted with BBCode/Markdown having unncessary newlines in Pleroma-FE
- OTP: Fix some settings not being migrated to in-database config properly
- No `Cache-Control` headers on attachment/media proxy requests
- Character limit enforcement being off by 1
- Mastodon Streaming API: hashtag timelines not working

### Changed
- BBCode and Markdown formatters will no longer return any `\n` and only use `<br/>` for newlines
- Mastodon API: Allow registration without email if email verification is not enabled

### Upgrade notes
#### Nginx only
1. Remove `proxy_ignore_headers Cache-Control;` and `proxy_hide_header  Cache-Control;` from your config.

#### Everyone
1. Run database migrations (inside Pleroma directory):
  - OTP: `./bin/pleroma_ctl migrate`
  - From Source: `mix ecto.migrate`
2. Restart Pleroma

## [2.0.0] - 2019-03-08
### Security
- Mastodon API: Fix being able to request enormous amount of statuses in timelines leading to DoS. Now limited to 40 per request.

### Removed
- **Breaking**: Removed 1.0+ deprecated configurations `Pleroma.Upload, :strip_exif` and `:instance, :dedupe_media`
- **Breaking**: OStatus protocol support
- **Breaking**: MDII uploader
- **Breaking**: Using third party engines for user recommendation
<details>
  <summary>API Changes</summary>

- **Breaking**: AdminAPI: migrate_from_db endpoint
</details>

### Changed
- **Breaking:** Pleroma won't start if it detects unapplied migrations
- **Breaking:** Elixir >=1.8 is now required (was >= 1.7)
- **Breaking:** `Pleroma.Plugs.RemoteIp` and `:rate_limiter` enabled by default. Please ensure your reverse proxy forwards the real IP!
- **Breaking:** attachment links (`config :pleroma, :instance, no_attachment_links` and `config :pleroma, Pleroma.Upload, link_name`) disabled by default
- **Breaking:** OAuth: defaulted `[:auth, :enforce_oauth_admin_scope_usage]` setting to `true` which demands `admin` OAuth scope to perform admin actions (in addition to `is_admin` flag on User); make sure to use bundled or newer versions of AdminFE & PleromaFE to access admin / moderator features.
- **Breaking:** Dynamic configuration has been rearchitected. The `:pleroma, :instance, dynamic_configuration` setting has been replaced with `config :pleroma, configurable_from_database`. Please backup your configuration to a file and run the migration task to ensure consistency with the new schema.
- **Breaking:** `:instance, no_attachment_links` has been replaced with `:instance, attachment_links` which still takes a boolean value but doesn't use double negative language.
- Replaced [pleroma_job_queue](https://git.pleroma.social/pleroma/pleroma_job_queue) and `Pleroma.Web.Federator.RetryQueue` with [Oban](https://github.com/sorentwo/oban) (see [`docs/config.md`](docs/config.md) on migrating customized worker / retry settings)
- Introduced [quantum](https://github.com/quantum-elixir/quantum-core) job scheduler
- Enabled `:instance, extended_nickname_format` in the default config
- Add `rel="ugc"` to all links in statuses, to prevent SEO spam
- Extract RSS functionality from OStatus
- MRF (Simple Policy): Also use `:accept`/`:reject` on the actors rather than only their activities
- OStatus: Extract RSS functionality
- Deprecated `User.Info` embedded schema (fields moved to `User`)
- Store status data inside Flag activity
- Deprecated (reorganized as `UserRelationship` entity) User fields with user AP IDs (`blocks`, `mutes`, `muted_reblogs`, `muted_notifications`, `subscribers`).
- Rate limiter is now disabled for localhost/socket (unless remoteip plug is enabled)
- Logger: default log level changed from `warn` to `info`.
- Config mix task `migrate_to_db` truncates `config` table before migrating the config file.
- Allow account registration without an email
- Default to `prepare: :unnamed` in the database configuration.
- Instance stats are now loaded on startup instead of being empty until next hourly job.
<details>
  <summary>API Changes</summary>

- **Breaking** EmojiReactions: Change endpoints and responses to align with Mastodon
- **Breaking** Admin API: `PATCH /api/pleroma/admin/users/:nickname/force_password_reset` is now `PATCH /api/pleroma/admin/users/force_password_reset` (accepts `nicknames` array in the request body)
- **Breaking:** Admin API: Return link alongside with token on password reset
- **Breaking:** Admin API: `PUT /api/pleroma/admin/reports/:id` is now `PATCH /api/pleroma/admin/reports`, see admin_api.md for details
- **Breaking:** `/api/pleroma/admin/users/invite_token` now uses `POST`, changed accepted params and returns full invite in json instead of only token string.
- **Breaking** replying to reports is now "report notes", endpoint changed from `POST /api/pleroma/admin/reports/:id/respond` to `POST /api/pleroma/admin/reports/:id/notes`
- Mastodon API: stopped sanitizing display names, field names and subject fields since they are supposed to be treated as plaintext
- Admin API: Return `total` when querying for reports
- Mastodon API: Return `pleroma.direct_conversation_id` when creating a direct message (`POST /api/v1/statuses`)
- Admin API: Return link alongside with token on password reset
- Admin API: Support authentication via `x-admin-token` HTTP header
- Mastodon API: Add `pleroma.direct_conversation_id` to the status endpoint (`GET /api/v1/statuses/:id`)
- Mastodon API: `pleroma.thread_muted` to the Status entity
- Mastodon API: Mark the direct conversation as read for the author when they send a new direct message
- Mastodon API, streaming: Add `pleroma.direct_conversation_id` to the `conversation` stream event payload.
- Admin API: Render whole status in grouped reports
- Mastodon API: User timelines will now respect blocks, unless you are getting the user timeline of somebody you blocked (which would be empty otherwise).
- Mastodon API: Favoriting / Repeating a post multiple times will now return the identical response every time. Before, executing that action twice would return an error ("already favorited") on the second try.
- Mastodon API: Limit timeline requests to 3 per timeline per 500ms per user/ip by default.
- Admin API: `PATCH /api/pleroma/admin/users/:nickname/credentials` and `GET /api/pleroma/admin/users/:nickname/credentials`
</details>

### Added
- `:chat_limit` option to limit chat characters.
- `cleanup_attachments` option to remove attachments along with statuses. Does not affect duplicate files and attachments without status. Enabling this will increase load to database when deleting statuses on larger instances.
- Refreshing poll results for remote polls
- Authentication: Added rate limit for password-authorized actions / login existence checks
- Static Frontend: Add the ability to render user profiles and notices server-side without requiring JS app.
- Mix task to re-count statuses for all users (`mix pleroma.count_statuses`)
- Mix task to list all users (`mix pleroma.user list`)
- Mix task to send a test email (`mix pleroma.email test`)
- Support for `X-Forwarded-For` and similar HTTP headers which used by reverse proxies to pass a real user IP address to the backend. Must not be enabled unless your instance is behind at least one reverse proxy (such as Nginx, Apache HTTPD or Varnish Cache).
- MRF: New module which handles incoming posts based on their age. By default, all incoming posts that are older than 2 days will be unlisted and not shown to their followers.
- User notification settings: Add `privacy_option` option.
- Support for custom Elixir modules (such as MRF policies)
- User settings: Add _This account is a_ option.
- A new users admin digest email
- OAuth: admin scopes support (relevant setting: `[:auth, :enforce_oauth_admin_scope_usage]`).
- Add an option `authorized_fetch_mode` to require HTTP signatures for AP fetches.
- ActivityPub: support for `replies` collection (output for outgoing federation & fetching on incoming federation).
- Mix task to refresh counter cache (`mix pleroma.refresh_counter_cache`)
<details>
  <summary>API Changes</summary>

- Job queue stats to the healthcheck page
- Admin API: Add ability to fetch reports, grouped by status `GET /api/pleroma/admin/grouped_reports`
- Admin API: Add ability to require password reset
- Mastodon API: Account entities now include `follow_requests_count` (planned Mastodon 3.x addition)
- Pleroma API: `GET /api/v1/pleroma/accounts/:id/scrobbles` to get a list of recently scrobbled items
- Pleroma API: `POST /api/v1/pleroma/scrobble` to scrobble a media item
- Mastodon API: Add `upload_limit`, `avatar_upload_limit`, `background_upload_limit`, and `banner_upload_limit` to `/api/v1/instance`
- Mastodon API: Add `pleroma.unread_conversation_count` to the Account entity
- OAuth: support for hierarchical permissions / [Mastodon 2.4.3 OAuth permissions](https://docs.joinmastodon.org/api/permissions/)
- Metadata Link: Atom syndication Feed
- Mix task to re-count statuses for all users (`mix pleroma.count_statuses`)
- Mastodon API: Add `exclude_visibilities` parameter to the timeline and notification endpoints
- Admin API: `/users/:nickname/toggle_activation` endpoint is now deprecated in favor of: `/users/activate`, `/users/deactivate`, both accept `nicknames` array
- Admin API: Multiple endpoints now require `nicknames` array, instead of singe `nickname`:
  - `POST/DELETE /api/pleroma/admin/users/:nickname/permission_group/:permission_group` are deprecated in favor of: `POST/DELETE /api/pleroma/admin/users/permission_group/:permission_group`
  - `DELETE /api/pleroma/admin/users` (`nickname` query param or `nickname` sent in JSON body) is deprecated in favor of: `DELETE /api/pleroma/admin/users` (`nicknames` query array param or `nicknames` sent in JSON body)
- Admin API: Add `GET /api/pleroma/admin/relay` endpoint - lists all followed relays
- Pleroma API: `POST /api/v1/pleroma/conversations/read` to mark all conversations as read
- ActivityPub: Support `Move` activities
- Mastodon API: Add `/api/v1/markers` for managing timeline read markers
- Mastodon API: Add the `recipients` parameter to `GET /api/v1/conversations`
- Configuration: `feed` option for user atom feed.
- Pleroma API: Add Emoji reactions
- Admin API: Add `/api/pleroma/admin/instances/:instance/statuses` - lists all statuses from a given instance
- Admin API: Add `/api/pleroma/admin/users/:nickname/statuses` - lists all statuses from a given user
- Admin API: `PATCH /api/pleroma/users/confirm_email` to confirm email for multiple users, `PATCH /api/pleroma/users/resend_confirmation_email` to resend confirmation email for multiple users
- ActivityPub: Configurable `type` field of the actors.
- Mastodon API: `/api/v1/accounts/:id` has `source/pleroma/actor_type` field.
- Mastodon API: `/api/v1/update_credentials` accepts `actor_type` field.
- Captcha: Support native provider
- Captcha: Enable by default
- Mastodon API: Add support for `account_id` param to filter notifications by the account
- Mastodon API: Add `emoji_reactions` property to Statuses
- Mastodon API: Change emoji reaction reply format
- Notifications: Added `pleroma:emoji_reaction` notification type
- Mastodon API: Change emoji reaction reply format once more
- Configuration: `feed.logo` option for tag feed.
- Tag feed: `/tags/:tag.rss` - list public statuses by hashtag.
- Mastodon API: Add `reacted` property to `emoji_reactions`
- Pleroma API: Add reactions for a single emoji.
- ActivityPub: `[:activitypub, :note_replies_output_limit]` setting sets the number of note self-replies to output on outgoing federation.
- Admin API: `GET /api/pleroma/admin/stats` to get status count by visibility scope
- Admin API: `GET /api/pleroma/admin/statuses` - list all statuses (accepts `godmode` and `local_only`)
</details>

### Fixed
- Report emails now include functional links to profiles of remote user accounts
- Not being able to log in to some third-party apps when logged in to MastoFE
- MRF: `Delete` activities being exempt from MRF policies
- OTP releases: Not being able to configure OAuth expired token cleanup interval
- OTP releases: Not being able to configure HTML sanitization policy
- OTP releases: Not being able to change upload limit (again)
- Favorites timeline now ordered by favorite date instead of post date
- Support for cancellation of a follow request
<details>
  <summary>API Changes</summary>

- Mastodon API: Fix private and direct statuses not being filtered out from the public timeline for an authenticated user (`GET /api/v1/timelines/public`)
- Mastodon API: Inability to get some local users by nickname in `/api/v1/accounts/:id_or_nickname`
- AdminAPI: If some status received reports both in the "new" format and "old" format it was considered reports on two different statuses (in the context of grouped reports)
- Admin API: Error when trying to update reports in the "old" format
- Mastodon API: Marking a conversation as read (`POST /api/v1/conversations/:id/read`) now no longer brings it to the top in the user's direct conversation list
</details>

## [1.1.9] - 2020-02-10
### Fixed
- OTP: Inability to set the upload limit (again)
- Not being able to pin polls
- Streaming API: incorrect handling of reblog mutes
- Rejecting the user when field length limit is exceeded
- OpenGraph provider: html entities in descriptions

## [1.1.8] - 2020-01-10
### Fixed
- Captcha generation issues
- Returned Kocaptcha endpoint to configuration
- Captcha validity is now 5 minutes

## [1.1.7] - 2019-12-13
### Fixed
- OTP: Inability to set the upload limit
- OTP: Inability to override node name/distribution type to run 2 Pleroma instances on the same machine

### Added
- Integrated captcha provider

### Changed
- Captcha enabled by default
- Default Captcha provider changed from `Pleroma.Captcha.Kocaptcha` to `Pleroma.Captcha.Native`
- Better `Cache-Control` header for static content

### Bundled Pleroma-FE Changes
#### Added
- Icons in the navigation panel

#### Fixed
- Improved support unauthenticated view of private instances

#### Removed
- Whitespace hack on empty post content

## [1.1.6] - 2019-11-19
### Fixed
- Not being able to log into to third party apps when the browser is logged into mastofe
- Email confirmation not being required even when enabled
- Mastodon API: conversations API crashing when one status is malformed

### Bundled Pleroma-FE Changes
#### Added
- About page
- Meme arrows

#### Fixed
- Image modal not closing unless clicked outside of image
- Attachment upload spinner not being centered
- Showing follow counters being 0 when they are actually hidden

## [1.1.5] - 2019-11-09
### Fixed
- Polls having different numbers in timelines/notifications/poll api endpoints due to cache desyncronization
- Pleroma API: OAuth token endpoint not being found when ".json" suffix is appended

### Changed
- Frontend bundle updated to [044c9ad0](https://git.pleroma.social/pleroma/pleroma-fe/commit/044c9ad0562af059dd961d50961a3880fca9c642)

## [1.1.4] - 2019-11-01
### Fixed
- Added a migration that fills up empty user.info fields to prevent breakage after previous unsafe migrations.
- Failure to migrate from pre-1.0.0 versions
- Mastodon API: Notification stream not including follow notifications

## [1.1.3] - 2019-10-25
### Fixed
- Blocked users showing up in notifications collapsed as if they were muted
- `pleroma_ctl` not working on Debian's default shell

## [1.1.2] - 2019-10-18
### Fixed
- `pleroma_ctl` trying to connect to a running instance when generating the config, which of course doesn't exist.

## [1.1.1] - 2019-10-18
### Fixed
- One of the migrations between 1.0.0 and 1.1.0 wiping user info of the relay user because of unexpected behavior of postgresql's `jsonb_set`, resulting in inability to post in the default configuration. If you were affected, please run the following query in postgres console, the relay user will be recreated automatically:
```
delete from users where ap_id = 'https://your.instance.hostname/relay';
```
- Bad user search matches

## [1.1.0] - 2019-10-14
**Breaking:** The stable branch has been changed from `master` to `stable`. If you want to keep using 1.0, the `release/1.0` branch will receive security updates for 6 months after 1.1 release.

**OTP Note:** `pleroma_ctl` in 1.0 defaults to `master` and doesn't support specifying arbitrary branches, making `./pleroma_ctl update` fail. To fix this, fetch a version of `pleroma_ctl` from 1.1 using the command below and proceed with the update normally:
```
curl -Lo ./bin/pleroma_ctl 'https://git.pleroma.social/pleroma/pleroma/raw/develop/rel/files/bin/pleroma_ctl'
```
### Security
- Mastodon API: respect post privacy in `/api/v1/statuses/:id/{favourited,reblogged}_by`

### Removed
- **Breaking:** GNU Social API with Qvitter extensions support
- Emoji: Remove longfox emojis.
- Remove `Reply-To` header from report emails for admins.
- ActivityPub: The `/objects/:uuid/likes` endpoint.

### Changed
- **Breaking:** Configuration: A setting to explicitly disable the mailer was added, defaulting to true, if you are using a mailer add `config :pleroma, Pleroma.Emails.Mailer, enabled: true` to your config
- **Breaking:** Configuration: `/media/` is now removed when `base_url` is configured, append `/media/` to your `base_url` config to keep the old behaviour if desired
- **Breaking:** `/api/pleroma/notifications/read` is moved to `/api/v1/pleroma/notifications/read` and now supports `max_id` and responds with Mastodon API entities.
- Configuration: added `config/description.exs`, from which `docs/config.md` is generated
- Configuration: OpenGraph and TwitterCard providers enabled by default
- Configuration: Filter.AnonymizeFilename added ability to retain file extension with custom text
- Federation: Return 403 errors when trying to request pages from a user's follower/following collections if they have `hide_followers`/`hide_follows` set
- NodeInfo: Return `skipThreadContainment` in `metadata` for the `skip_thread_containment` option
- NodeInfo: Return `mailerEnabled` in `metadata`
- Mastodon API: Unsubscribe followers when they unfollow a user
- Mastodon API: `pleroma.thread_muted` key in the Status entity
- AdminAPI: Add "godmode" while fetching user statuses (i.e. admin can see private statuses)
- Improve digest email template
– Pagination: (optional) return `total` alongside with `items` when paginating
- The `Pleroma.FlakeId` module has been replaced with the `flake_id` library.

### Fixed
- Following from Osada
- Favorites timeline doing database-intensive queries
- Metadata rendering errors resulting in the entire page being inaccessible
- `federation_incoming_replies_max_depth` option being ignored in certain cases
- Mastodon API: Handling of search timeouts (`/api/v1/search` and `/api/v2/search`)
- Mastodon API: Misskey's endless polls being unable to render
- Mastodon API: Embedded relationships not being properly rendered in the Account entity of Status entity
- Mastodon API: Notifications endpoint crashing if one notification failed to render
- Mastodon API: `exclude_replies` is correctly handled again.
- Mastodon API: Add `account_id`, `type`, `offset`, and `limit` to search API (`/api/v1/search` and `/api/v2/search`)
- Mastodon API, streaming: Fix filtering of notifications based on blocks/mutes/thread mutes
- Mastodon API: Fix private and direct statuses not being filtered out from the public timeline for an authenticated user (`GET /api/v1/timelines/public`)
- Mastodon API: Ensure the `account` field is not empty when rendering Notification entities.
- Mastodon API: Inability to get some local users by nickname in `/api/v1/accounts/:id_or_nickname`
- Mastodon API: Blocks are now treated consistently between the Streaming API and the Timeline APIs
- Rich Media: Parser failing when no TTL can be found by image TTL setters
- Rich Media: The crawled URL is now spliced into the rich media data.
- ActivityPub S2S: sharedInbox usage has been mostly aligned with the rules in the AP specification.
- ActivityPub C2S: follower/following collection pages being inaccessible even when authentifucated if `hide_followers`/ `hide_follows` was set
- ActivityPub: Deactivated user deletion
- ActivityPub: Fix `/users/:nickname/inbox` crashing without an authenticated user
- MRF: fix ability to follow a relay when AntiFollowbotPolicy was enabled
- ActivityPub: Correct addressing of Undo.
- ActivityPub: Correct addressing of profile update activities.
- ActivityPub: Polls are now refreshed when necessary.
- Report emails now include functional links to profiles of remote user accounts
- Existing user id not being preserved on insert conflict
- Pleroma.Upload base_url was not automatically whitelisted by MediaProxy. Now your custom CDN or file hosting will be accessed directly as expected.
- Report email not being sent to admins when the reporter is a remote user
- Reverse Proxy limiting `max_body_length` was incorrectly defined and only checked `Content-Length` headers which may not be sufficient in some circumstances

### Added
- Expiring/ephemeral activites. All activities can have expires_at value set, which controls when they should be deleted automatically.
- Mastodon API: in post_status, the expires_in parameter lets you set the number of seconds until an activity expires. It must be at least one hour.
- Mastodon API: all status JSON responses contain a `pleroma.expires_at` item which states when an activity will expire. The value is only shown to the user who created the activity. To everyone else it's empty.
- Configuration: `ActivityExpiration.enabled` controls whether expired activites will get deleted at the appropriate time. Enabled by default.
- Conversations: Add Pleroma-specific conversation endpoints and status posting extensions. Run the `bump_all_conversations` task again to create the necessary data.
- MRF: Support for priming the mediaproxy cache (`Pleroma.Web.ActivityPub.MRF.MediaProxyWarmingPolicy`)
- MRF: Support for excluding specific domains from Transparency.
- MRF: Support for filtering posts based on who they mention (`Pleroma.Web.ActivityPub.MRF.MentionPolicy`)
- Mastodon API: Support for the [`tagged` filter](https://github.com/tootsuite/mastodon/pull/9755) in [`GET /api/v1/accounts/:id/statuses`](https://docs.joinmastodon.org/api/rest/accounts/#get-api-v1-accounts-id-statuses)
- Mastodon API, streaming: Add support for passing the token in the `Sec-WebSocket-Protocol` header
- Mastodon API, extension: Ability to reset avatar, profile banner, and background
- Mastodon API: Add support for `fields_attributes` API parameter (setting custom fields)
- Mastodon API: Add support for categories for custom emojis by reusing the group feature. <https://github.com/tootsuite/mastodon/pull/11196>
- Mastodon API: Add support for muting/unmuting notifications
- Mastodon API: Add support for the `blocked_by` attribute in the relationship API (`GET /api/v1/accounts/relationships`). <https://github.com/tootsuite/mastodon/pull/10373>
- Mastodon API: Add support for the `domain_blocking` attribute in the relationship API (`GET /api/v1/accounts/relationships`).
- Mastodon API: Add `pleroma.deactivated` to the Account entity
- Mastodon API: added `/auth/password` endpoint for password reset with rate limit.
- Mastodon API: /api/v1/accounts/:id/statuses now supports nicknames or user id
- Mastodon API: Improve support for the user profile custom fields
- Mastodon API: Add support for `fields_attributes` API parameter (setting custom fields)
- Mastodon API: Added an endpoint to get multiple statuses by IDs (`GET /api/v1/statuses/?ids[]=1&ids[]=2`)
- Admin API: Return users' tags when querying reports
- Admin API: Return avatar and display name when querying users
- Admin API: Allow querying user by ID
- Admin API: Added support for `tuples`.
- Admin API: Added endpoints to run mix tasks pleroma.config migrate_to_db & pleroma.config migrate_from_db
- Added synchronization of following/followers counters for external users
- Configuration: `enabled` option for `Pleroma.Emails.Mailer`, defaulting to `false`.
- Configuration: Pleroma.Plugs.RateLimiter `bucket_name`, `params` options.
- Configuration: `user_bio_length` and `user_name_length` options.
- Addressable lists
- Twitter API: added rate limit for `/api/account/password_reset` endpoint.
- ActivityPub: Add an internal service actor for fetching ActivityPub objects.
- ActivityPub: Optional signing of ActivityPub object fetches.
- Admin API: Endpoint for fetching latest user's statuses
- Pleroma API: Add `/api/v1/pleroma/accounts/confirmation_resend?email=<email>` for resending account confirmation.
- Pleroma API: Email change endpoint.
- Admin API: Added moderation log
- Web response cache (currently, enabled for ActivityPub)
- Reverse Proxy: Do not retry failed requests to limit pressure on the peer

### Changed
- Configuration: Filter.AnonymizeFilename added ability to retain file extension with custom text
- Admin API: changed json structure for saving config settings.
- RichMedia: parsers and their order are configured in `rich_media` config.
- RichMedia: add the rich media ttl based on image expiration time.

## [1.0.7] - 2019-09-26
### Fixed
- Broken federation on Erlang 22 (previous versions of hackney http client were using an option that got deprecated)
### Changed
- ActivityPub: The first page in inboxes/outboxes is no longer embedded.

## [1.0.6] - 2019-08-14
### Fixed
- MRF: fix use of unserializable keyword lists in describe() implementations
- ActivityPub S2S: POST requests are now signed with `(request-target)` pseudo-header.

## [1.0.5] - 2019-08-13
### Fixed
- Mastodon API: follower/following counters not being nullified, when `hide_follows`/`hide_followers` is set
- Mastodon API: `muted` in the Status entity, using author's account to determine if the thread was muted
- Mastodon API: return the actual profile URL in the Account entity's `url` property when appropriate
- Templates: properly style anchor tags
- Objects being re-embedded to activities after being updated (e.g faved/reposted). Running 'mix pleroma.database prune_objects' again is advised.
- Not being able to access the Mastodon FE login page on private instances
- MRF: ensure that subdomain_match calls are case-insensitive
- Fix internal server error when using the healthcheck API.

### Added
- **Breaking:** MRF describe API, which adds support for exposing configuration information about MRF policies to NodeInfo.
  Custom modules will need to be updated by adding, at the very least, `def describe, do: {:ok, %{}}` to the MRF policy modules.
- Relays: Added a task to list relay subscriptions.
- MRF: Support for filtering posts based on ActivityStreams vocabulary (`Pleroma.Web.ActivityPub.MRF.VocabularyPolicy`)
- MRF (Simple Policy): Support for wildcard domains.
- Support for wildcard domains in user domain blocks setting.
- Configuration: `quarantined_instances` support wildcard domains.
- Mix Tasks: `mix pleroma.database fix_likes_collections`
- Configuration: `federation_incoming_replies_max_depth` option

### Removed
- Federation: Remove `likes` from objects.
- **Breaking:** ActivityPub: The `accept_blocks` configuration setting.

## [1.0.4] - 2019-08-01
### Fixed
- Invalid SemVer version generation, when the current branch does not have commits ahead of tag/checked out on a tag

## [1.0.3] - 2019-07-31
### Security
- OStatus: eliminate the possibility of a protocol downgrade attack.
- OStatus: prevent following locked accounts, bypassing the approval process.
- TwitterAPI: use CommonAPI to handle remote follows instead of OStatus.

## [1.0.2] - 2019-07-28
### Fixed
- Not being able to pin unlisted posts
- Mastodon API: represent poll IDs as strings
- MediaProxy: fix matching filenames
- MediaProxy: fix filename encoding
- Migrations: fix a sporadic migration failure
- Metadata rendering errors resulting in the entire page being inaccessible
- Federation/MediaProxy not working with instances that have wrong certificate order
- ActivityPub S2S: remote user deletions now work the same as local user deletions.

### Changed
- Configuration: OpenGraph and TwitterCard providers enabled by default
- Configuration: Filter.AnonymizeFilename added ability to retain file extension with custom text

## [1.0.1] - 2019-07-14
### Security
- OStatus: fix an object spoofing vulnerability.

## [1.0.0] - 2019-06-29
### Security
- Mastodon API: Fix display names not being sanitized
- Rich media: Do not crawl private IP ranges

### Added
- Digest email for inactive users
- Add a generic settings store for frontends / clients to use.
- Explicit addressing option for posting.
- Optional SSH access mode. (Needs `erlang-ssh` package on some distributions).
- [MongooseIM](https://github.com/esl/MongooseIM) http authentication support.
- LDAP authentication
- External OAuth provider authentication
- Support for building a release using [`mix release`](https://hexdocs.pm/mix/master/Mix.Tasks.Release.html)
- A [job queue](https://git.pleroma.social/pleroma/pleroma_job_queue) for federation, emails, web push, etc.
- [Prometheus](https://prometheus.io/) metrics
- Support for Mastodon's remote interaction
- Mix Tasks: `mix pleroma.database bump_all_conversations`
- Mix Tasks: `mix pleroma.database remove_embedded_objects`
- Mix Tasks: `mix pleroma.database update_users_following_followers_counts`
- Mix Tasks: `mix pleroma.user toggle_confirmed`
- Mix Tasks: `mix pleroma.config migrate_to_db`
- Mix Tasks: `mix pleroma.config migrate_from_db`
- Federation: Support for `Question` and `Answer` objects
- Federation: Support for reports
- Configuration: `poll_limits` option
- Configuration: `pack_extensions` option
- Configuration: `safe_dm_mentions` option
- Configuration: `link_name` option
- Configuration: `fetch_initial_posts` option
- Configuration: `notify_email` option
- Configuration: Media proxy `whitelist` option
- Configuration: `report_uri` option
- Configuration: `email_notifications` option
- Configuration: `limit_to_local_content` option
- Pleroma API: User subscriptions
- Pleroma API: Healthcheck endpoint
- Pleroma API: `/api/v1/pleroma/mascot` per-user frontend mascot configuration endpoints
- Admin API: Endpoints for listing/revoking invite tokens
- Admin API: Endpoints for making users follow/unfollow each other
- Admin API: added filters (role, tags, email, name) for users endpoint
- Admin API: Endpoints for managing reports
- Admin API: Endpoints for deleting and changing the scope of individual reported statuses
- Admin API: Endpoints to view and change config settings.
- AdminFE: initial release with basic user management accessible at /pleroma/admin/
- Mastodon API: Add chat token to `verify_credentials` response
- Mastodon API: Add background image setting to `update_credentials`
- Mastodon API: [Scheduled statuses](https://docs.joinmastodon.org/api/rest/scheduled-statuses/)
- Mastodon API: `/api/v1/notifications/destroy_multiple` (glitch-soc extension)
- Mastodon API: `/api/v1/pleroma/accounts/:id/favourites` (API extension)
- Mastodon API: [Reports](https://docs.joinmastodon.org/api/rest/reports/)
- Mastodon API: `POST /api/v1/accounts` (account creation API)
- Mastodon API: [Polls](https://docs.joinmastodon.org/api/rest/polls/)
- ActivityPub C2S: OAuth endpoints
- Metadata: RelMe provider
- OAuth: added support for refresh tokens
- Emoji packs and emoji pack manager
- Object pruning (`mix pleroma.database prune_objects`)
- OAuth: added job to clean expired access tokens
- MRF: Support for rejecting reports from specific instances (`mrf_simple`)
- MRF: Support for stripping avatars and banner images from specific instances (`mrf_simple`)
- MRF: Support for running subchains.
- Configuration: `skip_thread_containment` option
- Configuration: `rate_limit` option. See `Pleroma.Plugs.RateLimiter` documentation for details.
- MRF: Support for filtering out likely spam messages by rejecting posts from new users that contain links.
- Configuration: `ignore_hosts` option
- Configuration: `ignore_tld` option
- Configuration: default syslog tag "Pleroma" is now lowercased to "pleroma"

### Changed
- **Breaking:** bind to 127.0.0.1 instead of 0.0.0.0 by default
- **Breaking:** Configuration: move from Pleroma.Mailer to Pleroma.Emails.Mailer
- Thread containment / test for complete visibility will be skipped by default.
- Enforcement of OAuth scopes
- Add multiple use/time expiring invite token
- Restyled OAuth pages to fit with Pleroma's default theme
- Link/mention/hashtag detection is now handled by [auto_linker](https://git.pleroma.social/pleroma/auto_linker)
- NodeInfo: Return `safe_dm_mentions` feature flag
- Federation: Expand the audience of delete activities to all recipients of the deleted object
- Federation: Removed `inReplyToStatusId` from objects
- Configuration: Dedupe enabled by default
- Configuration: Default log level in `prod` environment is now set to `warn`
- Configuration: Added `extra_cookie_attrs` for setting non-standard cookie attributes. Defaults to ["SameSite=Lax"] so that remote follows work.
- Timelines: Messages involving people you have blocked will be excluded from the timeline in all cases instead of just repeats.
- Admin API: Move the user related API to `api/pleroma/admin/users`
- Admin API: `POST /api/pleroma/admin/users` will take list of users
- Pleroma API: Support for emoji tags in `/api/pleroma/emoji` resulting in a breaking API change
- Mastodon API: Support for `exclude_types`, `limit` and `min_id` in `/api/v1/notifications`
- Mastodon API: Add `languages` and `registrations` to `/api/v1/instance`
- Mastodon API: Provide plaintext versions of cw/content in the Status entity
- Mastodon API: Add `pleroma.conversation_id`, `pleroma.in_reply_to_account_acct` fields to the Status entity
- Mastodon API: Add `pleroma.tags`, `pleroma.relationship{}`, `pleroma.is_moderator`, `pleroma.is_admin`, `pleroma.confirmation_pending`, `pleroma.hide_followers`, `pleroma.hide_follows`, `pleroma.hide_favorites` fields to the User entity
- Mastodon API: Add `pleroma.show_role`, `pleroma.no_rich_text` fields to the Source subentity
- Mastodon API: Add support for updating `no_rich_text`, `hide_followers`, `hide_follows`, `hide_favorites`, `show_role` in `PATCH /api/v1/update_credentials`
- Mastodon API: Add `pleroma.is_seen` to the Notification entity
- Mastodon API: Add `pleroma.local` to the Status entity
- Mastodon API: Add `preview` parameter to `POST /api/v1/statuses`
- Mastodon API: Add `with_muted` parameter to timeline endpoints
- Mastodon API: Actual reblog hiding instead of a dummy
- Mastodon API: Remove attachment limit in the Status entity
- Mastodon API: Added support max_id & since_id for bookmark timeline endpoints.
- Deps: Updated Cowboy to 2.6
- Deps: Updated Ecto to 3.0.7
- Don't ship finmoji by default, they can be installed as an emoji pack
- Hide deactivated users and their statuses
- Posts which are marked sensitive or tagged nsfw no longer have link previews.
- HTTP connection timeout is now set to 10 seconds.
- Respond with a 404 Not implemented JSON error message when requested API is not implemented
- Rich Media: crawl only https URLs.

### Fixed
- Follow requests don't get 'stuck' anymore.
- Added an FTS index on objects. Running `vacuum analyze` and setting a larger `work_mem` is recommended.
- Followers counter not being updated when a follower is blocked
- Deactivated users being able to request an access token
- Limit on request body in rich media/relme parsers being ignored resulting in a possible memory leak
- Proper Twitter Card generation instead of a dummy
- Deletions failing for users with a large number of posts
- NodeInfo: Include admins in `staffAccounts`
- ActivityPub: Crashing when requesting empty local user's outbox
- Federation: Handling of objects without `summary` property
- Federation: Add a language tag to activities as required by ActivityStreams 2.0
- Federation: Do not federate avatar/banner if set to default allowing other servers/clients to use their defaults
- Federation: Cope with missing or explicitly nulled address lists
- Federation: Explicitly ensure activities addressed to `as:Public` become addressed to the followers collection
- Federation: Better cope with actors which do not declare a followers collection and use `as:Public` with these semantics
- Federation: Follow requests from remote users who have been blocked will be automatically rejected if appropriate
- MediaProxy: Parse name from content disposition headers even for non-whitelisted types
- MediaProxy: S3 link encoding
- Rich Media: Reject any data which cannot be explicitly encoded into JSON
- Pleroma API: Importing follows from Mastodon 2.8+
- Twitter API: Exposing default scope, `no_rich_text` of the user to anyone
- Twitter API: Returning the `role` object in user entity despite `show_role = false`
- Mastodon API: `/api/v1/favourites` serving only public activities
- Mastodon API: Reblogs having `in_reply_to_id` - `null` even when they are replies
- Mastodon API: Streaming API broadcasting wrong activity id
- Mastodon API: 500 errors when requesting a card for a private conversation
- Mastodon API: Handling of `reblogs` in `/api/v1/accounts/:id/follow`
- Mastodon API: Correct `reblogged`, `favourited`, and `bookmarked` values in the reblog status JSON
- Mastodon API: Exposing default scope of the user to anyone
- Mastodon API: Make `irreversible` field default to `false` [`POST /api/v1/filters`]
- Mastodon API: Replace missing non-nullable Card attributes with empty strings
- User-Agent is now sent correctly for all HTTP requests.
- MRF: Simple policy now properly delists imported or relayed statuses

## Removed
- Configuration: `config :pleroma, :fe` in favor of the more flexible `config :pleroma, :frontend_configurations`

## [0.9.99999] - 2019-05-31
### Security
- Mastodon API: Fix lists leaking private posts

## [0.9.9999] - 2019-04-05
### Security
- Mastodon API: Fix content warnings skipping HTML sanitization

## [0.9.999] - 2019-03-13
Frontend changes only.
### Added
- Added floating action button for posting status on mobile
### Changed
- Changed user-settings icon to a pencil
### Fixed
- Keyboard shortcuts activating when typing a message
- Gaps when scrolling down on a timeline after showing new

## [0.9.99] - 2019-03-08
### Changed
- Update the frontend to the 0.9.99 tag
### Fixed
- Sign the date header in federation to fix Mastodon federation.

## [0.9.9] - 2019-02-22
This is our first stable release.<|MERGE_RESOLUTION|>--- conflicted
+++ resolved
@@ -49,12 +49,9 @@
 
 ### Added
 
-<<<<<<< HEAD
 - Frontends: Add mix task to install frontends.
 - Frontends: Add configurable frontends for primary and admin fe.
-=======
 - Configuration: Added a blacklist for email servers.
->>>>>>> 28584bb2
 - Chats: Added `accepts_chat_messages` field to user, exposed in APIs and federation.
 - Chats: Added support for federated chats. For details, see the docs.
 - ActivityPub: Added support for existing AP ids for instances migrated from Mastodon.
