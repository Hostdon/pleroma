--- conflicted
+++ resolved
@@ -6,6 +6,7 @@
 ## [unreleased]
 
 ### Changed
+- MFR policy to set global expiration for all local Create activities
 <details>
   <summary>API Changes</summary>
 - **Breaking:** Emoji API: changed methods and renamed routes.
@@ -54,13 +55,6 @@
 
 ## [2.0.3] - 2020-05-02
 
-<<<<<<< HEAD
-### Changed
-- MFR policy to set global expiration for all local Create activities
-
-## [unreleased-patch]
-=======
->>>>>>> e96765df
 ### Security
 - Disallow re-registration of previously deleted users, which allowed viewing direct messages addressed to them
 - Mastodon API: Fix `POST /api/v1/follow_requests/:id/authorize` allowing to force a follow from a local user even if they didn't request to follow
