--- conflicted
+++ resolved
@@ -17,11 +17,8 @@
   <summary>API Changes</summary>
 
 - **Breaking:** Emoji API: changed methods and renamed routes.
-<<<<<<< HEAD
-- Added `pleroma.metadata.fields_limits` to /api/v1/instance
-=======
 - Streaming: Repeats of a user's posts will no longer be pushed to the user's stream.
->>>>>>> 4c044f62
+- Mastodon API: Added `pleroma.metadata.fields_limits` to /api/v1/instance
 </details>
 
 <details>
