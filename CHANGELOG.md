--- conflicted
+++ resolved
@@ -5,11 +5,8 @@
 
 ## [unreleased]
 ### Added
-<<<<<<< HEAD
+- Add a generic settings store for frontends / clients to use.
 - Explicit addressing option for posting.
-=======
-- Add a generic settings store for frontends / clients to use.
->>>>>>> d977d73b
 - Optional SSH access mode. (Needs `erlang-ssh` package on some distributions).
 - [MongooseIM](https://github.com/esl/MongooseIM) http authentication support.
 - LDAP authentication
