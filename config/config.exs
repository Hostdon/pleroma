--- conflicted
+++ resolved
@@ -480,21 +480,15 @@
     transmogrifier: 20,
     scheduled_activities: 10,
     background: 5,
-<<<<<<< HEAD
     attachments_cleanup: 5,
     new_users_digest: 1
-  ],
-  crontab: [
-    {"0 0 * * *", Pleroma.Workers.NewUsersDigestWorker}
-=======
-    attachments_cleanup: 5
   ],
   crontab: [
     {"0 0 * * *", Pleroma.Workers.Cron.ClearOauthTokenWorker},
     {"0 * * * *", Pleroma.Workers.Cron.StatsWorker},
     {"* * * * *", Pleroma.Workers.Cron.PurgeExpiredActivitiesWorker},
-    {"0 0 * * 0", Pleroma.Workers.Cron.DigestEmailsWorker}
->>>>>>> 5ebffd52
+    {"0 0 * * 0", Pleroma.Workers.Cron.DigestEmailsWorker},
+    {"0 0 * * *", Pleroma.Workers.NewUsersDigestWorker}
   ]
 
 config :pleroma, :workers,
