# This file is responsible for configuring your application
# and its dependencies with the aid of the Mix.Config module.
#
# This configuration file is loaded before any dependency and
# is restricted to this project.
use Mix.Config

# General application configuration
config :pleroma, ecto_repos: [Pleroma.Repo]

config :pleroma, Pleroma.Repo,
  types: Pleroma.PostgresTypes,
  telemetry_event: [Pleroma.Repo.Instrumenter]

config :pleroma, Pleroma.Captcha,
  enabled: false,
  seconds_valid: 60,
  method: Pleroma.Captcha.Kocaptcha

config :pleroma, :hackney_pools,
  federation: [
    max_connections: 50,
    timeout: 150_000
  ],
  media: [
    max_connections: 50,
    timeout: 150_000
  ],
  upload: [
    max_connections: 25,
    timeout: 300_000
  ]

config :pleroma, Pleroma.Captcha.Kocaptcha, endpoint: "https://captcha.kotobank.ch"

# Upload configuration
config :pleroma, Pleroma.Upload,
  uploader: Pleroma.Uploaders.Local,
  filters: [Pleroma.Upload.Filter.Dedupe],
  link_name: true,
  proxy_remote: false,
  proxy_opts: [
    redirect_on_failure: false,
    max_body_length: 25 * 1_048_576,
    http: [
      follow_redirect: true,
      pool: :upload
    ]
  ]

config :pleroma, Pleroma.Uploaders.Local, uploads: "uploads"

config :pleroma, Pleroma.Uploaders.S3,
  bucket: nil,
  public_endpoint: "https://s3.amazonaws.com"

config :pleroma, Pleroma.Uploaders.MDII,
  cgi: "https://mdii.sakura.ne.jp/mdii-post.cgi",
  files: "https://mdii.sakura.ne.jp"

config :pleroma, :emoji, shortcode_globs: ["/emoji/custom/**/*.png"]

config :pleroma, :uri_schemes,
  valid_schemes: [
    "https",
    "http",
    "dat",
    "dweb",
    "gopher",
    "ipfs",
    "ipns",
    "irc",
    "ircs",
    "magnet",
    "mailto",
    "mumble",
    "ssb",
    "xmpp"
  ]

websocket_config = [
  path: "/websocket",
  serializer: [
    {Phoenix.Socket.V1.JSONSerializer, "~> 1.0.0"},
    {Phoenix.Socket.V2.JSONSerializer, "~> 2.0.0"}
  ],
  timeout: 60_000,
  transport_log: false,
  compress: false
]

# Configures the endpoint
config :pleroma, Pleroma.Web.Endpoint,
  instrumenters: [Pleroma.Web.Endpoint.Instrumenter],
  url: [host: "localhost"],
  http: [
    dispatch: [
      {:_,
       [
         {"/api/v1/streaming", Pleroma.Web.MastodonAPI.WebsocketHandler, []},
         {"/websocket", Phoenix.Endpoint.CowboyWebSocket,
          {Phoenix.Transports.WebSocket,
           {Pleroma.Web.Endpoint, Pleroma.Web.UserSocket, websocket_config}}},
         {:_, Phoenix.Endpoint.Cowboy2Handler, {Pleroma.Web.Endpoint, []}}
       ]}
    ]
  ],
  protocol: "https",
  secret_key_base: "aK4Abxf29xU9TTDKre9coZPUgevcVCFQJe/5xP/7Lt4BEif6idBIbjupVbOrbKxl",
  signing_salt: "CqaoopA2",
  render_errors: [view: Pleroma.Web.ErrorView, accepts: ~w(json)],
  pubsub: [name: Pleroma.PubSub, adapter: Phoenix.PubSub.PG2],
  secure_cookie_flag: true

# Configures Elixir's Logger
config :logger, :console,
  format: "$time $metadata[$level] $message\n",
  metadata: [:request_id]

config :logger, :ex_syslogger,
  level: :debug,
  ident: "Pleroma",
  format: "$metadata[$level] $message",
  metadata: [:request_id]

config :quack,
  level: :warn,
  meta: [:all],
  webhook_url: "https://hooks.slack.com/services/YOUR-KEY-HERE"

config :mime, :types, %{
  "application/xml" => ["xml"],
  "application/xrd+xml" => ["xrd+xml"],
  "application/jrd+json" => ["jrd+json"],
  "application/activity+json" => ["activity+json"],
  "application/ld+json" => ["activity+json"]
}

config :pleroma, :websub, Pleroma.Web.Websub
config :pleroma, :ostatus, Pleroma.Web.OStatus
config :pleroma, :httpoison, Pleroma.HTTP
config :tesla, adapter: Tesla.Adapter.Hackney

# Configures http settings, upstream proxy etc.
config :pleroma, :http,
  proxy_url: nil,
  adapter: [
    ssl_options: [
      # We don't support TLS v1.3 yet
      versions: [:tlsv1, :"tlsv1.1", :"tlsv1.2"]
    ]
  ]

config :pleroma, :instance,
  name: "Pleroma",
  email: "example@example.com",
  description: "A Pleroma instance, an alternative fediverse server",
  limit: 5_000,
  remote_limit: 100_000,
  upload_limit: 16_000_000,
  avatar_upload_limit: 2_000_000,
  background_upload_limit: 4_000_000,
  banner_upload_limit: 4_000_000,
  registrations_open: true,
  federating: true,
  federation_reachability_timeout_days: 7,
  allow_relay: true,
  rewrite_policy: Pleroma.Web.ActivityPub.MRF.NoOpPolicy,
  public: true,
  quarantined_instances: [],
  managed_config: true,
  static_dir: "instance/static/",
  allowed_post_formats: [
    "text/plain",
    "text/html",
    "text/markdown"
  ],
  finmoji_enabled: true,
  mrf_transparency: true,
  autofollowed_nicknames: [],
  max_pinned_statuses: 1,
  no_attachment_links: false,
  welcome_user_nickname: nil,
  welcome_message: nil,
  max_report_comment_size: 1000,
  safe_dm_mentions: false

config :pleroma, :markup,
  # XXX - unfortunately, inline images must be enabled by default right now, because
  # of custom emoji.  Issue #275 discusses defanging that somehow.
  allow_inline_images: true,
  allow_headings: false,
  allow_tables: false,
  allow_fonts: false,
  scrub_policy: [
    Pleroma.HTML.Transform.MediaProxy,
    Pleroma.HTML.Scrubber.Default
  ]

# Deprecated, will be gone in 1.0
config :pleroma, :fe,
  theme: "pleroma-dark",
  logo: "/static/logo.png",
  logo_mask: true,
  logo_margin: "0.1em",
  background: "/static/aurora_borealis.jpg",
  redirect_root_no_login: "/main/all",
  redirect_root_login: "/main/friends",
  show_instance_panel: true,
  scope_options_enabled: false,
  formatting_options_enabled: false,
  collapse_message_with_subject: false,
  hide_post_stats: false,
  hide_user_stats: false,
  scope_copy: true,
  subject_line_behavior: "email",
  always_show_subject_input: true

config :pleroma, :frontend_configurations,
  pleroma_fe: %{
    theme: "pleroma-dark",
    logo: "/static/logo.png",
    background: "/images/city.jpg",
    redirectRootNoLogin: "/main/all",
    redirectRootLogin: "/main/friends",
    showInstanceSpecificPanel: true,
    scopeOptionsEnabled: false,
    formattingOptionsEnabled: false,
    collapseMessageWithSubject: false,
    hidePostStats: false,
    hideUserStats: false,
    scopeCopy: true,
    subjectLineBehavior: "email",
    alwaysShowSubjectInput: true
  },
  masto_fe: %{
    showInstanceSpecificPanel: true
  }

config :pleroma, :activitypub,
  accept_blocks: true,
  unfollow_blocked: true,
  outgoing_blocks: true,
  follow_handshake_timeout: 500

config :pleroma, :user, deny_follow_blocked: true

config :pleroma, :mrf_normalize_markup, scrub_policy: Pleroma.HTML.Scrubber.Default

config :pleroma, :mrf_rejectnonpublic,
  allow_followersonly: false,
  allow_direct: false

config :pleroma, :mrf_hellthread,
  delist_threshold: 10,
  reject_threshold: 20

config :pleroma, :mrf_simple,
  media_removal: [],
  media_nsfw: [],
  federated_timeline_removal: [],
  reject: [],
  accept: []

config :pleroma, :mrf_keyword,
  reject: [],
  federated_timeline_removal: [],
  replace: []

config :pleroma, :rich_media, enabled: true

config :pleroma, :media_proxy,
  enabled: false,
  proxy_opts: [
    redirect_on_failure: false,
    max_body_length: 25 * 1_048_576,
    http: [
      follow_redirect: true,
      pool: :media
    ]
  ]

config :pleroma, :chat, enabled: true

config :phoenix, :format_encoders, json: Jason

config :pleroma, :gopher,
  enabled: false,
  ip: {0, 0, 0, 0},
  port: 9999

config :pleroma, Pleroma.Web.Metadata, providers: [], unfurl_nsfw: false

config :pleroma, :suggestions,
  enabled: false,
  third_party_engine:
    "http://vinayaka.distsn.org/cgi-bin/vinayaka-user-match-suggestions-api.cgi?{{host}}+{{user}}",
  timeout: 300_000,
  limit: 23,
  web: "https://vinayaka.distsn.org/?{{host}}+{{user}}"

config :pleroma, :http_security,
  enabled: true,
  sts: false,
  sts_max_age: 31_536_000,
  ct_max_age: 2_592_000,
  referrer_policy: "same-origin"

config :cors_plug,
  max_age: 86_400,
  methods: ["POST", "PUT", "DELETE", "GET", "PATCH", "OPTIONS"],
  expose: [
    "Link",
    "X-RateLimit-Reset",
    "X-RateLimit-Limit",
    "X-RateLimit-Remaining",
    "X-Request-Id",
    "Idempotency-Key"
  ],
  credentials: true,
  headers: ["Authorization", "Content-Type", "Idempotency-Key"]

config :pleroma, Pleroma.User,
  restricted_nicknames: [
    ".well-known",
    "~",
    "about",
    "activities",
    "api",
    "auth",
    "dev",
    "friend-requests",
    "inbox",
    "internal",
    "main",
    "media",
    "nodeinfo",
    "notice",
    "oauth",
    "objects",
    "ostatus_subscribe",
    "pleroma",
    "proxy",
    "push",
    "registration",
    "relay",
    "settings",
    "status",
    "tag",
    "user-search",
    "users",
    "web"
  ]

config :pleroma, Pleroma.Web.Federator.RetryQueue,
  enabled: false,
  max_jobs: 20,
  initial_timeout: 30,
  max_retries: 5

config :pleroma_job_queue, :queues,
  federator_incoming: 50,
  federator_outgoing: 50,
  mailer: 10,
<<<<<<< HEAD
  transmogrifier: 20
=======
  scheduled_activities: 10
>>>>>>> b177e1e7

config :pleroma, :fetch_initial_posts,
  enabled: false,
  pages: 5

config :auto_linker,
  opts: [
    scheme: true,
    extra: true,
    class: false,
    strip_prefix: false,
    new_window: false,
    rel: false
  ]

config :pleroma, :ldap,
  enabled: System.get_env("LDAP_ENABLED") == "true",
  host: System.get_env("LDAP_HOST") || "localhost",
  port: String.to_integer(System.get_env("LDAP_PORT") || "389"),
  ssl: System.get_env("LDAP_SSL") == "true",
  sslopts: [],
  tls: System.get_env("LDAP_TLS") == "true",
  tlsopts: [],
  base: System.get_env("LDAP_BASE") || "dc=example,dc=com",
  uid: System.get_env("LDAP_UID") || "cn"

config :pleroma, Pleroma.Mailer, adapter: Swoosh.Adapters.Sendmail

config :prometheus, Pleroma.Web.Endpoint.MetricsExporter, path: "/api/pleroma/app_metrics"

config :pleroma, Pleroma.ScheduledActivity,
  daily_user_limit: 25,
  total_user_limit: 300,
  enabled: true

# Import environment specific config. This must remain at the bottom
# of this file so it overrides the configuration defined above.
import_config "#{Mix.env()}.exs"<|MERGE_RESOLUTION|>--- conflicted
+++ resolved
@@ -362,11 +362,8 @@
   federator_incoming: 50,
   federator_outgoing: 50,
   mailer: 10,
-<<<<<<< HEAD
-  transmogrifier: 20
-=======
+  transmogrifier: 20,
   scheduled_activities: 10
->>>>>>> b177e1e7
 
 config :pleroma, :fetch_initial_posts,
   enabled: false,
