use Mix.Config
alias Pleroma.Docs.Generator

websocket_config = [
  path: "/websocket",
  serializer: [
    {Phoenix.Socket.V1.JSONSerializer, "~> 1.0.0"},
    {Phoenix.Socket.V2.JSONSerializer, "~> 2.0.0"}
  ],
  timeout: 60_000,
  transport_log: false,
  compress: false
]

config :pleroma, :config_description, [
  %{
    group: :pleroma,
    key: Pleroma.Upload,
    type: :group,
    description: "Upload general settings",
    children: [
      %{
        key: :uploader,
        type: :module,
        description: "Module which will be used for uploads",
        suggestions: [Pleroma.Uploaders.Local, Pleroma.Uploaders.S3]
      },
      %{
        key: :filters,
        type: {:list, :module},
        description: "List of filter modules for uploads",
        suggestions:
          Generator.list_modules_in_dir(
            "lib/pleroma/upload/filter",
            "Elixir.Pleroma.Upload.Filter."
          )
      },
      %{
        key: :link_name,
        type: :boolean,
        description:
          "If enabled, a name parameter will be added to the url of the upload. For example `https://instance.tld/media/imagehash.png?name=realname.png`."
      },
      %{
        key: :base_url,
        type: :string,
        description: "Base url for the uploads, needed if you use CDN",
        suggestions: [
          "https://cdn-host.com"
        ]
      },
      %{
        key: :proxy_remote,
        type: :boolean,
        description:
          "If enabled, requests to media stored using a remote uploader will be proxied instead of being redirected"
      },
      %{
        key: :proxy_opts,
        type: :keyword,
        description: "Options for Pleroma.ReverseProxy",
        suggestions: [
          redirect_on_failure: false,
          max_body_length: 25 * 1_048_576,
          http: [
            follow_redirect: true,
            pool: :media
          ]
        ],
        children: [
          %{
            key: :redirect_on_failure,
            type: :boolean,
            description:
              "Redirects the client to the real remote URL if there's any HTTP errors. " <>
                "Any error during body processing will not be redirected as the response is chunked."
          },
          %{
            key: :max_body_length,
            type: :integer,
            description:
              "Limits the content length to be approximately the " <>
                "specified length. It is validated with the `content-length` header and also verified when proxying."
          },
          %{
            key: :http,
            type: :keyword,
            description: "HTTP options",
            children: [
              %{
                key: :adapter,
                type: :keyword,
                description: "Adapter specific options",
                children: [
                  %{
                    key: :ssl_options,
                    type: :keyword,
                    label: "SSL Options",
                    description: "SSL options for HTTP adapter",
                    children: [
                      %{
                        key: :versions,
                        type: {:list, :atom},
                        description: "List of TLS versions to use",
                        suggestions: [:tlsv1, ":tlsv1.1", ":tlsv1.2"]
                      }
                    ]
                  }
                ]
              },
              %{
                key: :proxy_url,
                label: "Proxy URL",
                type: [:string, :tuple],
                description: "Proxy URL",
                suggestions: ["127.0.0.1:8123", {:socks5, :localhost, 9050}]
              }
            ]
          }
        ]
      }
    ]
  },
  %{
    group: :pleroma,
    key: Pleroma.Uploaders.Local,
    type: :group,
    description: "Local uploader-related settings",
    children: [
      %{
        key: :uploads,
        type: :string,
        description: "Path where user's uploads will be saved",
        suggestions: [
          "uploads"
        ]
      }
    ]
  },
  %{
    group: :pleroma,
    key: Pleroma.Uploaders.S3,
    type: :group,
    description: "S3 uploader-related settings",
    children: [
      %{
        key: :bucket,
        type: :string,
        description: "S3 bucket",
        suggestions: [
          "bucket"
        ]
      },
      %{
        key: :bucket_namespace,
        type: :string,
        description: "S3 bucket namespace",
        suggestions: ["pleroma"]
      },
      %{
        key: :public_endpoint,
        type: :string,
        description: "S3 endpoint",
        suggestions: ["https://s3.amazonaws.com"]
      },
      %{
        key: :truncated_namespace,
        type: :string,
        description:
          "If you use S3 compatible service such as Digital Ocean Spaces or CDN, set folder name or \"\" etc." <>
            " For example, when using CDN to S3 virtual host format, set \"\". At this time, write CNAME to CDN in public_endpoint."
      },
      %{
        key: :streaming_enabled,
        type: :boolean,
        description:
          "Enable streaming uploads, when enabled the file will be sent to the server in chunks as it's being read. This may be unsupported by some providers, try disabling this if you have upload problems."
      }
    ]
  },
  %{
    group: :pleroma,
    key: Pleroma.Upload.Filter.Mogrify,
    type: :group,
    description: "Uploads mogrify filter settings",
    children: [
      %{
        key: :args,
        type: [:string, {:list, :string}, {:list, :tuple}],
        description: "List of actions for the mogrify command",
        suggestions: [
          "strip",
          "auto-orient",
          {"implode", "1"}
        ]
      }
    ]
  },
  %{
    group: :pleroma,
    key: Pleroma.Upload.Filter.AnonymizeFilename,
    type: :group,
    description: "Filter replaces the filename of the upload",
    children: [
      %{
        key: :text,
        type: :string,
        description:
          "Text to replace filenames in links. If no setting, {random}.extension will be used. You can get the original" <>
            " filename extension by using {extension}, for example custom-file-name.{extension}.",
        suggestions: [
          "custom-file-name.{extension}"
        ]
      }
    ]
  },
  %{
    group: :pleroma,
    key: Pleroma.Emails.Mailer,
    type: :group,
    description: "Mailer-related settings",
    children: [
      %{
        key: :adapter,
        type: :module,
        description:
          "One of the mail adapters listed in [Swoosh readme](https://github.com/swoosh/swoosh#adapters)," <>
            " or Swoosh.Adapters.Local for in-memory mailbox",
        suggestions: [
          Swoosh.Adapters.SMTP,
          Swoosh.Adapters.Sendgrid,
          Swoosh.Adapters.Sendmail,
          Swoosh.Adapters.Mandrill,
          Swoosh.Adapters.Mailgun,
          Swoosh.Adapters.Mailjet,
          Swoosh.Adapters.Postmark,
          Swoosh.Adapters.SparkPost,
          Swoosh.Adapters.AmazonSES,
          Swoosh.Adapters.Dyn,
          Swoosh.Adapters.SocketLabs,
          Swoosh.Adapters.Gmail,
          Swoosh.Adapters.Local
        ]
      },
      %{
        key: :enabled,
        type: :boolean,
        description: "Allow/disallow send emails"
      },
      %{
        group: {:subgroup, Swoosh.Adapters.SMTP},
        key: :relay,
        type: :string,
        description: "`Swoosh.Adapters.SMTP` adapter specific setting",
        suggestions: ["smtp.gmail.com"]
      },
      %{
        group: {:subgroup, Swoosh.Adapters.SMTP},
        key: :username,
        type: :string,
        description: "`Swoosh.Adapters.SMTP` adapter specific setting",
        suggestions: ["pleroma"]
      },
      %{
        group: {:subgroup, Swoosh.Adapters.SMTP},
        key: :password,
        type: :string,
        description: "`Swoosh.Adapters.SMTP` adapter specific setting",
        suggestions: ["password"]
      },
      %{
        group: {:subgroup, Swoosh.Adapters.SMTP},
        key: :ssl,
        label: "SSL",
        type: :boolean,
        description: "`Swoosh.Adapters.SMTP` adapter specific setting"
      },
      %{
        group: {:subgroup, Swoosh.Adapters.SMTP},
        key: :tls,
        label: "TLS",
        type: :atom,
        description: "`Swoosh.Adapters.SMTP` adapter specific setting",
        suggestions: [:always, :never, :if_available]
      },
      %{
        group: {:subgroup, Swoosh.Adapters.SMTP},
        key: :auth,
        type: :atom,
        description: "`Swoosh.Adapters.SMTP` adapter specific setting",
        suggestions: [:always, :never, :if_available]
      },
      %{
        group: {:subgroup, Swoosh.Adapters.SMTP},
        key: :port,
        type: :integer,
        description: "`Swoosh.Adapters.SMTP` adapter specific setting",
        suggestions: [1025]
      },
      %{
        group: {:subgroup, Swoosh.Adapters.SMTP},
        key: :retries,
        type: :integer,
        description: "`Swoosh.Adapters.SMTP` adapter specific setting",
        suggestions: [5]
      },
      %{
        group: {:subgroup, Swoosh.Adapters.SMTP},
        key: :no_mx_lookups,
        label: "No MX lookups",
        type: :boolean,
        description: "`Swoosh.Adapters.SMTP` adapter specific setting"
      },
      %{
        group: {:subgroup, Swoosh.Adapters.Sendgrid},
        key: :api_key,
        label: "API key",
        type: :string,
        description: "`Swoosh.Adapters.Sendgrid` adapter specific setting",
        suggestions: ["my-api-key"]
      },
      %{
        group: {:subgroup, Swoosh.Adapters.Sendmail},
        key: :cmd_path,
        type: :string,
        description: "`Swoosh.Adapters.Sendmail` adapter specific setting",
        suggestions: ["/usr/bin/sendmail"]
      },
      %{
        group: {:subgroup, Swoosh.Adapters.Sendmail},
        key: :cmd_args,
        type: :string,
        description: "`Swoosh.Adapters.Sendmail` adapter specific setting",
        suggestions: ["-N delay,failure,success"]
      },
      %{
        group: {:subgroup, Swoosh.Adapters.Sendmail},
        key: :qmail,
        type: :boolean,
        description: "`Swoosh.Adapters.Sendmail` adapter specific setting"
      },
      %{
        group: {:subgroup, Swoosh.Adapters.Mandrill},
        key: :api_key,
        label: "API key",
        type: :string,
        description: "`Swoosh.Adapters.Mandrill` adapter specific setting",
        suggestions: ["my-api-key"]
      },
      %{
        group: {:subgroup, Swoosh.Adapters.Mailgun},
        key: :api_key,
        label: "API key",
        type: :string,
        description: "`Swoosh.Adapters.Mailgun` adapter specific setting",
        suggestions: ["my-api-key"]
      },
      %{
        group: {:subgroup, Swoosh.Adapters.Mailgun},
        key: :domain,
        type: :string,
        description: "`Swoosh.Adapters.Mailgun` adapter specific setting",
        suggestions: ["pleroma.com"]
      },
      %{
        group: {:subgroup, Swoosh.Adapters.Mailjet},
        key: :api_key,
        label: "API key",
        type: :string,
        description: "`Swoosh.Adapters.Mailjet` adapter specific setting",
        suggestions: ["my-api-key"]
      },
      %{
        group: {:subgroup, Swoosh.Adapters.Mailjet},
        key: :secret,
        type: :string,
        description: "`Swoosh.Adapters.Mailjet` adapter specific setting",
        suggestions: ["my-secret-key"]
      },
      %{
        group: {:subgroup, Swoosh.Adapters.Postmark},
        key: :api_key,
        label: "API key",
        type: :string,
        description: "`Swoosh.Adapters.Postmark` adapter specific setting",
        suggestions: ["my-api-key"]
      },
      %{
        group: {:subgroup, Swoosh.Adapters.SparkPost},
        key: :api_key,
        label: "API key",
        type: :string,
        description: "`Swoosh.Adapters.SparkPost` adapter specific setting",
        suggestions: ["my-api-key"]
      },
      %{
        group: {:subgroup, Swoosh.Adapters.SparkPost},
        key: :endpoint,
        type: :string,
        description: "`Swoosh.Adapters.SparkPost` adapter specific setting",
        suggestions: ["https://api.sparkpost.com/api/v1"]
      },
      %{
        group: {:subgroup, Swoosh.Adapters.AmazonSES},
        key: :region,
        type: :string,
        description: "`Swoosh.Adapters.AmazonSES` adapter specific setting",
        suggestions: ["us-east-1", "us-east-2"]
      },
      %{
        group: {:subgroup, Swoosh.Adapters.AmazonSES},
        key: :access_key,
        type: :string,
        description: "`Swoosh.Adapters.AmazonSES` adapter specific setting",
        suggestions: ["aws-access-key"]
      },
      %{
        group: {:subgroup, Swoosh.Adapters.AmazonSES},
        key: :secret,
        type: :string,
        description: "`Swoosh.Adapters.AmazonSES` adapter specific setting",
        suggestions: ["aws-secret-key"]
      },
      %{
        group: {:subgroup, Swoosh.Adapters.Dyn},
        key: :api_key,
        label: "API key",
        type: :string,
        description: "`Swoosh.Adapters.Dyn` adapter specific setting",
        suggestions: ["my-api-key"]
      },
      %{
        group: {:subgroup, Swoosh.Adapters.SocketLabs},
        key: :server_id,
        type: :string,
        description: "`Swoosh.Adapters.SocketLabs` adapter specific setting"
      },
      %{
        group: {:subgroup, Swoosh.Adapters.SocketLabs},
        key: :api_key,
        label: "API key",
        type: :string,
        description: "`Swoosh.Adapters.SocketLabs` adapter specific setting"
      },
      %{
        group: {:subgroup, Swoosh.Adapters.Gmail},
        key: :access_token,
        type: :string,
        description: "`Swoosh.Adapters.Gmail` adapter specific setting"
      }
    ]
  },
  %{
    group: :swoosh,
    type: :group,
    description: "`Swoosh.Adapters.Local` adapter specific settings",
    children: [
      %{
        group: {:subgroup, Swoosh.Adapters.Local},
        key: :serve_mailbox,
        type: :boolean,
        description: "Run the preview server together as part of your app"
      },
      %{
        group: {:subgroup, Swoosh.Adapters.Local},
        key: :preview_port,
        type: :integer,
        description: "The preview server port",
        suggestions: [4001]
      }
    ]
  },
  %{
    group: :pleroma,
    key: :uri_schemes,
    type: :group,
    description: "URI schemes related settings",
    children: [
      %{
        key: :valid_schemes,
        type: {:list, :string},
        description: "List of the scheme part that is considered valid to be an URL",
        suggestions: [
          "https",
          "http",
          "dat",
          "dweb",
          "gopher",
          "ipfs",
          "ipns",
          "irc",
          "ircs",
          "magnet",
          "mailto",
          "mumble",
          "ssb",
          "xmpp"
        ]
      }
    ]
  },
  %{
    group: :pleroma,
    key: :instance,
    type: :group,
    description: "Instance-related settings",
    children: [
      %{
        key: :name,
        type: :string,
        description: "Name of the instance",
        suggestions: [
          "Pleroma"
        ]
      },
      %{
        key: :email,
        label: "Admin Email Address",
        type: :string,
        description: "Email used to reach an Administrator/Moderator of the instance",
        suggestions: [
          "email@example.com"
        ]
      },
      %{
        key: :notify_email,
        label: "Sender Email Address",
        type: :string,
        description: "Envelope FROM address for mail sent via Pleroma",
        suggestions: [
          "notify@example.com"
        ]
      },
      %{
        key: :description,
        type: :string,
        description:
          "The instance's description. It can be seen in nodeinfo and `/api/v1/instance`",
        suggestions: [
          "Very cool instance"
        ]
      },
      %{
        key: :limit,
        type: :integer,
        description: "Posts character limit (CW/Subject included in the counter)",
        suggestions: [
          5_000
        ]
      },
      %{
        key: :chat_limit,
        type: :integer,
        description: "Character limit of the instance chat messages",
        suggestions: [
          5_000
        ]
      },
      %{
        key: :remote_limit,
        type: :integer,
        description: "Hard character limit beyond which remote posts will be dropped",
        suggestions: [
          100_000
        ]
      },
      %{
        key: :upload_limit,
        type: :integer,
        description: "File size limit of uploads (except for avatar, background, banner)",
        suggestions: [
          16_000_000
        ]
      },
      %{
        key: :avatar_upload_limit,
        type: :integer,
        description: "File size limit of user's profile avatars",
        suggestions: [
          2_000_000
        ]
      },
      %{
        key: :background_upload_limit,
        type: :integer,
        description: "File size limit of user's profile backgrounds",
        suggestions: [
          4_000_000
        ]
      },
      %{
        key: :banner_upload_limit,
        type: :integer,
        description: "File size limit of user's profile banners",
        suggestions: [
          4_000_000
        ]
      },
      %{
        key: :poll_limits,
        type: :map,
        description: "A map with poll limits for local polls",
        suggestions: [
          %{
            max_options: 20,
            max_option_chars: 200,
            min_expiration: 0,
            max_expiration: 31_536_000
          }
        ],
        children: [
          %{
            key: :max_options,
            type: :integer,
            description: "Maximum number of options",
            suggestions: [20]
          },
          %{
            key: :max_option_chars,
            type: :integer,
            description: "Maximum number of characters per option",
            suggestions: [200]
          },
          %{
            key: :min_expiration,
            type: :integer,
            description: "Minimum expiration time (in seconds)",
            suggestions: [0]
          },
          %{
            key: :max_expiration,
            type: :integer,
            description: "Maximum expiration time (in seconds)",
            suggestions: [3600]
          }
        ]
      },
      %{
        key: :registrations_open,
        type: :boolean,
        description:
          "Enable registrations for anyone. Invitations require this setting to be disabled."
      },
      %{
        key: :invites_enabled,
        type: :boolean,
        description:
          "Enable user invitations for admins (depends on `registrations_open` being disabled)."
      },
      %{
        key: :account_activation_required,
        type: :boolean,
        description: "Require users to confirm their emails before signing in."
      },
      %{
        key: :federating,
        type: :boolean,
        description: "Enable federation with other instances."
      },
      %{
        key: :federation_incoming_replies_max_depth,
        label: "Fed. incoming replies max depth",
        type: :integer,
        description:
          "Max. depth of reply-to and reply activities fetching on incoming federation, to prevent out-of-memory situations while" <>
            " fetching very long threads. If set to `nil`, threads of any depth will be fetched. Lower this value if you experience out-of-memory crashes.",
        suggestions: [
          100
        ]
      },
      %{
        key: :federation_reachability_timeout_days,
        label: "Fed. reachability timeout days",
        type: :integer,
        description:
          "Timeout (in days) of each external federation target being unreachable prior to pausing federating to it.",
        suggestions: [
          7
        ]
      },
      %{
        key: :federation_publisher_modules,
        type: {:list, :module},
        description: "List of modules for federation publishing",
        suggestions: [
          Pleroma.Web.ActivityPub.Publisher
        ]
      },
      %{
        key: :allow_relay,
        type: :boolean,
        description: "Enable Pleroma's Relay, which makes it possible to follow a whole instance"
      },
      %{
        key: :rewrite_policy,
        type: [:module, {:list, :module}],
        description: "A list of MRF policies enabled",
        suggestions:
          Generator.list_modules_in_dir(
            "lib/pleroma/web/activity_pub/mrf",
            "Elixir.Pleroma.Web.ActivityPub.MRF."
          )
      },
      %{
        key: :public,
        type: :boolean,
        description:
          "Makes the client API in authentificated mode-only except for user-profiles." <>
            " Useful for disabling the Local Timeline and The Whole Known Network."
      },
      %{
        key: :quarantined_instances,
        type: {:list, :string},
        description:
          "List of ActivityPub instances where private (DMs, followers-only) activities will not be send",
        suggestions: [
          "quarantined.com",
          "*.quarantined.com"
        ]
      },
      %{
        key: :managed_config,
        type: :boolean,
        description:
          "Whenether the config for pleroma-fe is configured in this config or in static/config.json"
      },
      %{
        key: :static_dir,
        type: :string,
        description: "Instance static directory",
        suggestions: [
          "instance/static/"
        ]
      },
      %{
        key: :allowed_post_formats,
        type: {:list, :string},
        description: "MIME-type list of formats allowed to be posted (transformed into HTML)",
        suggestions: [
          "text/plain",
          "text/html",
          "text/markdown",
          "text/bbcode"
        ]
      },
      %{
        key: :mrf_transparency,
        label: "MRF transparency",
        type: :boolean,
        description:
          "Make the content of your Message Rewrite Facility settings public (via nodeinfo)"
      },
      %{
        key: :mrf_transparency_exclusions,
        label: "MRF transparency exclusions",
        type: {:list, :string},
        description:
          "Exclude specific instance names from MRF transparency. The use of the exclusions feature will be disclosed in nodeinfo as a boolean value.",
        suggestions: [
          "exclusion.com"
        ]
      },
      %{
        key: :extended_nickname_format,
        type: :boolean,
        description:
          "Enable to use extended local nicknames format (allows underscores/dashes)." <>
            " This will break federation with older software for theses nicknames."
      },
      %{
        key: :cleanup_attachments,
        type: :boolean,
        description: """
        Enable to remove associated attachments when status is removed.
        This will not affect duplicates and attachments without status.
        Enabling this will increase load to database when deleting statuses on larger instances.
        """
      },
      %{
        key: :max_pinned_statuses,
        type: :integer,
        description: "The maximum number of pinned statuses. 0 will disable the feature.",
        suggestions: [
          0,
          1,
          3
        ]
      },
      %{
        key: :autofollowed_nicknames,
        type: {:list, :string},
        description:
          "Set to nicknames of (local) users that every new user should automatically follow",
        suggestions: [
          "lain",
          "kaniini",
          "lanodan",
          "rinpatch"
        ]
      },
      %{
        key: :attachment_links,
        type: :boolean,
        description: "Enable to automatically add attachment link text to statuses"
      },
      %{
        key: :welcome_message,
        type: :string,
        description:
          "A message that will be sent to a newly registered users as a direct message",
        suggestions: [
          "Hi, @username! Welcome on board!"
        ]
      },
      %{
        key: :welcome_user_nickname,
        type: :string,
        description: "The nickname of the local user that sends the welcome message",
        suggestions: [
          "lain"
        ]
      },
      %{
        key: :max_report_comment_size,
        type: :integer,
        description: "The maximum size of the report comment. Default: 1000.",
        suggestions: [
          1_000
        ]
      },
      %{
        key: :safe_dm_mentions,
        type: :boolean,
        description:
          "If enabled, only mentions at the beginning of a post will be used to address people in direct messages." <>
            " This is to prevent accidental mentioning of people when talking about them (e.g. \"@admin please keep an eye on @bad_actor\")." <>
            " Default: disabled"
      },
      %{
        key: :healthcheck,
        type: :boolean,
        description: "If enabled, system data will be shown on `/api/pleroma/healthcheck`"
      },
      %{
        key: :remote_post_retention_days,
        type: :integer,
        description:
          "The default amount of days to retain remote posts when pruning the database",
        suggestions: [
          90
        ]
      },
      %{
        key: :user_bio_length,
        type: :integer,
        description: "A user bio maximum length. Default: 5000.",
        suggestions: [
          5_000
        ]
      },
      %{
        key: :user_name_length,
        type: :integer,
        description: "A user name maximum length. Default: 100.",
        suggestions: [
          100
        ]
      },
      %{
        key: :skip_thread_containment,
        type: :boolean,
        description: "Skip filtering out broken threads. Default: enabled"
      },
      %{
        key: :limit_to_local_content,
        type: {:dropdown, :atom},
        description:
          "Limit unauthenticated users to search for local statutes and users only. Default: `:unauthenticated`.",
        suggestions: [
          :unauthenticated,
          :all,
          false
        ]
      },
      %{
        key: :max_account_fields,
        type: :integer,
        description: "The maximum number of custom fields in the user profile. Default: 10.",
        suggestions: [
          10
        ]
      },
      %{
        key: :max_remote_account_fields,
        type: :integer,
        description:
          "The maximum number of custom fields in the remote user profile. Default: 20.",
        suggestions: [
          20
        ]
      },
      %{
        key: :account_field_name_length,
        type: :integer,
        description: "An account field name maximum length. Default: 512.",
        suggestions: [
          512
        ]
      },
      %{
        key: :account_field_value_length,
        type: :integer,
        description: "An account field value maximum length. Default: 2048.",
        suggestions: [
          2048
        ]
      },
      %{
        key: :external_user_synchronization,
        type: :boolean,
        description: "Enabling following/followers counters synchronization for external users"
      }
    ]
  },
  %{
    group: :logger,
    type: :group,
    description: "Logger-related settings",
    children: [
      %{
        key: :backends,
        type: [:atom, :tuple, :module],
        description:
          "Where logs will be sent, :console - send logs to stdout, { ExSyslogger, :ex_syslogger } - to syslog, Quack.Logger - to Slack.",
        suggestions: [:console, {ExSyslogger, :ex_syslogger}, Quack.Logger]
      }
    ]
  },
  %{
    group: :logger,
    type: :group,
    key: :ex_syslogger,
    description: "ExSyslogger-related settings",
    children: [
      %{
        key: :level,
        type: {:dropdown, :atom},
        description: "Log level",
        suggestions: [:debug, :info, :warn, :error]
      },
      %{
        key: :ident,
        type: :string,
        description:
          "A string that's prepended to every message, and is typically set to the app name",
        suggestions: ["pleroma"]
      },
      %{
        key: :format,
        type: :string,
        description: "Default: \"$date $time [$level] $levelpad$node $metadata $message\".",
        suggestions: ["$metadata[$level] $message"]
      },
      %{
        key: :metadata,
        type: {:list, :atom},
        suggestions: [:request_id]
      }
    ]
  },
  %{
    group: :logger,
    type: :group,
    key: :console,
    description: "Console logger settings",
    children: [
      %{
        key: :level,
        type: {:dropdown, :atom},
        description: "Log level",
        suggestions: [:debug, :info, :warn, :error]
      },
      %{
        key: :format,
        type: :string,
        description: "Default: \"$date $time [$level] $levelpad$node $metadata $message\".",
        suggestions: ["$metadata[$level] $message"]
      },
      %{
        key: :metadata,
        type: {:list, :atom},
        suggestions: [:request_id]
      }
    ]
  },
  %{
    group: :quack,
    type: :group,
    description: "Quack-related settings",
    children: [
      %{
        key: :level,
        type: {:dropdown, :atom},
        description: "Log level",
        suggestions: [:debug, :info, :warn, :error]
      },
      %{
        key: :meta,
        type: {:list, :atom},
        description: "Configure which metadata you want to report on",
        suggestions: [
          :application,
          :module,
          :file,
          :function,
          :line,
          :pid,
          :crash_reason,
          :initial_call,
          :registered_name,
          :all,
          :none
        ]
      },
      %{
        key: :webhook_url,
        type: :string,
        description: "Configure the Slack incoming webhook",
        suggestions: ["https://hooks.slack.com/services/YOUR-KEY-HERE"]
      }
    ]
  },
  %{
    group: :pleroma,
    key: :frontend_configurations,
    type: :group,
    description:
      "This form can be used to configure a keyword list that keeps the configuration data for any " <>
        "kind of frontend. By default, settings for pleroma_fe and masto_fe are configured. If you want to " <>
        "add your own configuration your settings all fields must be complete.",
    children: [
      %{
        key: :pleroma_fe,
        label: "Pleroma FE",
        type: :map,
        description: "Settings for Pleroma FE",
        suggestions: [
          %{
            theme: "pleroma-dark",
            logo: "/static/logo.png",
            background: "/images/city.jpg",
            redirectRootNoLogin: "/main/all",
            redirectRootLogin: "/main/friends",
            showInstanceSpecificPanel: true,
            scopeOptionsEnabled: false,
            formattingOptionsEnabled: false,
            collapseMessageWithSubject: false,
            hidePostStats: false,
            hideUserStats: false,
            scopeCopy: true,
            subjectLineBehavior: "email",
            alwaysShowSubjectInput: true,
            logoMask: false,
            logoMargin: ".1em",
            stickers: false,
            enableEmojiPicker: false
          }
        ],
        children: [
          %{
            key: :theme,
            type: :string,
            description: "Which theme to use, they are defined in styles.json",
            suggestions: ["pleroma-dark"]
          },
          %{
            key: :logo,
            type: :string,
            description: "URL of the logo, defaults to Pleroma's logo",
            suggestions: ["/static/logo.png"]
          },
          %{
            key: :background,
            type: :string,
            description:
              "URL of the background, unless viewing a user profile with a background that is set",
            suggestions: ["/images/city.jpg"]
          },
          %{
            key: :redirectRootNoLogin,
            label: "Redirect root no login",
            type: :string,
            description:
              "Relative URL which indicates where to redirect when a user isn't logged in",
            suggestions: ["/main/all"]
          },
          %{
            key: :redirectRootLogin,
            label: "Redirect root login",
            type: :string,
            description:
              "Relative URL which indicates where to redirect when a user is logged in",
            suggestions: ["/main/friends"]
          },
          %{
            key: :showInstanceSpecificPanel,
            label: "Show instance specific panel",
            type: :boolean,
            description: "Whenether to show the instance's specific panel"
          },
          %{
            key: :scopeOptionsEnabled,
            label: "Scope options enabled",
            type: :boolean,
            description: "Enable setting a notice visibility and subject/CW when posting"
          },
          %{
            key: :formattingOptionsEnabled,
            label: "Formatting options enabled",
            type: :boolean,
            description:
              "Enable setting a formatting different than plain-text (ie. HTML, Markdown) when posting, relates to `:instance`, `allowed_post_formats`"
          },
          %{
            key: :collapseMessageWithSubject,
            label: "Collapse message with subject",
            type: :boolean,
            description:
              "When a message has a subject (aka Content Warning), collapse it by default"
          },
          %{
            key: :hidePostStats,
            label: "Hide post stats",
            type: :boolean,
            description: "Hide notices statistics (repeats, favorites, ...)"
          },
          %{
            key: :hideUserStats,
            label: "Hide user stats",
            type: :boolean,
            description:
              "Hide profile statistics (posts, posts per day, followers, followings, ...)"
          },
          %{
            key: :scopeCopy,
            label: "Scope copy",
            type: :boolean,
            description: "Copy the scope (private/unlisted/public) in replies to posts by default"
          },
          %{
            key: :subjectLineBehavior,
            label: "Subject line behavior",
            type: :string,
            description: "Allows changing the default behaviour of subject lines in replies.
          `email`: copy and preprend re:, as in email,
          `masto`: copy verbatim, as in Mastodon,
          `noop`: don't copy the subject.",
            suggestions: ["email", "masto", "noop"]
          },
          %{
            key: :alwaysShowSubjectInput,
            label: "Always show subject input",
            type: :boolean,
            description: "When disabled, auto-hide the subject field if it's empty"
          },
          %{
            key: :logoMask,
            label: "Logo mask",
            type: :boolean,
            description:
              "By default it assumes logo used will be monochrome with alpha channel to be compatible with both light and dark themes. " <>
                "If you want a colorful logo you must disable logoMask."
          },
          %{
            key: :logoMargin,
            label: "Logo margin",
            type: :string,
            description:
              "Allows you to adjust vertical margins between logo boundary and navbar borders. " <>
                "The idea is that to have logo's image without any extra margins and instead adjust them to your need in layout.",
            suggestions: [".1em"]
          },
          %{
            key: :stickers,
            type: :boolean,
            description: "Enables stickers."
          },
          %{
            key: :enableEmojiPicker,
            label: "Emoji picker",
            type: :boolean,
            description: "Enables emoji picker."
          }
        ]
      },
      %{
        key: :masto_fe,
        label: "Masto FE",
        type: :map,
        description: "Settings for Masto FE",
        suggestions: [
          %{
            showInstanceSpecificPanel: true
          }
        ],
        children: [
          %{
            key: :showInstanceSpecificPanel,
            label: "Show instance specific panel",
            type: :boolean,
            description: "Whenether to show the instance's specific panel"
          }
        ]
      }
    ]
  },
  %{
    group: :pleroma,
    key: :assets,
    type: :group,
    description:
      "This section configures assets to be used with various frontends. Currently the only option relates to mascots on the mastodon frontend",
    children: [
      %{
        key: :mascots,
        type: {:keyword, :map},
        description:
          "Keyword of mascots, each element must contain both an url and a mime_type key",
        suggestions: [
          pleroma_fox_tan: %{
            url: "/images/pleroma-fox-tan-smol.png",
            mime_type: "image/png"
          },
          pleroma_fox_tan_shy: %{
            url: "/images/pleroma-fox-tan-shy.png",
            mime_type: "image/png"
          }
        ]
      },
      %{
        key: :default_mascot,
        type: :atom,
        description:
          "This will be used as the default mascot on MastoFE. Default: `:pleroma_fox_tan`",
        suggestions: [
          :pleroma_fox_tan
        ]
      }
    ]
  },
  %{
    group: :pleroma,
    key: :manifest,
    type: :group,
    description:
      "This section describe PWA manifest instance-specific values. Currently this option relate only for MastoFE",
    children: [
      %{
        key: :icons,
        type: {:list, :map},
        description: "Describe the icons of the app",
        suggestion: [
          %{
            src: "/static/logo.png"
          },
          %{
            src: "/static/icon.png",
            type: "image/png"
          },
          %{
            src: "/static/icon.ico",
            sizes: "72x72 96x96 128x128 256x256"
          }
        ]
      },
      %{
        key: :theme_color,
        type: :string,
        description: "Describe the theme color of the app",
        suggestions: ["#282c37", "mediumpurple"]
      },
      %{
        key: :background_color,
        type: :string,
        description: "Describe the background color of the app",
        suggestions: ["#191b22", "aliceblue"]
      }
    ]
  },
  %{
    group: :pleroma,
    key: :mrf_simple,
    label: "MRF simple",
    type: :group,
    description: "Message Rewrite Facility",
    children: [
      %{
        key: :media_removal,
        type: {:list, :string},
        description: "List of instances to strip media attachments from",
        suggestions: ["example.com", "*.example.com"]
      },
      %{
        key: :media_nsfw,
        label: "Media NSFW",
        type: {:list, :string},
        description: "List of instances to tag all media as NSFW (sensitive) from",
        suggestions: ["example.com", "*.example.com"]
      },
      %{
        key: :federated_timeline_removal,
        type: {:list, :string},
        description:
          "List of instances to remove from Federated (aka The Whole Known Network) Timeline",
        suggestions: ["example.com", "*.example.com"]
      },
      %{
        key: :reject,
        type: {:list, :string},
        description: "List of instances to reject any activities from",
        suggestions: ["example.com", "*.example.com"]
      },
      %{
        key: :accept,
        type: {:list, :string},
        description: "List of instances to accept any activities from",
        suggestions: ["example.com", "*.example.com"]
      },
      %{
        key: :report_removal,
        type: {:list, :string},
        description: "List of instances to reject reports from",
        suggestions: ["example.com", "*.example.com"]
      },
      %{
        key: :avatar_removal,
        type: {:list, :string},
        description: "List of instances to strip avatars from",
        suggestions: ["example.com", "*.example.com"]
      },
      %{
        key: :banner_removal,
        type: {:list, :string},
        description: "List of instances to strip banners from",
        suggestions: ["example.com", "*.example.com"]
      }
    ]
  },
  %{
    group: :pleroma,
    key: :mrf_subchain,
    label: "MRF subchain",
    type: :group,
    description:
      "This policy processes messages through an alternate pipeline when a given message matches certain criteria." <>
        " All criteria are configured as a map of regular expressions to lists of policy modules.",
    children: [
      %{
        key: :match_actor,
        type: :map,
        description: "Matches a series of regular expressions against the actor field",
        suggestions: [
          %{
            ~r/https:\/\/example.com/s => [Pleroma.Web.ActivityPub.MRF.DropPolicy]
          }
        ]
      }
    ]
  },
  %{
    group: :pleroma,
    key: :mrf_rejectnonpublic,
    description:
      "MRF RejectNonPublic settings. RejectNonPublic drops posts with non-public visibility settings.",
    label: "MRF reject non public",
    type: :group,
    children: [
      %{
        key: :allow_followersonly,
        label: "Allow followers-only",
        type: :boolean,
        description: "Whether to allow followers-only posts"
      },
      %{
        key: :allow_direct,
        type: :boolean,
        description: "Whether to allow direct messages"
      }
    ]
  },
  %{
    group: :pleroma,
    key: :mrf_hellthread,
    label: "MRF hellthread",
    type: :group,
    description: "Block messages with too much mentions",
    children: [
      %{
        key: :delist_threshold,
        type: :integer,
        description:
          "Number of mentioned users after which the message gets delisted (the message can still be seen, " <>
            " but it will not show up in public timelines and mentioned users won't get notifications about it). Set to 0 to disable.",
        suggestions: [10]
      },
      %{
        key: :reject_threshold,
        type: :integer,
        description:
          "Number of mentioned users after which the messaged gets rejected. Set to 0 to disable.",
        suggestions: [20]
      }
    ]
  },
  %{
    group: :pleroma,
    key: :mrf_keyword,
    label: "MRF keyword",
    type: :group,
    description: "Reject or Word-Replace messages with a keyword or regex",
    children: [
      %{
        key: :reject,
        type: [:string, :regex],
        description:
          "A list of patterns which result in message being rejected. Each pattern can be a string or a regular expression.",
        suggestions: ["foo", ~r/foo/iu]
      },
      %{
        key: :federated_timeline_removal,
        type: [:string, :regex],
        description:
          "A list of patterns which result in message being removed from federated timelines (a.k.a unlisted). Each pattern can be a string or a regular expression.",
        suggestions: ["foo", ~r/foo/iu]
      },
      %{
        key: :replace,
        type: [{:tuple, :string, :string}, {:tuple, :regex, :string}],
        description:
          "A list of tuples containing {pattern, replacement}. Each pattern can be a string or a regular expression.",
        suggestions: [{"foo", "bar"}, {~r/foo/iu, "bar"}]
      }
    ]
  },
  %{
    group: :pleroma,
    key: :mrf_mention,
    label: "MRF mention",
    type: :group,
    description: "Block messages which mention a user",
    children: [
      %{
        key: :actors,
        type: {:list, :string},
        description: "A list of actors for which any post mentioning them will be dropped.",
        suggestions: ["actor1", "actor2"]
      }
    ]
  },
  %{
    group: :pleroma,
    key: :mrf_vocabulary,
    label: "MRF vocabulary",
    type: :group,
    description: "Filter messages which belong to certain activity vocabularies",
    children: [
      %{
        key: :accept,
        type: {:list, :string},
        description:
          "A list of ActivityStreams terms to accept. If empty, all supported messages are accepted",
        suggestions: ["Create", "Follow", "Mention", "Announce", "Like"]
      },
      %{
        key: :reject,
        type: {:list, :string},
        description:
          "A list of ActivityStreams terms to reject. If empty, no messages are rejected",
        suggestions: ["Create", "Follow", "Mention", "Announce", "Like"]
      }
    ]
  },
  # %{
  #   group: :pleroma,
  #   key: :mrf_user_allowlist,
  #   type: :group,
  #   description:
  #     "The keys in this section are the domain names that the policy should apply to." <>
  #       " Each key should be assigned a list of users that should be allowed through by their ActivityPub ID",
  #   children: [
  #     ["example.org": ["https://example.org/users/admin"]],
  #     suggestions: [
  #       ["example.org": ["https://example.org/users/admin"]]
  #     ]
  #   ]
  # },
  %{
    group: :pleroma,
    key: :media_proxy,
    type: :group,
    description: "Media proxy",
    children: [
      %{
        key: :enabled,
        type: :boolean,
        description: "Enables proxying of remote media to the instance's proxy"
      },
      %{
        key: :base_url,
        type: :string,
        description:
          "The base URL to access a user-uploaded file. Useful when you want to proxy the media files via another host/CDN fronts.",
        suggestions: ["https://example.com"]
      },
      %{
        key: :proxy_opts,
        type: :keyword,
        description: "Options for Pleroma.ReverseProxy",
        suggestions: [
          redirect_on_failure: false,
          max_body_length: 25 * 1_048_576,
          http: [
            follow_redirect: true,
            pool: :media
          ]
        ],
        children: [
          %{
            key: :redirect_on_failure,
            type: :boolean,
            description:
              "Redirects the client to the real remote URL if there's any HTTP errors. " <>
                "Any error during body processing will not be redirected as the response is chunked."
          },
          %{
            key: :max_body_length,
            type: :integer,
            description:
              "Limits the content length to be approximately the " <>
                "specified length. It is validated with the `content-length` header and also verified when proxying."
          },
          %{
            key: :http,
            type: :keyword,
            description: "HTTP options",
            children: [
              %{
                key: :adapter,
                type: :keyword,
                description: "Adapter specific options",
                children: [
                  %{
                    key: :ssl_options,
                    type: :keyword,
                    label: "SSL Options",
                    description: "SSL options for HTTP adapter",
                    children: [
                      %{
                        key: :versions,
                        type: {:list, :atom},
                        description: "List of TLS version to use",
                        suggestions: [:tlsv1, ":tlsv1.1", ":tlsv1.2"]
                      }
                    ]
                  }
                ]
              },
              %{
                key: :proxy_url,
                label: "Proxy URL",
                type: [:string, :tuple],
                description: "Proxy URL",
                suggestions: ["127.0.0.1:8123", {:socks5, :localhost, 9050}]
              }
            ]
          }
        ]
      },
      %{
        key: :whitelist,
        type: {:list, :string},
        description: "List of domains to bypass the mediaproxy",
        suggestions: ["example.com"]
      }
    ]
  },
  %{
    group: :pleroma,
    key: :gopher,
    type: :group,
    description: "Gopher settings",
    children: [
      %{
        key: :enabled,
        type: :boolean,
        description: "Enables the gopher interface"
      },
      %{
        key: :ip,
        type: :tuple,
        description: "IP address to bind to",
        suggestions: [{0, 0, 0, 0}]
      },
      %{
        key: :port,
        type: :integer,
        description: "Port to bind to",
        suggestions: [9999]
      },
      %{
        key: :dstport,
        type: :integer,
        description: "Port advertised in urls (optional, defaults to port)",
        suggestions: [9999]
      }
    ]
  },
  %{
    group: :pleroma,
    key: :activitypub,
    type: :group,
    description: "ActivityPub-related settings",
    children: [
      %{
        key: :unfollow_blocked,
        type: :boolean,
        description: "Whether blocks result in people getting unfollowed"
      },
      %{
        key: :outgoing_blocks,
        type: :boolean,
        description: "Whether to federate blocks to other instances"
      },
      %{
        key: :sign_object_fetches,
        type: :boolean,
        description: "Sign object fetches with HTTP signatures"
      },
      %{
        key: :note_replies_output_limit,
        type: :integer,
        description:
          "The number of Note replies' URIs to be included with outgoing federation (`5` to match Mastodon hardcoded value, `0` to disable the output)."
      },
      %{
        key: :follow_handshake_timeout,
        type: :integer,
        description: "Following handshake timeout",
        suggestions: [500]
      }
    ]
  },
  %{
    group: :pleroma,
    key: :http_security,
    type: :group,
    description: "HTTP security settings",
    children: [
      %{
        key: :enabled,
        type: :boolean,
        description: "Whether the managed content security policy is enabled"
      },
      %{
        key: :sts,
        label: "STS",
        type: :boolean,
        description: "Whether to additionally send a Strict-Transport-Security header"
      },
      %{
        key: :sts_max_age,
        label: "STS max age",
        type: :integer,
        description: "The maximum age for the Strict-Transport-Security header if sent",
        suggestions: [31_536_000]
      },
      %{
        key: :ct_max_age,
        label: "CT max age",
        type: :integer,
        description: "The maximum age for the Expect-CT header if sent",
        suggestions: [2_592_000]
      },
      %{
        key: :referrer_policy,
        type: :string,
        description: "The referrer policy to use, either \"same-origin\" or \"no-referrer\"",
        suggestions: ["same-origin", "no-referrer"]
      },
      %{
        key: :report_uri,
        label: "Report URI",
        type: :string,
        description: "Adds the specified url to report-uri and report-to group in CSP header",
        suggestions: ["https://example.com/report-uri"]
      }
    ]
  },
  %{
    group: :web_push_encryption,
    key: :vapid_details,
    type: :group,
    description:
      "Web Push Notifications configuration. You can use the mix task mix web_push.gen.keypair to generate it",
    children: [
      %{
        key: :subject,
        type: :string,
        description:
          "A mailto link for the administrative contact." <>
            " It's best if this email is not a personal email address, but rather a group email to the instance moderation team.",
        suggestions: ["mailto:moderators@pleroma.com"]
      },
      %{
        key: :public_key,
        type: :string,
        description: "VAPID public key",
        suggestions: ["Public key"]
      },
      %{
        key: :private_key,
        type: :string,
        description: "VAPID private key",
        suggestions: ["Private key"]
      }
    ]
  },
  %{
    group: :pleroma,
    key: Pleroma.Captcha,
    type: :group,
    description: "Captcha-related settings",
    children: [
      %{
        key: :enabled,
        type: :boolean,
        description: "Whether the captcha should be shown on registration"
      },
      %{
        key: :method,
        type: :module,
        description: "The method/service to use for captcha",
        suggestions: [Pleroma.Captcha.Kocaptcha, Pleroma.Captcha.Native]
      },
      %{
        key: :seconds_valid,
        type: :integer,
        description: "The time in seconds for which the captcha is valid",
        suggestions: [60]
      }
    ]
  },
  %{
    group: :pleroma,
    key: Pleroma.Captcha.Kocaptcha,
    type: :group,
    description:
      "Kocaptcha is a very simple captcha service with a single API endpoint, the source code is" <>
        " here: https://github.com/koto-bank/kocaptcha. The default endpoint (https://captcha.kotobank.ch) is hosted by the developer.",
    children: [
      %{
        key: :endpoint,
        type: :string,
        description: "The kocaptcha endpoint to use",
        suggestions: ["https://captcha.kotobank.ch"]
      }
    ]
  },
  %{
    group: :pleroma,
    type: :group,
    description:
      "Allows to set a token that can be used to authenticate with the admin api without using an actual user by giving it as the `admin_token` parameter",
    children: [
      %{
        key: :admin_token,
        type: :string,
        description: "Token",
        suggestions: ["We recommend a secure random string or UUID"]
      }
    ]
  },
  %{
    group: :pleroma,
    key: Oban,
    type: :group,
    description: """
    [Oban](https://github.com/sorentwo/oban) asynchronous job processor configuration.

    Note: if you are running PostgreSQL in [`silent_mode`](https://postgresqlco.nf/en/doc/param/silent_mode?version=9.1),
      it's advised to set [`log_destination`](https://postgresqlco.nf/en/doc/param/log_destination?version=9.1) to `syslog`,
      otherwise `postmaster.log` file may grow because of "you don't own a lock of type ShareLock" warnings
      (see https://github.com/sorentwo/oban/issues/52).
    """,
    children: [
      %{
        key: :repo,
        type: :module,
        description: "Application's Ecto repo",
        suggestions: [Pleroma.Repo]
      },
      %{
        key: :verbose,
        type: {:dropdown, :atom},
        description: "Logs verbose mode",
        suggestions: [false, :error, :warn, :info, :debug]
      },
      %{
        key: :prune,
        type: [:atom, :tuple],
        description:
          "Non-retryable jobs [pruning settings](https://github.com/sorentwo/oban#pruning)",
        suggestions: [:disabled, {:maxlen, 1500}, {:maxage, 60 * 60}]
      },
      %{
        key: :queues,
        type: {:keyword, :integer},
        description:
          "Background jobs queues (keys: queues, values: max numbers of concurrent jobs)",
        suggestions: [
          activity_expiration: 10,
          attachments_cleanup: 5,
          background: 5,
          federator_incoming: 50,
          federator_outgoing: 50,
          mailer: 10,
          scheduled_activities: 10,
          transmogrifier: 20,
          web_push: 50
        ],
        children: [
          %{
            key: :activity_expiration,
            type: :integer,
            description: "Activity expiration queue",
            suggestions: [10]
          },
          %{
            key: :attachments_cleanup,
            type: :integer,
            description: "Attachment deletion queue",
            suggestions: [5]
          },
          %{
            key: :background,
            type: :integer,
            description: "Background queue",
            suggestions: [5]
          },
          %{
            key: :federator_incoming,
            type: :integer,
            description: "Incoming federation queue",
            suggestions: [50]
          },
          %{
            key: :federator_outgoing,
            type: :integer,
            description: "Outgoing federation queue",
            suggestions: [50]
          },
          %{
            key: :mailer,
            type: :integer,
            description: "Email sender queue, see Pleroma.Emails.Mailer",
            suggestions: [10]
          },
          %{
            key: :scheduled_activities,
            type: :integer,
            description: "Scheduled activities queue, see Pleroma.ScheduledActivities",
            suggestions: [10]
          },
          %{
            key: :transmogrifier,
            type: :integer,
            description: "Transmogrifier queue",
            suggestions: [20]
          },
          %{
            key: :web_push,
            type: :integer,
            description: "Web push notifications queue",
            suggestions: [50]
          }
        ]
      },
      %{
        key: :crontab,
        type: {:list, :tuple},
        description: "Settings for cron background jobs",
        suggestions: [
          {"0 0 * * *", Pleroma.Workers.Cron.ClearOauthTokenWorker},
          {"0 * * * *", Pleroma.Workers.Cron.StatsWorker},
          {"* * * * *", Pleroma.Workers.Cron.PurgeExpiredActivitiesWorker},
          {"0 0 * * 0", Pleroma.Workers.Cron.DigestEmailsWorker},
          {"0 0 * * *", Pleroma.Workers.Cron.NewUsersDigestWorker}
        ]
      }
    ]
  },
  %{
    group: :pleroma,
    key: :workers,
    type: :group,
    description: "Includes custom worker options not interpretable directly by `Oban`",
    children: [
      %{
        key: :retries,
        type: {:keyword, :integer},
        description: "Max retry attempts for failed jobs, per `Oban` queue",
        suggestions: [
          federator_incoming: 5,
          federator_outgoing: 5
        ]
      }
    ]
  },
  %{
    group: :pleroma,
    key: Pleroma.Web.Metadata,
    type: :group,
    description: "Metadata-related settings",
    children: [
      %{
        key: :providers,
        type: {:list, :module},
        description: "List of metadata providers to enable",
        suggestions: [
          Pleroma.Web.Metadata.Providers.OpenGraph,
          Pleroma.Web.Metadata.Providers.TwitterCard,
          Pleroma.Web.Metadata.Providers.RelMe,
          Pleroma.Web.Metadata.Providers.Feed
        ]
      },
      %{
        key: :unfurl_nsfw,
        label: "Unfurl NSFW",
        type: :boolean,
        description: "When enabled NSFW attachments will be shown in previews"
      }
    ]
  },
  %{
    group: :pleroma,
    key: :rich_media,
    type: :group,
    description:
      "If enabled the instance will parse metadata from attached links to generate link previews.",
    children: [
      %{
        key: :enabled,
        type: :boolean,
        description: "Enables RichMedia parsing of URLs."
      },
      %{
        key: :ignore_hosts,
        type: {:list, :string},
        description: "List of hosts which will be ignored by the metadata parser.",
        suggestions: ["accounts.google.com", "xss.website"]
      },
      %{
        key: :ignore_tld,
        label: "Ignore TLD",
        type: {:list, :string},
        description: "List TLDs (top-level domains) which will ignore for parse metadata.",
        suggestions: ["local", "localdomain", "lan"]
      },
      %{
        key: :parsers,
        type: {:list, :module},
        description: "List of Rich Media parsers.",
        suggestions: [
          Pleroma.Web.RichMedia.Parsers.MetaTagsParser,
          Pleroma.Web.RichMedia.Parsers.OEmbed,
          Pleroma.Web.RichMedia.Parsers.OGP,
          Pleroma.Web.RichMedia.Parsers.TwitterCard
        ]
      },
      %{
        key: :ttl_setters,
        label: "TTL setters",
        type: {:list, :module},
        description: "List of rich media TTL setters.",
        suggestions: [
          Pleroma.Web.RichMedia.Parser.TTL.AwsSignedUrl
        ]
      }
    ]
  },
  %{
    group: :auto_linker,
    key: :opts,
    type: :group,
    description: "Configuration for the auto_linker library",
    children: [
      %{
        key: :class,
        type: [:string, false],
        description: "Specify the class to be added to the generated link. Disable to clear",
        suggestions: ["auto-linker", false]
      },
      %{
        key: :rel,
        type: [:string, false],
        description: "Override the rel attribute. Disable to clear",
        suggestions: ["ugc", "noopener noreferrer", false]
      },
      %{
        key: :new_window,
        type: :boolean,
        description: "Link urls will open in new window/tab"
      },
      %{
        key: :truncate,
        type: [:integer, false],
        description:
          "Set to a number to truncate urls longer then the number. Truncated urls will end in `..`",
        suggestions: [15, false]
      },
      %{
        key: :strip_prefix,
        type: :boolean,
        description: "Strip the scheme prefix"
      },
      %{
        key: :extra,
        type: :boolean,
        description: "Link urls with rarely used schemes (magnet, ipfs, irc, etc.)"
      }
    ]
  },
  %{
    group: :pleroma,
    key: Pleroma.ScheduledActivity,
    type: :group,
    description: "Scheduled activities settings",
    children: [
      %{
        key: :daily_user_limit,
        type: :integer,
        description:
          "The number of scheduled activities a user is allowed to create in a single day. Default: 25.",
        suggestions: [25]
      },
      %{
        key: :total_user_limit,
        type: :integer,
        description:
          "The number of scheduled activities a user is allowed to create in total. Default: 300.",
        suggestions: [300]
      },
      %{
        key: :enabled,
        type: :boolean,
        description: "Whether scheduled activities are sent to the job queue to be executed"
      }
    ]
  },
  %{
    group: :pleroma,
    key: Pleroma.ActivityExpiration,
    type: :group,
    description: "Expired activity settings",
    children: [
      %{
        key: :enabled,
        type: :boolean,
        description: "Whether expired activities will be sent to the job queue to be deleted"
      }
    ]
  },
  %{
    group: :pleroma,
    type: :group,
    description: "Authenticator",
    children: [
      %{
        key: Pleroma.Web.Auth.Authenticator,
        type: :module,
        suggestions: [Pleroma.Web.Auth.PleromaAuthenticator, Pleroma.Web.Auth.LDAPAuthenticator]
      }
    ]
  },
  %{
    group: :pleroma,
    key: :ldap,
    type: :group,
    description:
      "Use LDAP for user authentication. When a user logs in to the Pleroma instance, the name and password" <>
        " will be verified by trying to authenticate (bind) to a LDAP server." <>
        " If a user exists in the LDAP directory but there is no account with the same name yet on the" <>
        " Pleroma instance then a new Pleroma account will be created with the same name as the LDAP user name.",
    children: [
      %{
        key: :enabled,
        type: :boolean,
        description: "Enables LDAP authentication"
      },
      %{
        key: :host,
        type: :string,
        description: "LDAP server hostname",
        suggestions: ["localhosts"]
      },
      %{
        key: :port,
        type: :integer,
        description: "LDAP port, e.g. 389 or 636",
        suggestions: [389, 636]
      },
      %{
        key: :ssl,
        label: "SSL",
        type: :boolean,
        description: "Enable to use SSL, usually implies the port 636"
      },
      %{
        key: :sslopts,
        label: "SSL options",
        type: :keyword,
        description: "Additional SSL options",
        suggestions: [cacertfile: "path/to/file/with/PEM/cacerts", verify: :verify_peer],
        children: [
          %{
            key: :cacertfile,
            type: :string,
            description: "Path to file with PEM encoded cacerts",
            suggestions: ["path/to/file/with/PEM/cacerts"]
          },
          %{
            key: :verify,
            type: :atom,
            description: "Type of cert verification",
            suggestions: [:verify_peer]
          }
        ]
      },
      %{
        key: :tls,
        label: "TLS",
        type: :boolean,
        description: "Enable to use STARTTLS, usually implies the port 389"
      },
      %{
        key: :tlsopts,
        label: "TLS options",
        type: :keyword,
        description: "Additional TLS options",
        suggestions: [cacertfile: "path/to/file/with/PEM/cacerts", verify: :verify_peer],
        children: [
          %{
            key: :cacertfile,
            type: :string,
            description: "Path to file with PEM encoded cacerts",
            suggestions: ["path/to/file/with/PEM/cacerts"]
          },
          %{
            key: :verify,
            type: :atom,
            description: "Type of cert verification",
            suggestions: [:verify_peer]
          }
        ]
      },
      %{
        key: :base,
        type: :string,
        description: "LDAP base, e.g. \"dc=example,dc=com\"",
        suggestions: ["dc=example,dc=com"]
      },
      %{
        key: :uid,
        type: :string,
        description:
          "LDAP attribute name to authenticate the user, e.g. when \"cn\", the filter will be \"cn=username,base\"",
        suggestions: ["cn"]
      }
    ]
  },
  %{
    group: :pleroma,
    key: :auth,
    type: :group,
    description: "Authentication / authorization settings",
    children: [
      %{
        key: :enforce_oauth_admin_scope_usage,
        type: :boolean,
        description:
          "OAuth admin scope requirement toggle. " <>
            "If enabled, admin actions explicitly demand admin OAuth scope(s) presence in OAuth token " <>
            "(client app must support admin scopes). If disabled and token doesn't have admin scope(s)," <>
            "`is_admin` user flag grants access to admin-specific actions."
      },
      %{
        key: :auth_template,
        type: :string,
        description:
          "Authentication form template. By default it's `show.html` which corresponds to `lib/pleroma/web/templates/o_auth/o_auth/show.html.ee`.",
        suggestions: ["show.html"]
      },
      %{
        key: :oauth_consumer_template,
        type: :string,
        description:
          "OAuth consumer mode authentication form template. By default it's `consumer.html` which corresponds to" <>
            " `lib/pleroma/web/templates/o_auth/o_auth/consumer.html.eex`.",
        suggestions: ["consumer.html"]
      },
      %{
        key: :oauth_consumer_strategies,
        type: {:list, :string},
        description:
          "The list of enabled OAuth consumer strategies. By default it's set by OAUTH_CONSUMER_STRATEGIES environment variable." <>
            " Each entry in this space-delimited string should be of format \"strategy\" or \"strategy:dependency\"" <>
            " (e.g. twitter or keycloak:ueberauth_keycloak_strategy in case dependency is named differently than ueberauth_<strategy>).",
        suggestions: ["twitter", "keycloak:ueberauth_keycloak_strategy"]
      }
    ]
  },
  %{
    group: :pleroma,
    key: :email_notifications,
    type: :group,
    description: "Email notifications settings",
    children: [
      %{
        key: :digest,
        type: :map,
        description:
          "emails of \"what you've missed\" for users who have been inactive for a while",
        suggestions: [
          %{
            active: false,
            schedule: "0 0 * * 0",
            interval: 7,
            inactivity_threshold: 7
          }
        ],
        children: [
          %{
            key: :active,
            type: :boolean,
            description: "Globally enable or disable digest emails"
          },
          %{
            key: :schedule,
            type: :string,
            description:
              "When to send digest email, in crontab format. \"0 0 0\" is the default, meaning \"once a week at midnight on Sunday morning\".",
            suggestions: ["0 0 * * 0"]
          },
          %{
            key: :interval,
            type: :integer,
            description: "Minimum interval between digest emails to one user",
            suggestions: [7]
          },
          %{
            key: :inactivity_threshold,
            type: :integer,
            description: "Minimum user inactivity threshold",
            suggestions: [7]
          }
        ]
      }
    ]
  },
  %{
    group: :pleroma,
    key: Pleroma.Emails.UserEmail,
    type: :group,
    description: "Email template settings",
    children: [
      %{
        key: :logo,
        type: :string,
        description: "A path to a custom logo. Set it to `nil` to use the default Pleroma logo.",
        suggestions: ["some/path/logo.png"]
      },
      %{
        key: :styling,
        type: :map,
        description: "a map with color settings for email templates.",
        suggestions: [
          %{
            link_color: "#d8a070",
            background_color: "#2C3645",
            content_background_color: "#1B2635",
            header_color: "#d8a070",
            text_color: "#b9b9ba",
            text_muted_color: "#b9b9ba"
          }
        ],
        children: [
          %{
            key: :link_color,
            type: :string,
            suggestions: ["#d8a070"]
          },
          %{
            key: :background_color,
            type: :string,
            suggestions: ["#2C3645"]
          },
          %{
            key: :content_background_color,
            type: :string,
            suggestions: ["#1B2635"]
          },
          %{
            key: :header_color,
            type: :string,
            suggestions: ["#d8a070"]
          },
          %{
            key: :text_color,
            type: :string,
            suggestions: ["#b9b9ba"]
          },
          %{
            key: :text_muted_color,
            type: :string,
            suggestions: ["#b9b9ba"]
          }
        ]
      }
    ]
  },
  %{
    group: :pleroma,
    key: Pleroma.Emails.NewUsersDigestEmail,
    type: :group,
    description: "New users admin email digest",
    children: [
      %{
        key: :enabled,
        type: :boolean,
        description: "enables new users admin digest email when `true`",
        suggestions: [false]
      }
    ]
  },
  %{
    group: :pleroma,
    key: :oauth2,
    type: :group,
    description: "Configure OAuth 2 provider capabilities",
    children: [
      %{
        key: :token_expires_in,
        type: :integer,
        description: "The lifetime in seconds of the access token",
        suggestions: [600]
      },
      %{
        key: :issue_new_refresh_token,
        type: :boolean,
        description:
          "Keeps old refresh token or generate new refresh token when to obtain an access token"
      },
      %{
        key: :clean_expired_tokens,
        type: :boolean,
        description: "Enable a background job to clean expired oauth tokens. Default: disabled."
      }
    ]
  },
  %{
    group: :pleroma,
    key: :emoji,
    type: :group,
    children: [
      %{
        key: :shortcode_globs,
        type: {:list, :string},
        description: "Location of custom emoji files. * can be used as a wildcard.",
        suggestions: ["/emoji/custom/**/*.png"]
      },
      %{
        key: :pack_extensions,
        type: {:list, :string},
        description:
          "A list of file extensions for emojis, when no emoji.txt for a pack is present",
        suggestions: [".png", ".gif"]
      },
      %{
        key: :groups,
        type: {:keyword, :string, {:list, :string}},
        description:
          "Emojis are ordered in groups (tags). This is an array of key-value pairs where the key is the group name" <>
            " and the value is the location or array of locations. * can be used as a wildcard.",
        suggestions: [
          Custom: ["/emoji/*.png", "/emoji/**/*.png"]
        ]
      },
      %{
        key: :default_manifest,
        type: :string,
        description:
          "Location of the JSON-manifest. This manifest contains information about the emoji-packs you can download." <>
            " Currently only one manifest can be added (no arrays).",
        suggestions: ["https://git.pleroma.social/pleroma/emoji-index/raw/master/index.json"]
      },
      %{
        key: :shared_pack_cache_seconds_per_file,
        label: "Shared pack cache s/file",
        type: :integer,
        descpiption:
          "When an emoji pack is shared, the archive is created and cached in memory" <>
            " for this amount of seconds multiplied by the number of files.",
        suggestions: [60]
      }
    ]
  },
  %{
    group: :pleroma,
    key: :rate_limit,
    type: :group,
    description:
      "Rate limit settings. This is an advanced feature enabled only for :authentication by default.",
    children: [
      %{
        key: :search,
        type: [:tuple, {:list, :tuple}],
        description: "For the search requests (account & status search etc.)",
        suggestions: [{1000, 10}, [{10_000, 10}, {10_000, 50}]]
      },
      %{
        key: :timeline,
        type: [:tuple, {:list, :tuple}],
        description: "For requests to timelines (each timeline has it's own limiter)",
        suggestions: [{1000, 10}, [{10_000, 10}, {10_000, 50}]]
      },
      %{
        key: :app_account_creation,
        type: [:tuple, {:list, :tuple}],
        description: "For registering user accounts from the same IP address",
        suggestions: [{1000, 10}, [{10_000, 10}, {10_000, 50}]]
      },
      %{
        key: :relations_actions,
        type: [:tuple, {:list, :tuple}],
        description: "For actions on relations with all users (follow, unfollow)",
        suggestions: [{1000, 10}, [{10_000, 10}, {10_000, 50}]]
      },
      %{
        key: :relation_id_action,
        type: [:tuple, {:list, :tuple}],
        description: "For actions on relation with a specific user (follow, unfollow)",
        suggestions: [{1000, 10}, [{10_000, 10}, {10_000, 50}]]
      },
      %{
        key: :statuses_actions,
        type: [:tuple, {:list, :tuple}],
        description:
          "For create / delete / fav / unfav / reblog / unreblog actions on any statuses",
        suggestions: [{1000, 10}, [{10_000, 10}, {10_000, 50}]]
      },
      %{
        key: :status_id_action,
        type: [:tuple, {:list, :tuple}],
        description:
          "For fav / unfav or reblog / unreblog actions on the same status by the same user",
        suggestions: [{1000, 10}, [{10_000, 10}, {10_000, 50}]]
      },
      %{
        key: :authentication,
        type: [:tuple, {:list, :tuple}],
        description: "For authentication create / password check / user existence check requests",
        suggestions: [{60_000, 15}]
      }
    ]
  },
  %{
    group: :esshd,
    type: :group,
    description:
      "Before enabling this you must add :esshd to mix.exs as one of the extra_applications " <>
        "and generate host keys in your priv dir with ssh-keygen -m PEM -N \"\" -b 2048 -t rsa -f ssh_host_rsa_key",
    children: [
      %{
        key: :enabled,
        type: :boolean,
        description: "Enables SSH"
      },
      %{
        key: :priv_dir,
        type: :string,
        description: "Dir with SSH keys",
        suggestions: ["/some/path/ssh_keys"]
      },
      %{
        key: :handler,
        type: :string,
        description: "Handler module",
        suggestions: ["Pleroma.BBS.Handler"]
      },
      %{
        key: :port,
        type: :integer,
        description: "Port to connect",
        suggestions: [10_022]
      },
      %{
        key: :password_authenticator,
        type: :string,
        description: "Authenticator module",
        suggestions: ["Pleroma.BBS.Authenticator"]
      }
    ]
  },
  %{
    group: :mime,
    type: :group,
    description: "Mime types",
    children: [
      %{
        key: :types,
        type: :map,
        suggestions: [
          %{
            "application/xml" => ["xml"],
            "application/xrd+xml" => ["xrd+xml"],
            "application/jrd+json" => ["jrd+json"],
            "application/activity+json" => ["activity+json"],
            "application/ld+json" => ["activity+json"]
          }
        ],
        children: [
          %{
            key: "application/xml",
            type: {:list, :string},
            suggestions: ["xml"]
          },
          %{
            key: "application/xrd+xml",
            type: {:list, :string},
            suggestions: ["xrd+xml"]
          },
          %{
            key: "application/jrd+json",
            type: {:list, :string},
            suggestions: ["jrd+json"]
          },
          %{
            key: "application/activity+json",
            type: {:list, :string},
            suggestions: ["activity+json"]
          },
          %{
            key: "application/ld+json",
            type: {:list, :string},
            suggestions: ["activity+json"]
          }
        ]
      }
    ]
  },
  %{
    group: :pleroma,
    key: :chat,
    type: :group,
    description: "Pleroma chat settings",
    children: [
      %{
        key: :enabled,
        type: :boolean
      }
    ]
  },
  %{
    group: :http_signatures,
    type: :group,
    description: "HTTP Signatures settings",
    children: [
      %{
        key: :adapter,
        type: :module,
        suggestions: [Pleroma.Signature]
      }
    ]
  },
  %{
    group: :pleroma,
    key: :http,
    type: :group,
    description: "HTTP settings",
    children: [
      %{
        key: :proxy_url,
        label: "Proxy URL",
        type: [:string, :tuple],
        description: "Proxy URL",
        suggestions: ["localhost:9020", {:socks5, :localhost, 3090}]
      },
      %{
        key: :send_user_agent,
        type: :boolean
      },
      %{
        key: :user_agent,
        type: [:string, :atom],
        description:
          "What user agent to use. Must be a string or an atom `:default`. Default value is `:default`.",
        suggestions: ["Pleroma", :default]
      },
      %{
        key: :adapter,
        type: :keyword,
        description: "Adapter specific options",
        suggestions: [],
        children: [
          %{
            key: :ssl_options,
            type: :keyword,
            label: "SSL Options",
            description: "SSL options for HTTP adapter",
            children: [
              %{
                key: :versions,
                type: {:list, :atom},
                description: "List of TLS version to use",
                suggestions: [:tlsv1, ":tlsv1.1", ":tlsv1.2"]
              }
            ]
          }
        ]
      }
    ]
  },
  %{
    group: :pleroma,
    key: :markup,
    type: :group,
    children: [
      %{
        key: :allow_inline_images,
        type: :boolean
      },
      %{
        key: :allow_headings,
        type: :boolean
      },
      %{
        key: :allow_tables,
        type: :boolean
      },
      %{
        key: :allow_fonts,
        type: :boolean
      },
      %{
        key: :scrub_policy,
        type: {:list, :module},
        suggestions: [Pleroma.HTML.Transform.MediaProxy, Pleroma.HTML.Scrubber.Default]
      }
    ]
  },
  %{
    group: :pleroma,
    key: :user,
    type: :group,
    children: [
      %{
        key: :deny_follow_blocked,
        type: :boolean
      }
    ]
  },
  %{
    group: :pleroma,
    key: :mrf_normalize_markup,
    label: "MRF normalize markup",
    description: "MRF NormalizeMarkup settings. Scrub configured hypertext markup.",
    type: :group,
    children: [
      %{
        key: :scrub_policy,
        type: :module,
        suggestions: [Pleroma.HTML.Scrubber.Default]
      }
    ]
  },
  %{
    group: :pleroma,
    key: Pleroma.User,
    type: :group,
    children: [
      %{
        key: :restricted_nicknames,
        type: {:list, :string},
        suggestions: [
          ".well-known",
          "~",
          "about",
          "activities",
          "api",
          "auth",
          "check_password",
          "dev",
          "friend-requests",
          "inbox",
          "internal",
          "main",
          "media",
          "nodeinfo",
          "notice",
          "oauth",
          "objects",
          "ostatus_subscribe",
          "pleroma",
          "proxy",
          "push",
          "registration",
          "relay",
          "settings",
          "status",
          "tag",
          "user-search",
          "user_exists",
          "users",
          "web"
        ]
      }
    ]
  },
  %{
    group: :cors_plug,
    type: :group,
    children: [
      %{
        key: :max_age,
        type: :integer,
        suggestions: [86_400]
      },
      %{
        key: :methods,
        type: {:list, :string},
        suggestions: ["POST", "PUT", "DELETE", "GET", "PATCH", "OPTIONS"]
      },
      %{
        key: :expose,
        type: {:list, :string},
        suggestions: [
          "Link",
          "X-RateLimit-Reset",
          "X-RateLimit-Limit",
          "X-RateLimit-Remaining",
          "X-Request-Id",
          "Idempotency-Key"
        ]
      },
      %{
        key: :credentials,
        type: :boolean
      },
      %{
        key: :headers,
        type: {:list, :string},
        suggestions: ["Authorization", "Content-Type", "Idempotency-Key"]
      }
    ]
  },
  %{
    group: :pleroma,
    key: Pleroma.Plugs.RemoteIp,
    type: :group,
    description: """
    `Pleroma.Plugs.RemoteIp` is a shim to call [`RemoteIp`](https://git.pleroma.social/pleroma/remote_ip) but with runtime configuration.
    **If your instance is not behind at least one reverse proxy, you should not enable this plug.**
    """,
    children: [
      %{
        key: :enabled,
        type: :boolean,
        description: "Enable/disable the plug. Default: disabled."
      },
      %{
        key: :headers,
        type: {:list, :string},
        description:
          "A list of strings naming the `req_headers` to use when deriving the `remote_ip`. Order does not matter. Default: `~w[forwarded x-forwarded-for x-client-ip x-real-ip]`."
      },
      %{
        key: :proxies,
        type: {:list, :string},
        description:
          "A list of strings in [CIDR](https://en.wikipedia.org/wiki/CIDR) notation specifying the IPs of known proxies. Default: `[]`."
      },
      %{
        key: :reserved,
        type: {:list, :string},
        description:
          "Defaults to [localhost](https://en.wikipedia.org/wiki/Localhost) and [private network](https://en.wikipedia.org/wiki/Private_network)."
      }
    ]
  },
  %{
    group: :pleroma,
    key: :web_cache_ttl,
    type: :group,
    description:
      "The expiration time for the web responses cache. Values should be in milliseconds or `nil` to disable expiration.",
    children: [
      %{
        key: :activity_pub,
        type: :integer,
        description:
          "Activity pub routes (except question activities). Default: `nil` (no expiration).",
        suggestions: [30_000, nil]
      },
      %{
        key: :activity_pub_question,
        type: :integer,
        description: "Activity pub routes (question activities). Default: `30_000` (30 seconds).",
        suggestions: [30_000]
      }
    ]
  },
  %{
    group: :pleroma,
    key: :static_fe,
    type: :group,
    description:
      "Render profiles and posts using server-generated HTML that is viewable without using JavaScript.",
    children: [
      %{
        key: :enabled,
        type: :boolean,
        description: "Enables the rendering of static HTML. Default: disabled."
      }
    ]
  },
  %{
    group: :pleroma,
    key: :feed,
    type: :group,
    description: "Configure feed rendering",
    children: [
      %{
        key: :post_title,
        type: :map,
        description: "Configure title rendering.",
        children: [
          %{
            key: :max_length,
            type: :integer,
            description: "Maximum number of characters before truncating title.",
            suggestions: [100]
          },
          %{
            key: :omission,
            type: :string,
            description: "Replacement which will be used after truncating string.",
            suggestions: ["..."]
          }
        ]
      }
    ]
  },
  %{
    group: :pleroma,
    key: :mrf_object_age,
    type: :group,
    description: "Rejects or delists posts based on their age when received.",
    children: [
      %{
        key: :threshold,
        type: :integer,
        description: "Required age (in seconds) of a post before actions are taken.",
        suggestions: [172_800]
      },
      %{
        key: :actions,
        type: {:list, :atom},
        description:
          "A list of actions to apply to the post. `:delist` removes the post from public timelines; " <>
            "`:strip_followers` removes followers from the ActivityPub recipient list, ensuring they won't be delivered to home timelines; " <>
            "`:reject` rejects the message entirely",
        suggestions: [:delist, :strip_followers, :reject]
      }
    ]
  },
  %{
    group: :pleroma,
    key: :modules,
    type: :group,
    description: "Custom Runtime Modules",
    children: [
      %{
        key: :runtime_dir,
        type: :string,
        description: "A path to custom Elixir modules (such as MRF policies)."
      }
    ]
  },
  %{
    group: :pleroma,
    key: :streamer,
    type: :group,
    description: "Settings for notifications streamer",
    children: [
      %{
        key: :workers,
        type: :integer,
        description: "Number of workers to send notifications.",
        suggestions: [3]
      },
      %{
        key: :overflow_workers,
        type: :integer,
        description: "Maximum number of workers created if pool is empty.",
        suggestions: [2]
      }
    ]
  },
  %{
    group: :pleroma,
<<<<<<< HEAD
    key: :connections_pool,
    type: :group,
    description: "Advanced settings for `gun` connections pool",
    children: [
      %{
        key: :checkin_timeout,
        type: :integer,
        description: "Timeout to checkin connection from pool. Default: 250ms.",
        suggestions: [250]
      },
      %{
        key: :max_connections,
        type: :integer,
        description: "Maximum number of connections in the pool. Default: 250 connections.",
        suggestions: [250]
      },
      %{
        key: :retry,
        type: :integer,
        description:
          "Number of retries, while `gun` will try to reconnect if connection goes down. Default: 1.",
        suggestions: [1]
      },
      %{
        key: :retry_timeout,
        type: :integer,
        description:
          "Time between retries when `gun` will try to reconnect in milliseconds. Default: 1000ms.",
        suggestions: [1000]
      },
      %{
        key: :await_up_timeout,
        type: :integer,
        description: "Timeout while `gun` will wait until connection is up. Default: 5000ms.",
        suggestions: [5000]
      }
    ]
  },
  %{
    group: :pleroma,
    key: :pools,
    type: :group,
    description: "Advanced settings for `gun` workers pools",
    children: [
      %{
        key: :federation,
        type: :keyword,
        description: "Settings for federation pool.",
        children: [
          %{
            key: :size,
            type: :integer,
            description: "Number workers in the pool.",
            suggestions: [50]
          },
          %{
            key: :max_overflow,
            type: :integer,
            description: "Number of additional workers if pool is under load.",
            suggestions: [10]
          },
          %{
            key: :timeout,
            type: :integer,
            description: "Timeout while `gun` will wait for response.",
            suggestions: [150_000]
          }
        ]
      },
      %{
        key: :media,
        type: :keyword,
        description: "Settings for media pool.",
        children: [
          %{
            key: :size,
            type: :integer,
            description: "Number workers in the pool.",
            suggestions: [50]
          },
          %{
            key: :max_overflow,
            type: :integer,
            description: "Number of additional workers if pool is under load.",
            suggestions: [10]
          },
          %{
            key: :timeout,
            type: :integer,
            description: "Timeout while `gun` will wait for response.",
            suggestions: [150_000]
          }
        ]
      },
      %{
        key: :upload,
        type: :keyword,
        description: "Settings for upload pool.",
        children: [
          %{
            key: :size,
            type: :integer,
            description: "Number workers in the pool.",
            suggestions: [25]
          },
          %{
            key: :max_overflow,
            type: :integer,
            description: "Number of additional workers if pool is under load.",
            suggestions: [5]
          },
          %{
            key: :timeout,
            type: :integer,
            description: "Timeout while `gun` will wait for response.",
            suggestions: [300_000]
          }
        ]
      },
      %{
        key: :default,
        type: :keyword,
        description: "Settings for default pool.",
        children: [
          %{
            key: :size,
            type: :integer,
            description: "Number workers in the pool.",
            suggestions: [10]
          },
          %{
            key: :max_overflow,
            type: :integer,
            description: "Number of additional workers if pool is under load.",
            suggestions: [2]
          },
          %{
            key: :timeout,
            type: :integer,
            description: "Timeout while `gun` will wait for response.",
            suggestions: [10_000]
          }
        ]
      }
    ]
  },
  %{
    group: :pleroma,
    key: :hackney_pools,
    type: :group,
    description: "Advanced settings for `hackney` connections pools",
    children: [
      %{
        key: :federation,
        type: :keyword,
        description: "Settings for federation pool.",
        children: [
          %{
            key: :max_connections,
            type: :integer,
            description: "Number workers in the pool.",
            suggestions: [50]
          },
          %{
            key: :timeout,
            type: :integer,
            description: "Timeout while `hackney` will wait for response.",
            suggestions: [150_000]
          }
        ]
      },
      %{
        key: :media,
        type: :keyword,
        description: "Settings for media pool.",
        children: [
          %{
            key: :max_connections,
            type: :integer,
            description: "Number workers in the pool.",
            suggestions: [50]
          },
          %{
            key: :timeout,
            type: :integer,
            description: "Timeout while `hackney` will wait for response.",
            suggestions: [150_000]
          }
        ]
      },
      %{
        key: :upload,
        type: :keyword,
        description: "Settings for upload pool.",
        children: [
          %{
            key: :max_connections,
            type: :integer,
            description: "Number workers in the pool.",
            suggestions: [25]
          },
          %{
            key: :timeout,
            type: :integer,
            description: "Timeout while `hackney` will wait for response.",
            suggestions: [300_000]
=======
    key: :restrict_unauthenticated,
    type: :group,
    description:
      "Disallow viewing timelines, user profiles and statuses for unauthenticated users.",
    children: [
      %{
        key: :timelines,
        type: :map,
        description: "Settings for public and federated timelines.",
        children: [
          %{
            key: :local,
            type: :boolean,
            description: "Disallow view public timeline."
          },
          %{
            key: :federated,
            type: :boolean,
            description: "Disallow view federated timeline."
          }
        ]
      },
      %{
        key: :profiles,
        type: :map,
        description: "Settings for user profiles.",
        children: [
          %{
            key: :local,
            type: :boolean,
            description: "Disallow view local user profiles."
          },
          %{
            key: :remote,
            type: :boolean,
            description: "Disallow view remote user profiles."
          }
        ]
      },
      %{
        key: :activities,
        type: :map,
        description: "Settings for statuses.",
        children: [
          %{
            key: :local,
            type: :boolean,
            description: "Disallow view local statuses."
          },
          %{
            key: :remote,
            type: :boolean,
            description: "Disallow view remote statuses."
>>>>>>> d74405fc
          }
        ]
      }
    ]
  }
]<|MERGE_RESOLUTION|>--- conflicted
+++ resolved
@@ -2918,7 +2918,6 @@
   },
   %{
     group: :pleroma,
-<<<<<<< HEAD
     key: :connections_pool,
     type: :group,
     description: "Advanced settings for `gun` connections pool",
@@ -3125,7 +3124,13 @@
             type: :integer,
             description: "Timeout while `hackney` will wait for response.",
             suggestions: [300_000]
-=======
+          }
+        ]
+      }
+    ]
+  },
+  %{
+    group: :pleroma,
     key: :restrict_unauthenticated,
     type: :group,
     description:
@@ -3179,7 +3184,6 @@
             key: :remote,
             type: :boolean,
             description: "Disallow view remote statuses."
->>>>>>> d74405fc
           }
         ]
       }
