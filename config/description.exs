--- conflicted
+++ resolved
@@ -3717,7 +3717,20 @@
   },
   %{
     group: :pleroma,
-<<<<<<< HEAD
+    key: :majic_pool,
+    type: :group,
+    description: "Majic/libmagic configuration",
+    children: [
+      %{
+        key: :size,
+        type: :integer,
+        description: "Number of majic workers to start.",
+        suggestions: [2]
+      }
+    ]
+  },
+  %{
+    group: :pleroma,
     key: Pleroma.Backup,
     type: :group,
     description: "Account Backup",
@@ -3733,17 +3746,6 @@
         type: :integer,
         description: "Limit user to export not more often than once per N days",
         suggestions: [7]
-=======
-    key: :majic_pool,
-    type: :group,
-    description: "Majic/libmagic configuration",
-    children: [
-      %{
-        key: :size,
-        type: :integer,
-        description: "Number of majic workers to start.",
-        suggestions: [2]
->>>>>>> 20137056
       }
     ]
   }
