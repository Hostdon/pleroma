# Pleroma: A lightweight social networking server
# Copyright © 2017-2019 Pleroma Authors <https://pleroma.social/>
# SPDX-License-Identifier: AGPL-3.0-only

defmodule Pleroma.Object.Fetcher do
  alias Pleroma.HTTP
  alias Pleroma.Object
  alias Pleroma.Object.Containment
  alias Pleroma.Repo
  alias Pleroma.Signature
  alias Pleroma.Web.ActivityPub.InternalFetchActor
  alias Pleroma.Web.ActivityPub.Transmogrifier
  alias Pleroma.Web.OStatus

  require Logger
  require Pleroma.Constants

<<<<<<< HEAD
  @spec reinject_object(map()) :: {:ok, Object.t()} | {:error, any()}
  defp reinject_object(data) do
=======
  defp touch_changeset(changeset) do
    updated_at =
      NaiveDateTime.utc_now()
      |> NaiveDateTime.truncate(:second)

    Ecto.Changeset.put_change(changeset, :updated_at, updated_at)
  end

  defp maybe_reinject_internal_fields(data, %{data: %{} = old_data}) do
    internal_fields = Map.take(old_data, Pleroma.Constants.object_internal_fields())

    Map.merge(data, internal_fields)
  end

  defp maybe_reinject_internal_fields(data, _), do: data

  defp reinject_object(struct, data) do
>>>>>>> f95a2b2c
    Logger.debug("Reinjecting object #{data["id"]}")

    with data <- Transmogrifier.fix_object(data),
         data <- maybe_reinject_internal_fields(data, struct),
         changeset <- Object.change(struct, %{data: data}),
         changeset <- touch_changeset(changeset),
         {:ok, object} <- Repo.insert_or_update(changeset) do
      {:ok, object}
    else
      e ->
        Logger.error("Error while processing object: #{inspect(e)}")
        {:error, e}
    end
  end

  def refetch_object(%Object{data: %{"id" => id}} = object) do
    with {:local, false} <- {:local, String.starts_with?(id, Pleroma.Web.base_url() <> "/")},
         {:ok, data} <- fetch_and_contain_remote_object_from_id(id),
         {:ok, object} <- reinject_object(object, data) do
      {:ok, object}
    else
      {:local, true} -> object
      e -> {:error, e}
    end
  end

  # TODO:
  # This will create a Create activity, which we need internally at the moment.
  def fetch_object_from_id(id, options \\ []) do
    with {:fetch_object, nil} <- {:fetch_object, Object.get_cached_by_ap_id(id)},
         {:fetch, {:ok, data}} <- {:fetch, fetch_and_contain_remote_object_from_id(id)},
         {:normalize, nil} <- {:normalize, Object.normalize(data, false)},
         params <- prepare_activity_params(data),
         {:containment, :ok} <- {:containment, Containment.contain_origin(id, params)},
         {:ok, activity} <- Transmogrifier.handle_incoming(params, options),
         {:object, _data, %Object{} = object} <-
           {:object, data, Object.normalize(activity, false)} do
      {:ok, object}
    else
      {:containment, _} ->
        {:error, "Object containment failed."}

      {:error, {:reject, nil}} ->
        {:reject, nil}

<<<<<<< HEAD
      {:object, data, nil} ->
        reinject_object(data)
=======
        {:object, data, nil} ->
          reinject_object(%Object{}, data)
>>>>>>> f95a2b2c

      {:normalize, object = %Object{}} ->
        {:ok, object}

      {:fetch_object, %Object{} = object} ->
        {:ok, object}

      _e ->
        # Only fallback when receiving a fetch/normalization error with ActivityPub
        Logger.info("Couldn't get object via AP, trying out OStatus fetching...")

        # FIXME: OStatus Object Containment?
        case OStatus.fetch_activity_from_url(id) do
          {:ok, [activity | _]} -> {:ok, Object.normalize(activity, false)}
          e -> e
        end
    end

    # end
  end

  defp prepare_activity_params(data) do
    %{
      "type" => "Create",
      "to" => data["to"],
      "cc" => data["cc"],
      # Should we seriously keep this attributedTo thing?
      "actor" => data["actor"] || data["attributedTo"],
      "object" => data
    }
  end

  def fetch_object_from_id!(id, options \\ []) do
    with {:ok, object} <- fetch_object_from_id(id, options) do
      object
    else
      _e ->
        nil
    end
  end

  defp make_signature(id, date) do
    uri = URI.parse(id)

    signature =
      InternalFetchActor.get_actor()
      |> Signature.sign(%{
        "(request-target)": "get #{uri.path}",
        host: uri.host,
        date: date
      })

    [{:Signature, signature}]
  end

  defp sign_fetch(headers, id, date) do
    if Pleroma.Config.get([:activitypub, :sign_object_fetches]) do
      headers ++ make_signature(id, date)
    else
      headers
    end
  end

  defp maybe_date_fetch(headers, date) do
    if Pleroma.Config.get([:activitypub, :sign_object_fetches]) do
      headers ++ [{:Date, date}]
    else
      headers
    end
  end

  def fetch_and_contain_remote_object_from_id(id) when is_binary(id) do
    Logger.info("Fetching object #{id} via AP")

    date = Pleroma.Signature.signed_date()

    headers =
      [{:Accept, "application/activity+json"}]
      |> maybe_date_fetch(date)
      |> sign_fetch(id, date)

    Logger.debug("Fetch headers: #{inspect(headers)}")

    with true <- String.starts_with?(id, "http"),
         {:ok, %{body: body, status: code}} when code in 200..299 <- HTTP.get(id, headers),
         {:ok, data} <- Jason.decode(body),
         :ok <- Containment.contain_origin_from_id(id, data) do
      {:ok, data}
    else
      {:ok, %{status: code}} when code in [404, 410] ->
        {:error, "Object has been deleted"}

      e ->
        {:error, e}
    end
  end

  def fetch_and_contain_remote_object_from_id(%{"id" => id}),
    do: fetch_and_contain_remote_object_from_id(id)

  def fetch_and_contain_remote_object_from_id(_id), do: {:error, "id must be a string"}
end<|MERGE_RESOLUTION|>--- conflicted
+++ resolved
@@ -15,10 +15,6 @@
   require Logger
   require Pleroma.Constants
 
-<<<<<<< HEAD
-  @spec reinject_object(map()) :: {:ok, Object.t()} | {:error, any()}
-  defp reinject_object(data) do
-=======
   defp touch_changeset(changeset) do
     updated_at =
       NaiveDateTime.utc_now()
@@ -35,8 +31,8 @@
 
   defp maybe_reinject_internal_fields(data, _), do: data
 
+  @spec reinject_object(struct(), map()) :: {:ok, Object.t()} | {:error, any()}
   defp reinject_object(struct, data) do
->>>>>>> f95a2b2c
     Logger.debug("Reinjecting object #{data["id"]}")
 
     with data <- Transmogrifier.fix_object(data),
@@ -82,13 +78,8 @@
       {:error, {:reject, nil}} ->
         {:reject, nil}
 
-<<<<<<< HEAD
       {:object, data, nil} ->
-        reinject_object(data)
-=======
-        {:object, data, nil} ->
-          reinject_object(%Object{}, data)
->>>>>>> f95a2b2c
+        reinject_object(%Object{}, data)
 
       {:normalize, object = %Object{}} ->
         {:ok, object}
@@ -106,8 +97,6 @@
           e -> e
         end
     end
-
-    # end
   end
 
   defp prepare_activity_params(data) do
