--- conflicted
+++ resolved
@@ -36,18 +36,11 @@
     )
   end
 
-<<<<<<< HEAD
-  def by_object_ap_id(ap_id) do
-=======
   def get_by_id(id) do
     Repo.get(Activity, id)
   end
 
-  # TODO:
-  # Go through these and fix them everywhere.
-  # Wrong name, only returns create activities
-  def all_by_object_ap_id_q(ap_id) do
->>>>>>> b624b7a1
+  def by_object_ap_id(ap_id) do
     from(
       activity in Activity,
       where:
