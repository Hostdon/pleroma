# Pleroma: A lightweight social networking server
# Copyright © 2017-2018 Pleroma Authors <https://pleroma.social/>
# SPDX-License-Identifier: AGPL-3.0-only

defmodule Pleroma.Web.OAuth.Token.CleanWorker do
  @moduledoc """
  The module represents functions to clean an expired oauth tokens.
  """
  use GenServer

  @ten_seconds 10_000
  @one_day 86_400_000

  @interval Pleroma.Config.get(
              [:oauth2, :clean_expired_tokens_interval],
              @one_day
            )

  alias Pleroma.Repo
  alias Pleroma.Web.OAuth.Token
  alias Pleroma.Workers.BackgroundWorker

  defdelegate worker_args(queue), to: Pleroma.Workers.Helper

  def start_link(_), do: GenServer.start_link(__MODULE__, %{})

  def init(_) do
    Process.send_after(self(), :perform, @ten_seconds)
    {:ok, nil}
  end

  @doc false
  def handle_info(:perform, state) do
<<<<<<< HEAD
    %{"op" => "clean_expired_tokens"}
    |> BackgroundWorker.new(worker_args(:background))
    |> Repo.insert()
=======
    Token.delete_expired_tokens()
>>>>>>> 73884441

    Process.send_after(self(), :perform, @interval)
    {:noreply, state}
  end
end<|MERGE_RESOLUTION|>--- conflicted
+++ resolved
@@ -31,15 +31,13 @@
 
   @doc false
   def handle_info(:perform, state) do
-<<<<<<< HEAD
     %{"op" => "clean_expired_tokens"}
     |> BackgroundWorker.new(worker_args(:background))
     |> Repo.insert()
-=======
-    Token.delete_expired_tokens()
->>>>>>> 73884441
 
     Process.send_after(self(), :perform, @interval)
     {:noreply, state}
   end
+
+  def perform(:clean), do: Token.delete_expired_tokens()
 end