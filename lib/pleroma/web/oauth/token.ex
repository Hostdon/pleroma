--- conflicted
+++ resolved
@@ -31,16 +31,10 @@
     end
   end
 
-<<<<<<< HEAD
   def create_token(%App{} = app, %User{} = user, scopes \\ nil) do
     scopes = scopes || app.scopes
-    token = :crypto.strong_rand_bytes(32) |> Base.url_encode64()
-    refresh_token = :crypto.strong_rand_bytes(32) |> Base.url_encode64()
-=======
-  def create_token(%App{} = app, %User{} = user) do
     token = :crypto.strong_rand_bytes(32) |> Base.url_encode64(padding: false)
     refresh_token = :crypto.strong_rand_bytes(32) |> Base.url_encode64(padding: false)
->>>>>>> 3b141194
 
     token = %Token{
       token: token,
