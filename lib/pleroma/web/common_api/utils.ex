--- conflicted
+++ resolved
@@ -102,7 +102,6 @@
     end
   end
 
-<<<<<<< HEAD
   def to_for_user_and_mentions(_user, _mentions, _inReplyTo, _), do: {[], []}
 
   def bcc_for_list(user, {:list, list_id}) do
@@ -111,7 +110,7 @@
   end
 
   def bcc_for_list(_, _), do: []
-=======
+
   def make_poll_data(%{"poll" => %{"options" => options, "expires_in" => expires_in}} = data)
       when is_list(options) do
     %{max_expiration: max_expiration, min_expiration: min_expiration} =
@@ -177,7 +176,6 @@
   def make_poll_data(_data) do
     {%{}, %{}}
   end
->>>>>>> d977d73b
 
   def make_content_html(
         status,
