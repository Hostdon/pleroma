--- conflicted
+++ resolved
@@ -186,14 +186,9 @@
   def push_to_socket(topics, topic, %Activity{data: %{"type" => "Announce"}} = item) do
     Enum.each(topics[topic] || [], fn socket ->
       # Get the current user so we have up-to-date blocks etc.
-<<<<<<< HEAD
-      user = User.get_cached_by_ap_id(socket.assigns[:user].ap_id)
-      blocks = user.info.blocks || []
-=======
       if socket.assigns[:user] do
         user = User.get_cached_by_ap_id(socket.assigns[:user].ap_id)
-        blocks = user.info["blocks"] || []
->>>>>>> 52ce3685
+        blocks = user.info.blocks || []
 
         parent = Object.normalize(item.data["object"])
 
@@ -209,23 +204,15 @@
   def push_to_socket(topics, topic, item) do
     Enum.each(topics[topic] || [], fn socket ->
       # Get the current user so we have up-to-date blocks etc.
-<<<<<<< HEAD
-      user = User.get_cached_by_ap_id(socket.assigns[:user].ap_id)
-      blocks = user.info.blocks || []
-
-      unless item.actor in blocks do
-        send(socket.transport_pid, {:text, represent_update(item, user)})
-=======
       if socket.assigns[:user] do
         user = User.get_cached_by_ap_id(socket.assigns[:user].ap_id)
-        blocks = user.info["blocks"] || []
+        blocks = user.info.blocks || []
 
         unless item.actor in blocks do
           send(socket.transport_pid, {:text, represent_update(item, user)})
         end
       else
         send(socket.transport_pid, {:text, represent_update(item)})
->>>>>>> 52ce3685
       end
     end)
   end
