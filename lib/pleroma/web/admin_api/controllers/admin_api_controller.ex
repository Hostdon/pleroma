--- conflicted
+++ resolved
@@ -646,11 +646,7 @@
   def stats(conn, params) do
     counters = Stats.get_status_visibility_count(params["instance"])
 
-<<<<<<< HEAD
     json(conn, %{"status_visibility" => counters})
-=======
-    json(conn, %{"status_visibility" => count})
->>>>>>> c7d69e92
   end
 
   defp page_params(params) do
