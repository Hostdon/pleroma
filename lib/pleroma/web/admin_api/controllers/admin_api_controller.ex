--- conflicted
+++ resolved
@@ -17,11 +17,6 @@
   alias Pleroma.Web.ActivityPub.ActivityPub
   alias Pleroma.Web.ActivityPub.Builder
   alias Pleroma.Web.ActivityPub.Pipeline
-<<<<<<< HEAD
-  alias Pleroma.Web.ActivityPub.Utils
-=======
-  alias Pleroma.Web.ActivityPub.Relay
->>>>>>> d6693a91
   alias Pleroma.Web.AdminAPI
   alias Pleroma.Web.AdminAPI.AccountView
   alias Pleroma.Web.AdminAPI.ConfigView
