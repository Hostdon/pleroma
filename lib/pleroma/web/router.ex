# Pleroma: A lightweight social networking server
# Copyright © 2017-2020 Pleroma Authors <https://pleroma.social/>
# SPDX-License-Identifier: AGPL-3.0-only

defmodule Pleroma.Web.Router do
  use Pleroma.Web, :router

  pipeline :accepts_html do
    plug(:accepts, ["html"])
  end

  pipeline :accepts_html_xml do
    plug(:accepts, ["html", "xml", "rss", "atom"])
  end

  pipeline :accepts_html_json do
    plug(:accepts, ["html", "activity+json", "json"])
  end

  pipeline :accepts_html_xml_json do
    plug(:accepts, ["html", "xml", "rss", "atom", "activity+json", "json"])
  end

  pipeline :accepts_xml_rss_atom do
    plug(:accepts, ["xml", "rss", "atom"])
  end

  pipeline :browser do
    plug(:accepts, ["html"])
    plug(:fetch_session)
  end

  pipeline :oauth do
    plug(:fetch_session)
    plug(Pleroma.Web.Plugs.OAuthPlug)
    plug(Pleroma.Web.Plugs.UserEnabledPlug)
  end

  pipeline :expect_authentication do
    plug(Pleroma.Web.Plugs.ExpectAuthenticatedCheckPlug)
  end

  pipeline :expect_public_instance_or_authentication do
    plug(Pleroma.Web.Plugs.ExpectPublicOrAuthenticatedCheckPlug)
  end

  pipeline :authenticate do
    plug(Pleroma.Web.Plugs.OAuthPlug)
    plug(Pleroma.Web.Plugs.BasicAuthDecoderPlug)
    plug(Pleroma.Web.Plugs.UserFetcherPlug)
    plug(Pleroma.Web.Plugs.SessionAuthenticationPlug)
    plug(Pleroma.Web.Plugs.LegacyAuthenticationPlug)
    plug(Pleroma.Web.Plugs.AuthenticationPlug)
  end

  pipeline :after_auth do
    plug(Pleroma.Web.Plugs.UserEnabledPlug)
    plug(Pleroma.Web.Plugs.SetUserSessionIdPlug)
    plug(Pleroma.Web.Plugs.EnsureUserKeyPlug)
  end

  pipeline :base_api do
    plug(:accepts, ["json"])
    plug(:fetch_session)
    plug(:authenticate)
    plug(OpenApiSpex.Plug.PutApiSpec, module: Pleroma.Web.ApiSpec)
  end

  pipeline :api do
    plug(:expect_public_instance_or_authentication)
    plug(:base_api)
    plug(:after_auth)
    plug(Pleroma.Web.Plugs.IdempotencyPlug)
  end

  pipeline :authenticated_api do
    plug(:expect_authentication)
    plug(:base_api)
    plug(:after_auth)
    plug(Pleroma.Web.Plugs.EnsureAuthenticatedPlug)
    plug(Pleroma.Web.Plugs.IdempotencyPlug)
  end

  pipeline :admin_api do
    plug(:expect_authentication)
    plug(:base_api)
    plug(Pleroma.Web.Plugs.AdminSecretAuthenticationPlug)
    plug(:after_auth)
    plug(Pleroma.Web.Plugs.EnsureAuthenticatedPlug)
    plug(Pleroma.Web.Plugs.UserIsAdminPlug)
    plug(Pleroma.Web.Plugs.IdempotencyPlug)
  end

  pipeline :mastodon_html do
    plug(:browser)
    plug(:authenticate)
    plug(:after_auth)
  end

  pipeline :pleroma_html do
    plug(:browser)
    plug(:authenticate)
    plug(Pleroma.Web.Plugs.EnsureUserKeyPlug)
  end

  pipeline :well_known do
    plug(:accepts, ["json", "jrd+json", "xml", "xrd+xml"])
  end

  pipeline :config do
    plug(:accepts, ["json", "xml"])
    plug(OpenApiSpex.Plug.PutApiSpec, module: Pleroma.Web.ApiSpec)
  end

  pipeline :pleroma_api do
    plug(:accepts, ["html", "json"])
    plug(OpenApiSpex.Plug.PutApiSpec, module: Pleroma.Web.ApiSpec)
  end

  pipeline :mailbox_preview do
    plug(:accepts, ["html"])

    plug(:put_secure_browser_headers, %{
      "content-security-policy" =>
        "default-src 'self'; script-src 'self' 'unsafe-inline' 'unsafe-eval'; style-src 'self' 'unsafe-inline' 'unsafe-eval'"
    })
  end

  pipeline :http_signature do
    plug(Pleroma.Web.Plugs.HTTPSignaturePlug)
    plug(Pleroma.Web.Plugs.MappedSignatureToIdentityPlug)
  end

  scope "/api/pleroma", Pleroma.Web.TwitterAPI do
    pipe_through(:pleroma_api)

    get("/password_reset/:token", PasswordController, :reset, as: :reset_password)
    post("/password_reset", PasswordController, :do_reset, as: :reset_password)
    get("/emoji", UtilController, :emoji)
    get("/captcha", UtilController, :captcha)
    get("/healthcheck", UtilController, :healthcheck)
  end

  scope "/api/pleroma", Pleroma.Web do
    pipe_through(:pleroma_api)
    post("/uploader_callback/:upload_path", UploaderController, :callback)
  end

  scope "/api/pleroma/admin", Pleroma.Web.AdminAPI do
    pipe_through(:admin_api)

    post("/users/follow", AdminAPIController, :user_follow)
    post("/users/unfollow", AdminAPIController, :user_unfollow)

    put("/users/disable_mfa", AdminAPIController, :disable_mfa)
    delete("/users", AdminAPIController, :user_delete)
    post("/users", AdminAPIController, :users_create)
    patch("/users/:nickname/toggle_activation", AdminAPIController, :user_toggle_activation)
    patch("/users/activate", AdminAPIController, :user_activate)
    patch("/users/deactivate", AdminAPIController, :user_deactivate)
    patch("/users/approve", AdminAPIController, :user_approve)
    put("/users/tag", AdminAPIController, :tag_users)
    delete("/users/tag", AdminAPIController, :untag_users)

    get("/users/:nickname/permission_group", AdminAPIController, :right_get)
    get("/users/:nickname/permission_group/:permission_group", AdminAPIController, :right_get)

    post("/users/:nickname/permission_group/:permission_group", AdminAPIController, :right_add)

    delete(
      "/users/:nickname/permission_group/:permission_group",
      AdminAPIController,
      :right_delete
    )

    post("/users/permission_group/:permission_group", AdminAPIController, :right_add_multiple)

    delete(
      "/users/permission_group/:permission_group",
      AdminAPIController,
      :right_delete_multiple
    )

    get("/relay", RelayController, :index)
    post("/relay", RelayController, :follow)
    delete("/relay", RelayController, :unfollow)

    post("/users/invite_token", InviteController, :create)
    get("/users/invites", InviteController, :index)
    post("/users/revoke_invite", InviteController, :revoke)
    post("/users/email_invite", InviteController, :email)

    get("/users/:nickname/password_reset", AdminAPIController, :get_password_reset)
    patch("/users/force_password_reset", AdminAPIController, :force_password_reset)
    get("/users/:nickname/credentials", AdminAPIController, :show_user_credentials)
    patch("/users/:nickname/credentials", AdminAPIController, :update_user_credentials)

    get("/users", AdminAPIController, :list_users)
    get("/users/:nickname", AdminAPIController, :user_show)
    get("/users/:nickname/statuses", AdminAPIController, :list_user_statuses)
    get("/users/:nickname/chats", AdminAPIController, :list_user_chats)

    get("/instances/:instance/statuses", AdminAPIController, :list_instance_statuses)

    get("/instance_document/:name", InstanceDocumentController, :show)
    patch("/instance_document/:name", InstanceDocumentController, :update)
    delete("/instance_document/:name", InstanceDocumentController, :delete)

    patch("/users/confirm_email", AdminAPIController, :confirm_email)
    patch("/users/resend_confirmation_email", AdminAPIController, :resend_confirmation_email)

    get("/reports", ReportController, :index)
    get("/reports/:id", ReportController, :show)
    patch("/reports", ReportController, :update)
    post("/reports/:id/notes", ReportController, :notes_create)
    delete("/reports/:report_id/notes/:id", ReportController, :notes_delete)

    get("/statuses/:id", StatusController, :show)
    put("/statuses/:id", StatusController, :update)
    delete("/statuses/:id", StatusController, :delete)
    get("/statuses", StatusController, :index)

    get("/config", ConfigController, :show)
    post("/config", ConfigController, :update)
    get("/config/descriptions", ConfigController, :descriptions)
    get("/need_reboot", AdminAPIController, :need_reboot)
    get("/restart", AdminAPIController, :restart)

    get("/moderation_log", AdminAPIController, :list_log)

    post("/reload_emoji", AdminAPIController, :reload_emoji)
    get("/stats", AdminAPIController, :stats)

    get("/oauth_app", OAuthAppController, :index)
    post("/oauth_app", OAuthAppController, :create)
    patch("/oauth_app/:id", OAuthAppController, :update)
    delete("/oauth_app/:id", OAuthAppController, :delete)

    get("/media_proxy_caches", MediaProxyCacheController, :index)
    post("/media_proxy_caches/delete", MediaProxyCacheController, :delete)
    post("/media_proxy_caches/purge", MediaProxyCacheController, :purge)

    get("/chats/:id", ChatController, :show)
    get("/chats/:id/messages", ChatController, :messages)
    delete("/chats/:id/messages/:message_id", ChatController, :delete_message)
  end

  scope "/api/pleroma/emoji", Pleroma.Web.PleromaAPI do
    scope "/pack" do
      pipe_through(:admin_api)

      post("/", EmojiPackController, :create)
      patch("/", EmojiPackController, :update)
      delete("/", EmojiPackController, :delete)
    end

    scope "/pack" do
      pipe_through(:api)

      get("/", EmojiPackController, :show)
    end

    # Modifying packs
    scope "/packs" do
      pipe_through(:admin_api)

      get("/import", EmojiPackController, :import_from_filesystem)
      get("/remote", EmojiPackController, :remote)
      post("/download", EmojiPackController, :download)

      post("/files", EmojiFileController, :create)
      patch("/files", EmojiFileController, :update)
      delete("/files", EmojiFileController, :delete)
    end

    # Pack info / downloading
    scope "/packs" do
      pipe_through(:api)

      get("/", EmojiPackController, :index)
      get("/archive", EmojiPackController, :archive)
    end
  end

  scope "/", Pleroma.Web.TwitterAPI do
    pipe_through(:pleroma_html)

    post("/main/ostatus", UtilController, :remote_subscribe)
    get("/ostatus_subscribe", RemoteFollowController, :follow)

    post("/ostatus_subscribe", RemoteFollowController, :do_follow)
  end

  scope "/api/pleroma", Pleroma.Web.TwitterAPI do
    pipe_through(:authenticated_api)

    post("/change_email", UtilController, :change_email)
    post("/change_password", UtilController, :change_password)
    post("/delete_account", UtilController, :delete_account)
    put("/notification_settings", UtilController, :update_notificaton_settings)
    post("/disable_account", UtilController, :disable_account)
  end

  scope "/api/pleroma", Pleroma.Web.PleromaAPI do
    pipe_through(:authenticated_api)

    post("/mutes_import", UserImportController, :mutes)
    post("/blocks_import", UserImportController, :blocks)
    post("/follow_import", UserImportController, :follow)

    get("/accounts/mfa", TwoFactorAuthenticationController, :settings)
    get("/accounts/mfa/backup_codes", TwoFactorAuthenticationController, :backup_codes)
    get("/accounts/mfa/setup/:method", TwoFactorAuthenticationController, :setup)
    post("/accounts/mfa/confirm/:method", TwoFactorAuthenticationController, :confirm)
    delete("/accounts/mfa/:method", TwoFactorAuthenticationController, :disable)
  end

  scope "/oauth", Pleroma.Web.OAuth do
    scope [] do
      pipe_through(:oauth)
      get("/authorize", OAuthController, :authorize)
    end

    post("/authorize", OAuthController, :create_authorization)
    post("/token", OAuthController, :token_exchange)
    post("/revoke", OAuthController, :token_revoke)
    get("/registration_details", OAuthController, :registration_details)

    post("/mfa/challenge", MFAController, :challenge)
    post("/mfa/verify", MFAController, :verify, as: :mfa_verify)
    get("/mfa", MFAController, :show)

    scope [] do
      pipe_through(:browser)

      get("/prepare_request", OAuthController, :prepare_request)
      get("/:provider", OAuthController, :request)
      get("/:provider/callback", OAuthController, :callback)
      post("/register", OAuthController, :register)
    end
  end

  scope "/api/v1/pleroma", Pleroma.Web.PleromaAPI do
    pipe_through(:api)

    get("/statuses/:id/reactions/:emoji", EmojiReactionController, :index)
    get("/statuses/:id/reactions", EmojiReactionController, :index)
  end

  scope "/api/v1/pleroma", Pleroma.Web.PleromaAPI do
    scope [] do
      pipe_through(:authenticated_api)

      post("/chats/by-account-id/:id", ChatController, :create)
      get("/chats", ChatController, :index)
      get("/chats/:id", ChatController, :show)
      get("/chats/:id/messages", ChatController, :messages)
      post("/chats/:id/messages", ChatController, :post_chat_message)
      delete("/chats/:id/messages/:message_id", ChatController, :delete_message)
      post("/chats/:id/read", ChatController, :mark_as_read)
      post("/chats/:id/messages/:message_id/read", ChatController, :mark_message_as_read)

      get("/conversations/:id/statuses", ConversationController, :statuses)
      get("/conversations/:id", ConversationController, :show)
      post("/conversations/read", ConversationController, :mark_as_read)
      patch("/conversations/:id", ConversationController, :update)

      put("/statuses/:id/reactions/:emoji", EmojiReactionController, :create)
      delete("/statuses/:id/reactions/:emoji", EmojiReactionController, :delete)
      post("/notifications/read", NotificationController, :mark_as_read)

      get("/mascot", MascotController, :show)
      put("/mascot", MascotController, :update)

      post("/scrobble", ScrobbleController, :create)
    end

    scope [] do
      pipe_through(:api)
      get("/accounts/:id/favourites", AccountController, :favourites)
    end

    scope [] do
      pipe_through(:authenticated_api)

      post("/accounts/:id/subscribe", AccountController, :subscribe)
      post("/accounts/:id/unsubscribe", AccountController, :unsubscribe)
    end

    post("/accounts/confirmation_resend", AccountController, :confirmation_resend)
  end

  scope "/api/v1/pleroma", Pleroma.Web.PleromaAPI do
    pipe_through(:api)
    get("/accounts/:id/scrobbles", ScrobbleController, :index)
  end

  scope "/api/v1", Pleroma.Web.MastodonAPI do
    pipe_through(:authenticated_api)

    get("/accounts/verify_credentials", AccountController, :verify_credentials)
    patch("/accounts/update_credentials", AccountController, :update_credentials)

    get("/accounts/relationships", AccountController, :relationships)
    get("/accounts/:id/lists", AccountController, :lists)
    get("/accounts/:id/identity_proofs", AccountController, :identity_proofs)
    get("/endorsements", AccountController, :endorsements)
    get("/blocks", AccountController, :blocks)
    get("/mutes", AccountController, :mutes)

    post("/follows", AccountController, :follow_by_uri)
    post("/accounts/:id/follow", AccountController, :follow)
    post("/accounts/:id/unfollow", AccountController, :unfollow)
    post("/accounts/:id/block", AccountController, :block)
    post("/accounts/:id/unblock", AccountController, :unblock)
    post("/accounts/:id/mute", AccountController, :mute)
    post("/accounts/:id/unmute", AccountController, :unmute)

    get("/apps/verify_credentials", AppController, :verify_credentials)

    get("/conversations", ConversationController, :index)
    post("/conversations/:id/read", ConversationController, :mark_as_read)

    get("/domain_blocks", DomainBlockController, :index)
    post("/domain_blocks", DomainBlockController, :create)
    delete("/domain_blocks", DomainBlockController, :delete)

    get("/filters", FilterController, :index)

    post("/filters", FilterController, :create)
    get("/filters/:id", FilterController, :show)
    put("/filters/:id", FilterController, :update)
    delete("/filters/:id", FilterController, :delete)

    get("/follow_requests", FollowRequestController, :index)
    post("/follow_requests/:id/authorize", FollowRequestController, :authorize)
    post("/follow_requests/:id/reject", FollowRequestController, :reject)

    get("/lists", ListController, :index)
    get("/lists/:id", ListController, :show)
    get("/lists/:id/accounts", ListController, :list_accounts)

    delete("/lists/:id", ListController, :delete)
    post("/lists", ListController, :create)
    put("/lists/:id", ListController, :update)
    post("/lists/:id/accounts", ListController, :add_to_list)
    delete("/lists/:id/accounts", ListController, :remove_from_list)

    get("/markers", MarkerController, :index)
    post("/markers", MarkerController, :upsert)

    post("/media", MediaController, :create)
    get("/media/:id", MediaController, :show)
    put("/media/:id", MediaController, :update)

    get("/notifications", NotificationController, :index)
    get("/notifications/:id", NotificationController, :show)

    post("/notifications/:id/dismiss", NotificationController, :dismiss)
    post("/notifications/clear", NotificationController, :clear)
    delete("/notifications/destroy_multiple", NotificationController, :destroy_multiple)
    # Deprecated: was removed in Mastodon v3, use `/notifications/:id/dismiss` instead
    post("/notifications/dismiss", NotificationController, :dismiss_via_body)

    post("/polls/:id/votes", PollController, :vote)

    post("/reports", ReportController, :create)

    get("/scheduled_statuses", ScheduledActivityController, :index)
    get("/scheduled_statuses/:id", ScheduledActivityController, :show)

    put("/scheduled_statuses/:id", ScheduledActivityController, :update)
    delete("/scheduled_statuses/:id", ScheduledActivityController, :delete)

    # Unlike `GET /api/v1/accounts/:id/favourites`, demands authentication
    get("/favourites", StatusController, :favourites)
    get("/bookmarks", StatusController, :bookmarks)

    post("/statuses", StatusController, :create)
    delete("/statuses/:id", StatusController, :delete)
    post("/statuses/:id/reblog", StatusController, :reblog)
    post("/statuses/:id/unreblog", StatusController, :unreblog)
    post("/statuses/:id/favourite", StatusController, :favourite)
    post("/statuses/:id/unfavourite", StatusController, :unfavourite)
    post("/statuses/:id/pin", StatusController, :pin)
    post("/statuses/:id/unpin", StatusController, :unpin)
    post("/statuses/:id/bookmark", StatusController, :bookmark)
    post("/statuses/:id/unbookmark", StatusController, :unbookmark)
    post("/statuses/:id/mute", StatusController, :mute_conversation)
    post("/statuses/:id/unmute", StatusController, :unmute_conversation)

    post("/push/subscription", SubscriptionController, :create)
    get("/push/subscription", SubscriptionController, :show)
    put("/push/subscription", SubscriptionController, :update)
    delete("/push/subscription", SubscriptionController, :delete)

    get("/suggestions", SuggestionController, :index)

    get("/timelines/home", TimelineController, :home)
    get("/timelines/direct", TimelineController, :direct)
    get("/timelines/list/:list_id", TimelineController, :list)
  end

  scope "/api/web", Pleroma.Web do
    pipe_through(:authenticated_api)

    # Backend-obscure settings blob for MastoFE, don't parse/reuse elsewhere
    put("/settings", MastoFEController, :put_settings)
  end

  scope "/api/v1", Pleroma.Web.MastodonAPI do
    pipe_through(:api)

    get("/accounts/search", SearchController, :account_search)
    get("/search", SearchController, :search)

    get("/accounts/:id/statuses", AccountController, :statuses)
    get("/accounts/:id/followers", AccountController, :followers)
    get("/accounts/:id/following", AccountController, :following)
    get("/accounts/:id", AccountController, :show)

    post("/accounts", AccountController, :create)

    get("/instance", InstanceController, :show)
    get("/instance/peers", InstanceController, :peers)

    post("/apps", AppController, :create)

    get("/statuses", StatusController, :index)
    get("/statuses/:id", StatusController, :show)
    get("/statuses/:id/context", StatusController, :context)
    get("/statuses/:id/card", StatusController, :card)
    get("/statuses/:id/favourited_by", StatusController, :favourited_by)
    get("/statuses/:id/reblogged_by", StatusController, :reblogged_by)

    get("/custom_emojis", CustomEmojiController, :index)

    get("/trends", MastodonAPIController, :empty_array)

    get("/timelines/public", TimelineController, :public)
    get("/timelines/tag/:tag", TimelineController, :hashtag)

    get("/polls/:id", PollController, :show)
  end

  scope "/api/v2", Pleroma.Web.MastodonAPI do
    pipe_through(:api)
    get("/search", SearchController, :search2)

    post("/media", MediaController, :create2)
  end

  scope "/api", Pleroma.Web do
    pipe_through(:config)

    get("/pleroma/frontend_configurations", TwitterAPI.UtilController, :frontend_configurations)
  end

  scope "/api", Pleroma.Web do
    pipe_through(:api)

    get(
      "/account/confirm_email/:user_id/:token",
      TwitterAPI.Controller,
      :confirm_email,
      as: :confirm_email
    )
  end

  scope "/api" do
    pipe_through(:base_api)

    get("/openapi", OpenApiSpex.Plug.RenderSpec, [])
  end

  scope "/api", Pleroma.Web, as: :authenticated_twitter_api do
    pipe_through(:authenticated_api)

    get("/oauth_tokens", TwitterAPI.Controller, :oauth_tokens)
    delete("/oauth_tokens/:id", TwitterAPI.Controller, :revoke_token)

    post(
      "/qvitter/statuses/notifications/read",
      TwitterAPI.Controller,
      :mark_notifications_as_read
    )
  end

<<<<<<< HEAD
=======
  pipeline :ostatus do
    plug(:accepts, ["html", "xml", "rss", "atom", "activity+json", "json"])
    plug(Pleroma.Web.Plugs.StaticFEPlug)
  end

  pipeline :oembed do
    plug(:accepts, ["json", "xml"])
  end

>>>>>>> 023f726d
  scope "/", Pleroma.Web do
    # Note: html format is supported only if static FE is enabled
    # Note: http signature is only considered for json requests (no auth for non-json requests)
    pipe_through([:accepts_html_json, :http_signature, Pleroma.Plugs.StaticFEPlug])

    get("/objects/:uuid", OStatus.OStatusController, :object)
    get("/activities/:uuid", OStatus.OStatusController, :activity)
    get("/notice/:id", OStatus.OStatusController, :notice)

    # Mastodon compatibility routes
    get("/users/:nickname/statuses/:id", OStatus.OStatusController, :object)
    get("/users/:nickname/statuses/:id/activity", OStatus.OStatusController, :activity)
  end

  scope "/", Pleroma.Web do
    # Note: html format is supported only if static FE is enabled
    # Note: http signature is only considered for json requests (no auth for non-json requests)
    pipe_through([:accepts_html_xml_json, :http_signature, Pleroma.Plugs.StaticFEPlug])

    # Note: returns user _profile_ for json requests, redirects to user _feed_ for non-json ones
    get("/users/:nickname", Feed.UserController, :feed_redirect, as: :user_feed)
  end

  scope "/", Pleroma.Web do
    # Note: html format is supported only if static FE is enabled
    pipe_through([:accepts_html_xml, Pleroma.Plugs.StaticFEPlug])

    get("/users/:nickname/feed", Feed.UserController, :feed, as: :user_feed)
  end

  scope "/", Pleroma.Web do
    pipe_through(:accepts_html)
    get("/notice/:id/embed_player", OStatus.OStatusController, :notice_player)
  end

  scope "/", Pleroma.Web do
    pipe_through(:accepts_xml_rss_atom)
    get("/tags/:tag", Feed.TagController, :feed, as: :tag_feed)
  end

  scope "/", Pleroma.Web do
    pipe_through(:browser)
    get("/mailer/unsubscribe/:token", Mailer.SubscriptionController, :unsubscribe)
  end

  pipeline :ap_service_actor do
    plug(:accepts, ["activity+json", "json"])
  end

  # Server to Server (S2S) AP interactions
  pipeline :activitypub do
    plug(:ap_service_actor)
    plug(:http_signature)
  end

  # Client to Server (C2S) AP interactions
  pipeline :activitypub_client do
    plug(:ap_service_actor)
    plug(:fetch_session)
    plug(:authenticate)
    plug(:after_auth)
  end

  scope "/", Pleroma.Web.ActivityPub do
    pipe_through([:activitypub_client])

    get("/api/ap/whoami", ActivityPubController, :whoami)
    get("/users/:nickname/inbox", ActivityPubController, :read_inbox)

    get("/users/:nickname/outbox", ActivityPubController, :outbox)
    post("/users/:nickname/outbox", ActivityPubController, :update_outbox)
    post("/api/ap/upload_media", ActivityPubController, :upload_media)

    # The following two are S2S as well, see `ActivityPub.fetch_follow_information_for_user/1`:
    get("/users/:nickname/followers", ActivityPubController, :followers)
    get("/users/:nickname/following", ActivityPubController, :following)
  end

  scope "/", Pleroma.Web.ActivityPub do
    pipe_through(:activitypub)
    post("/inbox", ActivityPubController, :inbox)
    post("/users/:nickname/inbox", ActivityPubController, :inbox)
  end

  scope "/relay", Pleroma.Web.ActivityPub do
    pipe_through(:ap_service_actor)

    get("/", ActivityPubController, :relay)

    scope [] do
      pipe_through(:http_signature)
      post("/inbox", ActivityPubController, :inbox)
    end

    get("/following", ActivityPubController, :relay_following)
    get("/followers", ActivityPubController, :relay_followers)
  end

  scope "/internal/fetch", Pleroma.Web.ActivityPub do
    pipe_through(:ap_service_actor)

    get("/", ActivityPubController, :internal_fetch)
    post("/inbox", ActivityPubController, :inbox)
  end

  scope "/.well-known", Pleroma.Web do
    pipe_through(:well_known)

    get("/host-meta", WebFinger.WebFingerController, :host_meta)
    get("/webfinger", WebFinger.WebFingerController, :webfinger)
    get("/nodeinfo", Nodeinfo.NodeinfoController, :schemas)
  end

  scope "/nodeinfo", Pleroma.Web do
    get("/:version", Nodeinfo.NodeinfoController, :nodeinfo)
  end

  scope "/", Pleroma.Web do
    pipe_through(:api)

    get("/web/manifest.json", MastoFEController, :manifest)
  end

  scope "/", Pleroma.Web do
    pipe_through(:mastodon_html)

    get("/web/login", MastodonAPI.AuthController, :login)
    delete("/auth/sign_out", MastodonAPI.AuthController, :logout)

    post("/auth/password", MastodonAPI.AuthController, :password_reset)

    get("/web/*path", MastoFEController, :index)

    get("/embed/:id", EmbedController, :show)
  end

  scope "/proxy/", Pleroma.Web.MediaProxy do
    get("/preview/:sig/:url", MediaProxyController, :preview)
    get("/preview/:sig/:url/:filename", MediaProxyController, :preview)
    get("/:sig/:url", MediaProxyController, :remote)
    get("/:sig/:url/:filename", MediaProxyController, :remote)
  end

  if Pleroma.Config.get(:env) == :dev do
    scope "/dev" do
      pipe_through([:mailbox_preview])

      forward("/mailbox", Plug.Swoosh.MailboxPreview, base_path: "/dev/mailbox")
    end
  end

  # Test-only routes needed to test action dispatching and plug chain execution
  if Pleroma.Config.get(:env) == :test do
    @test_actions [
      :do_oauth_check,
      :fallback_oauth_check,
      :skip_oauth_check,
      :fallback_oauth_skip_publicity_check,
      :skip_oauth_skip_publicity_check,
      :missing_oauth_check_definition
    ]

    scope "/test/api", Pleroma.Tests do
      pipe_through(:api)

      for action <- @test_actions do
        get("/#{action}", AuthTestController, action)
      end
    end

    scope "/test/authenticated_api", Pleroma.Tests do
      pipe_through(:authenticated_api)

      for action <- @test_actions do
        get("/#{action}", AuthTestController, action)
      end
    end
  end

  scope "/", Pleroma.Web.MongooseIM do
    get("/user_exists", MongooseIMController, :user_exists)
    get("/check_password", MongooseIMController, :check_password)
  end

  scope "/", Pleroma.Web.Fallback do
    get("/registration/:token", RedirectController, :registration_page)
    get("/:maybe_nickname_or_id", RedirectController, :redirector_with_meta)
    get("/api*path", RedirectController, :api_not_implemented)
    get("/*path", RedirectController, :redirector_with_preload)

    options("/*path", RedirectController, :empty)
  end
end<|MERGE_RESOLUTION|>--- conflicted
+++ resolved
@@ -586,22 +586,10 @@
     )
   end
 
-<<<<<<< HEAD
-=======
-  pipeline :ostatus do
-    plug(:accepts, ["html", "xml", "rss", "atom", "activity+json", "json"])
-    plug(Pleroma.Web.Plugs.StaticFEPlug)
-  end
-
-  pipeline :oembed do
-    plug(:accepts, ["json", "xml"])
-  end
-
->>>>>>> 023f726d
   scope "/", Pleroma.Web do
     # Note: html format is supported only if static FE is enabled
     # Note: http signature is only considered for json requests (no auth for non-json requests)
-    pipe_through([:accepts_html_json, :http_signature, Pleroma.Plugs.StaticFEPlug])
+    pipe_through([:accepts_html_json, :http_signature, Pleroma.Web.Plugs.StaticFEPlug])
 
     get("/objects/:uuid", OStatus.OStatusController, :object)
     get("/activities/:uuid", OStatus.OStatusController, :activity)
@@ -615,7 +603,7 @@
   scope "/", Pleroma.Web do
     # Note: html format is supported only if static FE is enabled
     # Note: http signature is only considered for json requests (no auth for non-json requests)
-    pipe_through([:accepts_html_xml_json, :http_signature, Pleroma.Plugs.StaticFEPlug])
+    pipe_through([:accepts_html_xml_json, :http_signature, Pleroma.Web.Plugs.StaticFEPlug])
 
     # Note: returns user _profile_ for json requests, redirects to user _feed_ for non-json ones
     get("/users/:nickname", Feed.UserController, :feed_redirect, as: :user_feed)
@@ -623,7 +611,7 @@
 
   scope "/", Pleroma.Web do
     # Note: html format is supported only if static FE is enabled
-    pipe_through([:accepts_html_xml, Pleroma.Plugs.StaticFEPlug])
+    pipe_through([:accepts_html_xml, Pleroma.Web.Plugs.StaticFEPlug])
 
     get("/users/:nickname/feed", Feed.UserController, :feed, as: :user_feed)
   end
