# Pleroma: A lightweight social networking server
# Copyright © 2017-2021 Pleroma Authors <https://pleroma.social/>
# SPDX-License-Identifier: AGPL-3.0-only

defmodule Pleroma.Web.Router do
  use Pleroma.Web, :router

  pipeline :accepts_html do
    plug(:accepts, ["html"])
  end

  pipeline :accepts_html_xml do
    plug(:accepts, ["html", "xml", "rss", "atom"])
  end

  pipeline :accepts_html_json do
    plug(:accepts, ["html", "activity+json", "json"])
  end

  pipeline :accepts_html_xml_json do
    plug(:accepts, ["html", "xml", "rss", "atom", "activity+json", "json"])
  end

  pipeline :accepts_xml_rss_atom do
    plug(:accepts, ["xml", "rss", "atom"])
  end

  pipeline :browser do
    plug(:accepts, ["html"])
    plug(:fetch_session)
  end

  pipeline :oauth do
    plug(:fetch_session)
    plug(Pleroma.Web.Plugs.OAuthPlug)
    plug(Pleroma.Web.Plugs.UserEnabledPlug)
    plug(Pleroma.Web.Plugs.EnsureUserTokenAssignsPlug)
  end

  # Note: expects _user_ authentication (user-unbound app-bound tokens don't qualify)
  pipeline :expect_user_authentication do
    plug(Pleroma.Web.Plugs.ExpectAuthenticatedCheckPlug)
  end

  # Note: expects public instance or _user_ authentication (user-unbound tokens don't qualify)
  pipeline :expect_public_instance_or_user_authentication do
    plug(Pleroma.Web.Plugs.ExpectPublicOrAuthenticatedCheckPlug)
  end

  pipeline :authenticate do
    plug(Pleroma.Web.Plugs.OAuthPlug)
    plug(Pleroma.Web.Plugs.BasicAuthDecoderPlug)
    plug(Pleroma.Web.Plugs.UserFetcherPlug)
    plug(Pleroma.Web.Plugs.AuthenticationPlug)
  end

  pipeline :after_auth do
    plug(Pleroma.Web.Plugs.UserEnabledPlug)
    plug(Pleroma.Web.Plugs.SetUserSessionIdPlug)
    plug(Pleroma.Web.Plugs.EnsureUserTokenAssignsPlug)
    plug(Pleroma.Web.Plugs.UserTrackingPlug)
  end

  pipeline :base_api do
    plug(:accepts, ["json"])
    plug(:fetch_session)
    plug(:authenticate)
    plug(OpenApiSpex.Plug.PutApiSpec, module: Pleroma.Web.ApiSpec)
  end

  pipeline :no_auth_or_privacy_expectations_api do
    plug(:base_api)
    plug(:after_auth)
    plug(Pleroma.Web.Plugs.IdempotencyPlug)
  end

  # Pipeline for app-related endpoints (no user auth checks — app-bound tokens must be supported)
  pipeline :app_api do
    plug(:no_auth_or_privacy_expectations_api)
  end

  pipeline :api do
    plug(:expect_public_instance_or_user_authentication)
    plug(:no_auth_or_privacy_expectations_api)
  end

  pipeline :authenticated_api do
    plug(:expect_user_authentication)
    plug(:no_auth_or_privacy_expectations_api)
    plug(Pleroma.Web.Plugs.EnsureAuthenticatedPlug)
  end

  pipeline :admin_api do
    plug(:expect_user_authentication)
    plug(:base_api)
    plug(Pleroma.Web.Plugs.AdminSecretAuthenticationPlug)
    plug(:after_auth)
    plug(Pleroma.Web.Plugs.EnsureAuthenticatedPlug)
    plug(Pleroma.Web.Plugs.UserIsStaffPlug)
    plug(Pleroma.Web.Plugs.IdempotencyPlug)
  end

  pipeline :require_admin do
    plug(Pleroma.Web.Plugs.UserIsAdminPlug)
  end

  pipeline :mastodon_html do
    plug(:browser)
    plug(:authenticate)
    plug(:after_auth)
  end

  pipeline :pleroma_html do
    plug(:browser)
    plug(:authenticate)
    plug(Pleroma.Web.Plugs.EnsureUserTokenAssignsPlug)
  end

  pipeline :well_known do
    plug(:accepts, ["json", "jrd+json", "xml", "xrd+xml"])
  end

  pipeline :config do
    plug(:accepts, ["json", "xml"])
    plug(OpenApiSpex.Plug.PutApiSpec, module: Pleroma.Web.ApiSpec)
  end

  pipeline :pleroma_api do
    plug(:accepts, ["html", "json"])
    plug(OpenApiSpex.Plug.PutApiSpec, module: Pleroma.Web.ApiSpec)
  end

  pipeline :mailbox_preview do
    plug(:accepts, ["html"])

    plug(:put_secure_browser_headers, %{
      "content-security-policy" =>
        "default-src 'self'; script-src 'self' 'unsafe-inline' 'unsafe-eval'; style-src 'self' 'unsafe-inline' 'unsafe-eval'"
    })
  end

  pipeline :http_signature do
    plug(Pleroma.Web.Plugs.HTTPSignaturePlug)
    plug(Pleroma.Web.Plugs.MappedSignatureToIdentityPlug)
  end

  pipeline :static_fe do
    plug(Pleroma.Web.Plugs.StaticFEPlug)
  end

  scope "/api/v1/pleroma", Pleroma.Web.TwitterAPI do
    pipe_through(:pleroma_api)

    get("/password_reset/:token", PasswordController, :reset, as: :reset_password)
    post("/password_reset", PasswordController, :do_reset, as: :reset_password)
    get("/emoji", UtilController, :emoji)
    get("/captcha", UtilController, :captcha)
    get("/healthcheck", UtilController, :healthcheck)
  end

  scope "/api/v1/pleroma", Pleroma.Web do
    pipe_through(:pleroma_api)
    post("/uploader_callback/:upload_path", UploaderController, :callback)
  end

  # AdminAPI: only admins can perform these actions
  scope "/api/v1/pleroma/admin", Pleroma.Web.AdminAPI do
    pipe_through([:admin_api, :require_admin])

    put("/users/disable_mfa", AdminAPIController, :disable_mfa)

    get("/users/:nickname/permission_group", AdminAPIController, :right_get)
    get("/users/:nickname/permission_group/:permission_group", AdminAPIController, :right_get)

    post("/users/:nickname/permission_group/:permission_group", AdminAPIController, :right_add)

    delete(
      "/users/:nickname/permission_group/:permission_group",
      AdminAPIController,
      :right_delete
    )

    post("/users/permission_group/:permission_group", AdminAPIController, :right_add_multiple)

    delete(
      "/users/permission_group/:permission_group",
      AdminAPIController,
      :right_delete_multiple
    )

    post("/users/follow", UserController, :follow)
    post("/users/unfollow", UserController, :unfollow)
    post("/users", UserController, :create)

    get("/relay", RelayController, :index)
    post("/relay", RelayController, :follow)
    delete("/relay", RelayController, :unfollow)

    get("/users/:nickname/password_reset", AdminAPIController, :get_password_reset)
    patch("/users/force_password_reset", AdminAPIController, :force_password_reset)
    get("/users/:nickname/credentials", AdminAPIController, :show_user_credentials)
    patch("/users/:nickname/credentials", AdminAPIController, :update_user_credentials)

    get("/instance_document/:name", InstanceDocumentController, :show)
    patch("/instance_document/:name", InstanceDocumentController, :update)
    delete("/instance_document/:name", InstanceDocumentController, :delete)

    patch("/users/confirm_email", AdminAPIController, :confirm_email)
    patch("/users/resend_confirmation_email", AdminAPIController, :resend_confirmation_email)

    get("/config", ConfigController, :show)
    post("/config", ConfigController, :update)
    get("/config/descriptions", ConfigController, :descriptions)
    get("/need_reboot", AdminAPIController, :need_reboot)
    get("/restart", AdminAPIController, :restart)

    get("/oauth_app", OAuthAppController, :index)
    post("/oauth_app", OAuthAppController, :create)
    patch("/oauth_app/:id", OAuthAppController, :update)
    delete("/oauth_app/:id", OAuthAppController, :delete)

    get("/media_proxy_caches", MediaProxyCacheController, :index)
    post("/media_proxy_caches/delete", MediaProxyCacheController, :delete)
    post("/media_proxy_caches/purge", MediaProxyCacheController, :purge)

    get("/frontends", FrontendController, :index)
    post("/frontends/install", FrontendController, :install)

    post("/backups", AdminAPIController, :create_backup)
  end

  # AdminAPI: admins and mods (staff) can perform these actions
  scope "/api/v1/pleroma/admin", Pleroma.Web.AdminAPI do
    pipe_through(:admin_api)

    put("/users/tag", AdminAPIController, :tag_users)
    delete("/users/tag", AdminAPIController, :untag_users)

    patch("/users/:nickname/toggle_activation", UserController, :toggle_activation)
    patch("/users/activate", UserController, :activate)
    patch("/users/deactivate", UserController, :deactivate)
    patch("/users/approve", UserController, :approve)

    delete("/users", UserController, :delete)

    post("/users/invite_token", InviteController, :create)
    get("/users/invites", InviteController, :index)
    post("/users/revoke_invite", InviteController, :revoke)
    post("/users/email_invite", InviteController, :email)

<<<<<<< HEAD
    get("/users", UserController, :list)
=======
    get("/users/:nickname/password_reset", AdminAPIController, :get_password_reset)
    patch("/users/force_password_reset", AdminAPIController, :force_password_reset)
    get("/users/:nickname/credentials", AdminAPIController, :show_user_credentials)
    patch("/users/:nickname/credentials", AdminAPIController, :update_user_credentials)

    get("/users", UserController, :index)
>>>>>>> 5f5dc240
    get("/users/:nickname", UserController, :show)
    get("/users/:nickname/statuses", AdminAPIController, :list_user_statuses)
    get("/users/:nickname/chats", AdminAPIController, :list_user_chats)

    get("/instances/:instance/statuses", AdminAPIController, :list_instance_statuses)

    get("/reports", ReportController, :index)
    get("/reports/:id", ReportController, :show)
    patch("/reports", ReportController, :update)
    post("/reports/:id/notes", ReportController, :notes_create)
    delete("/reports/:report_id/notes/:id", ReportController, :notes_delete)

    get("/statuses/:id", StatusController, :show)
    put("/statuses/:id", StatusController, :update)
    delete("/statuses/:id", StatusController, :delete)
    get("/statuses", StatusController, :index)

    get("/moderation_log", AdminAPIController, :list_log)

    post("/reload_emoji", AdminAPIController, :reload_emoji)
    get("/stats", AdminAPIController, :stats)

    get("/chats/:id", ChatController, :show)
    get("/chats/:id/messages", ChatController, :messages)
    delete("/chats/:id/messages/:message_id", ChatController, :delete_message)
  end

  scope "/api/v1/pleroma/emoji", Pleroma.Web.PleromaAPI do
    scope "/pack" do
      pipe_through(:admin_api)

      post("/", EmojiPackController, :create)
      patch("/", EmojiPackController, :update)
      delete("/", EmojiPackController, :delete)
    end

    scope "/pack" do
      pipe_through(:api)

      get("/", EmojiPackController, :show)
    end

    # Modifying packs
    scope "/packs" do
      pipe_through(:admin_api)

      get("/import", EmojiPackController, :import_from_filesystem)
      get("/remote", EmojiPackController, :remote)
      post("/download", EmojiPackController, :download)

      post("/files", EmojiFileController, :create)
      patch("/files", EmojiFileController, :update)
      delete("/files", EmojiFileController, :delete)
    end

    # Pack info / downloading
    scope "/packs" do
      pipe_through(:api)

      get("/", EmojiPackController, :index)
      get("/archive", EmojiPackController, :archive)
    end
  end

  scope "/", Pleroma.Web.TwitterAPI do
    pipe_through(:pleroma_html)

    post("/main/ostatus", UtilController, :remote_subscribe)
    get("/ostatus_subscribe", RemoteFollowController, :follow)
    post("/ostatus_subscribe", RemoteFollowController, :do_follow)
  end

  scope "/api/pleroma", Pleroma.Web.TwitterAPI do
    pipe_through(:authenticated_api)

    post("/change_email", UtilController, :change_email)
    post("/change_password", UtilController, :change_password)
    post("/delete_account", UtilController, :delete_account)
    put("/notification_settings", UtilController, :update_notificaton_settings)
    post("/disable_account", UtilController, :disable_account)
  end

  scope "/api/pleroma", Pleroma.Web.PleromaAPI do
    pipe_through(:authenticated_api)

    post("/mutes_import", UserImportController, :mutes)
    post("/blocks_import", UserImportController, :blocks)
    post("/follow_import", UserImportController, :follow)

    get("/accounts/mfa", TwoFactorAuthenticationController, :settings)
    get("/accounts/mfa/backup_codes", TwoFactorAuthenticationController, :backup_codes)
    get("/accounts/mfa/setup/:method", TwoFactorAuthenticationController, :setup)
    post("/accounts/mfa/confirm/:method", TwoFactorAuthenticationController, :confirm)
    delete("/accounts/mfa/:method", TwoFactorAuthenticationController, :disable)
  end

  scope "/oauth", Pleroma.Web.OAuth do
    # Note: use /api/v1/accounts/verify_credentials for userinfo of signed-in user

    get("/registration_details", OAuthController, :registration_details)

    post("/mfa/verify", MFAController, :verify, as: :mfa_verify)
    get("/mfa", MFAController, :show)

    scope [] do
      pipe_through(:oauth)

      get("/authorize", OAuthController, :authorize)
      post("/authorize", OAuthController, :create_authorization)
    end

    scope [] do
      pipe_through(:fetch_session)

      post("/token", OAuthController, :token_exchange)
      post("/revoke", OAuthController, :token_revoke)
      post("/mfa/challenge", MFAController, :challenge)
    end

    scope [] do
      pipe_through(:browser)

      get("/prepare_request", OAuthController, :prepare_request)
      get("/:provider", OAuthController, :request)
      get("/:provider/callback", OAuthController, :callback)
      post("/register", OAuthController, :register)
    end
  end

  scope "/api/v1/pleroma", Pleroma.Web.PleromaAPI do
    pipe_through(:api)

    get("/statuses/:id/reactions/:emoji", EmojiReactionController, :index)
    get("/statuses/:id/reactions", EmojiReactionController, :index)
  end

  scope "/api/v0/pleroma", Pleroma.Web.PleromaAPI do
    pipe_through(:authenticated_api)
    get("/reports", ReportController, :index)
    get("/reports/:id", ReportController, :show)
  end

  scope "/api/v1/pleroma", Pleroma.Web.PleromaAPI do
    scope [] do
      pipe_through(:authenticated_api)

      post("/chats/by-account-id/:id", ChatController, :create)
      get("/chats", ChatController, :index)
      get("/chats/:id", ChatController, :show)
      get("/chats/:id/messages", ChatController, :messages)
      post("/chats/:id/messages", ChatController, :post_chat_message)
      delete("/chats/:id/messages/:message_id", ChatController, :delete_message)
      post("/chats/:id/read", ChatController, :mark_as_read)
      post("/chats/:id/messages/:message_id/read", ChatController, :mark_message_as_read)

      get("/conversations/:id/statuses", ConversationController, :statuses)
      get("/conversations/:id", ConversationController, :show)
      post("/conversations/read", ConversationController, :mark_as_read)
      patch("/conversations/:id", ConversationController, :update)

      put("/statuses/:id/reactions/:emoji", EmojiReactionController, :create)
      delete("/statuses/:id/reactions/:emoji", EmojiReactionController, :delete)
      post("/notifications/read", NotificationController, :mark_as_read)

      get("/mascot", MascotController, :show)
      put("/mascot", MascotController, :update)

      post("/scrobble", ScrobbleController, :create)

      get("/backups", BackupController, :index)
      post("/backups", BackupController, :create)
    end

    scope [] do
      pipe_through(:api)
      get("/accounts/:id/favourites", AccountController, :favourites)
    end

    scope [] do
      pipe_through(:authenticated_api)

      post("/accounts/:id/subscribe", AccountController, :subscribe)
      post("/accounts/:id/unsubscribe", AccountController, :unsubscribe)
    end

    post("/accounts/confirmation_resend", AccountController, :confirmation_resend)
  end

  scope "/api/v1/pleroma", Pleroma.Web.PleromaAPI do
    pipe_through(:api)
    get("/accounts/:id/scrobbles", ScrobbleController, :index)
    get("/federation_status", InstancesController, :show)
  end

  scope "/api/v2/pleroma", Pleroma.Web.PleromaAPI do
    scope [] do
      pipe_through(:authenticated_api)
      get("/chats", ChatController, :index2)
    end
  end

  scope "/api/v1", Pleroma.Web.MastodonAPI do
    pipe_through(:authenticated_api)

    get("/accounts/verify_credentials", AccountController, :verify_credentials)
    patch("/accounts/update_credentials", AccountController, :update_credentials)

    get("/accounts/relationships", AccountController, :relationships)
    get("/accounts/:id/lists", AccountController, :lists)
    get("/accounts/:id/identity_proofs", AccountController, :identity_proofs)
    get("/endorsements", AccountController, :endorsements)
    get("/blocks", AccountController, :blocks)
    get("/mutes", AccountController, :mutes)

    post("/follows", AccountController, :follow_by_uri)
    post("/accounts/:id/follow", AccountController, :follow)
    post("/accounts/:id/unfollow", AccountController, :unfollow)
    post("/accounts/:id/block", AccountController, :block)
    post("/accounts/:id/unblock", AccountController, :unblock)
    post("/accounts/:id/mute", AccountController, :mute)
    post("/accounts/:id/unmute", AccountController, :unmute)

    get("/conversations", ConversationController, :index)
    post("/conversations/:id/read", ConversationController, :mark_as_read)
    delete("/conversations/:id", ConversationController, :delete)

    get("/domain_blocks", DomainBlockController, :index)
    post("/domain_blocks", DomainBlockController, :create)
    delete("/domain_blocks", DomainBlockController, :delete)

    get("/filters", FilterController, :index)

    post("/filters", FilterController, :create)
    get("/filters/:id", FilterController, :show)
    put("/filters/:id", FilterController, :update)
    delete("/filters/:id", FilterController, :delete)

    get("/follow_requests", FollowRequestController, :index)
    post("/follow_requests/:id/authorize", FollowRequestController, :authorize)
    post("/follow_requests/:id/reject", FollowRequestController, :reject)

    get("/lists", ListController, :index)
    get("/lists/:id", ListController, :show)
    get("/lists/:id/accounts", ListController, :list_accounts)

    delete("/lists/:id", ListController, :delete)
    post("/lists", ListController, :create)
    put("/lists/:id", ListController, :update)
    post("/lists/:id/accounts", ListController, :add_to_list)
    delete("/lists/:id/accounts", ListController, :remove_from_list)

    get("/markers", MarkerController, :index)
    post("/markers", MarkerController, :upsert)

    post("/media", MediaController, :create)
    get("/media/:id", MediaController, :show)
    put("/media/:id", MediaController, :update)

    get("/notifications", NotificationController, :index)
    get("/notifications/:id", NotificationController, :show)

    post("/notifications/:id/dismiss", NotificationController, :dismiss)
    post("/notifications/clear", NotificationController, :clear)
    delete("/notifications/destroy_multiple", NotificationController, :destroy_multiple)
    # Deprecated: was removed in Mastodon v3, use `/notifications/:id/dismiss` instead
    post("/notifications/dismiss", NotificationController, :dismiss_via_body)

    post("/polls/:id/votes", PollController, :vote)

    post("/reports", ReportController, :create)

    get("/scheduled_statuses", ScheduledActivityController, :index)
    get("/scheduled_statuses/:id", ScheduledActivityController, :show)

    put("/scheduled_statuses/:id", ScheduledActivityController, :update)
    delete("/scheduled_statuses/:id", ScheduledActivityController, :delete)

    # Unlike `GET /api/v1/accounts/:id/favourites`, demands authentication
    get("/favourites", StatusController, :favourites)
    get("/bookmarks", StatusController, :bookmarks)

    post("/statuses", StatusController, :create)
    delete("/statuses/:id", StatusController, :delete)
    post("/statuses/:id/reblog", StatusController, :reblog)
    post("/statuses/:id/unreblog", StatusController, :unreblog)
    post("/statuses/:id/favourite", StatusController, :favourite)
    post("/statuses/:id/unfavourite", StatusController, :unfavourite)
    post("/statuses/:id/pin", StatusController, :pin)
    post("/statuses/:id/unpin", StatusController, :unpin)
    post("/statuses/:id/bookmark", StatusController, :bookmark)
    post("/statuses/:id/unbookmark", StatusController, :unbookmark)
    post("/statuses/:id/mute", StatusController, :mute_conversation)
    post("/statuses/:id/unmute", StatusController, :unmute_conversation)

    post("/push/subscription", SubscriptionController, :create)
    get("/push/subscription", SubscriptionController, :show)
    put("/push/subscription", SubscriptionController, :update)
    delete("/push/subscription", SubscriptionController, :delete)

    get("/suggestions", SuggestionController, :index)

    get("/timelines/home", TimelineController, :home)
    get("/timelines/direct", TimelineController, :direct)
    get("/timelines/list/:list_id", TimelineController, :list)
  end

  scope "/api/web", Pleroma.Web do
    pipe_through(:authenticated_api)

    # Backend-obscure settings blob for MastoFE, don't parse/reuse elsewhere
    put("/settings", MastoFEController, :put_settings)
  end

  scope "/api/v1", Pleroma.Web.MastodonAPI do
    pipe_through(:app_api)

    post("/apps", AppController, :create)
    get("/apps/verify_credentials", AppController, :verify_credentials)
  end

  scope "/api/v1", Pleroma.Web.MastodonAPI do
    pipe_through(:api)

    get("/accounts/search", SearchController, :account_search)
    get("/search", SearchController, :search)

    get("/accounts/:id/statuses", AccountController, :statuses)
    get("/accounts/:id/followers", AccountController, :followers)
    get("/accounts/:id/following", AccountController, :following)
    get("/accounts/:id", AccountController, :show)

    post("/accounts", AccountController, :create)

    get("/instance", InstanceController, :show)
    get("/instance/peers", InstanceController, :peers)

    get("/statuses", StatusController, :index)
    get("/statuses/:id", StatusController, :show)
    get("/statuses/:id/context", StatusController, :context)
    get("/statuses/:id/card", StatusController, :card)
    get("/statuses/:id/favourited_by", StatusController, :favourited_by)
    get("/statuses/:id/reblogged_by", StatusController, :reblogged_by)

    get("/custom_emojis", CustomEmojiController, :index)

    get("/trends", MastodonAPIController, :empty_array)

    get("/timelines/public", TimelineController, :public)
    get("/timelines/tag/:tag", TimelineController, :hashtag)

    get("/polls/:id", PollController, :show)
  end

  scope "/api/v2", Pleroma.Web.MastodonAPI do
    pipe_through(:api)
    get("/search", SearchController, :search2)

    post("/media", MediaController, :create2)
  end

  scope "/api", Pleroma.Web do
    pipe_through(:config)

    get("/pleroma/frontend_configurations", TwitterAPI.UtilController, :frontend_configurations)
  end

  scope "/api", Pleroma.Web do
    pipe_through(:api)

    get(
      "/account/confirm_email/:user_id/:token",
      TwitterAPI.Controller,
      :confirm_email,
      as: :confirm_email
    )
  end

  scope "/api" do
    pipe_through(:base_api)

    get("/openapi", OpenApiSpex.Plug.RenderSpec, [])
  end

  scope "/api", Pleroma.Web, as: :authenticated_twitter_api do
    pipe_through(:authenticated_api)

    get("/oauth_tokens", TwitterAPI.Controller, :oauth_tokens)
    delete("/oauth_tokens/:id", TwitterAPI.Controller, :revoke_token)
  end

  scope "/", Pleroma.Web do
    # Note: html format is supported only if static FE is enabled
    # Note: http signature is only considered for json requests (no auth for non-json requests)
    pipe_through([:accepts_html_json, :http_signature, :static_fe])

    get("/objects/:uuid", OStatus.OStatusController, :object)
    get("/activities/:uuid", OStatus.OStatusController, :activity)
    get("/notice/:id", OStatus.OStatusController, :notice)

    # Mastodon compatibility routes
    get("/users/:nickname/statuses/:id", OStatus.OStatusController, :object)
    get("/users/:nickname/statuses/:id/activity", OStatus.OStatusController, :activity)
  end

  scope "/", Pleroma.Web do
    # Note: html format is supported only if static FE is enabled
    # Note: http signature is only considered for json requests (no auth for non-json requests)
    pipe_through([:accepts_html_xml_json, :http_signature, :static_fe])

    # Note: returns user _profile_ for json requests, redirects to user _feed_ for non-json ones
    get("/users/:nickname", Feed.UserController, :feed_redirect, as: :user_feed)
  end

  scope "/", Pleroma.Web do
    # Note: html format is supported only if static FE is enabled
    pipe_through([:accepts_html_xml, :static_fe])

    get("/users/:nickname/feed", Feed.UserController, :feed, as: :user_feed)
  end

  scope "/", Pleroma.Web do
    pipe_through(:accepts_html)
    get("/notice/:id/embed_player", OStatus.OStatusController, :notice_player)
  end

  scope "/", Pleroma.Web do
    pipe_through(:accepts_xml_rss_atom)
    get("/tags/:tag", Feed.TagController, :feed, as: :tag_feed)
  end

  scope "/", Pleroma.Web do
    pipe_through(:browser)
    get("/mailer/unsubscribe/:token", Mailer.SubscriptionController, :unsubscribe)
  end

  pipeline :ap_service_actor do
    plug(:accepts, ["activity+json", "json"])
  end

  # Server to Server (S2S) AP interactions
  pipeline :activitypub do
    plug(:ap_service_actor)
    plug(:http_signature)
  end

  # Client to Server (C2S) AP interactions
  pipeline :activitypub_client do
    plug(:ap_service_actor)
    plug(:fetch_session)
    plug(:authenticate)
    plug(:after_auth)
  end

  scope "/", Pleroma.Web.ActivityPub do
    pipe_through([:activitypub_client])

    get("/api/ap/whoami", ActivityPubController, :whoami)
    get("/users/:nickname/inbox", ActivityPubController, :read_inbox)

    get("/users/:nickname/outbox", ActivityPubController, :outbox)
    post("/users/:nickname/outbox", ActivityPubController, :update_outbox)
    post("/api/ap/upload_media", ActivityPubController, :upload_media)

    # The following two are S2S as well, see `ActivityPub.fetch_follow_information_for_user/1`:
    get("/users/:nickname/followers", ActivityPubController, :followers)
    get("/users/:nickname/following", ActivityPubController, :following)
    get("/users/:nickname/collections/featured", ActivityPubController, :pinned)
  end

  scope "/", Pleroma.Web.ActivityPub do
    pipe_through(:activitypub)
    post("/inbox", ActivityPubController, :inbox)
    post("/users/:nickname/inbox", ActivityPubController, :inbox)
  end

  scope "/relay", Pleroma.Web.ActivityPub do
    pipe_through(:ap_service_actor)

    get("/", ActivityPubController, :relay)

    scope [] do
      pipe_through(:http_signature)
      post("/inbox", ActivityPubController, :inbox)
    end

    get("/following", ActivityPubController, :relay_following)
    get("/followers", ActivityPubController, :relay_followers)
  end

  scope "/internal/fetch", Pleroma.Web.ActivityPub do
    pipe_through(:ap_service_actor)

    get("/", ActivityPubController, :internal_fetch)
    post("/inbox", ActivityPubController, :inbox)
  end

  scope "/.well-known", Pleroma.Web do
    pipe_through(:well_known)

    get("/host-meta", WebFinger.WebFingerController, :host_meta)
    get("/webfinger", WebFinger.WebFingerController, :webfinger)
    get("/nodeinfo", Nodeinfo.NodeinfoController, :schemas)
  end

  scope "/nodeinfo", Pleroma.Web do
    get("/:version", Nodeinfo.NodeinfoController, :nodeinfo)
  end

  scope "/", Pleroma.Web do
    pipe_through(:api)

    get("/web/manifest.json", MastoFEController, :manifest)
  end

  scope "/", Pleroma.Web do
    pipe_through(:mastodon_html)

    get("/web/login", MastodonAPI.AuthController, :login)
    delete("/auth/sign_out", MastodonAPI.AuthController, :logout)

    post("/auth/password", MastodonAPI.AuthController, :password_reset)

    get("/web/*path", MastoFEController, :index)

    get("/embed/:id", EmbedController, :show)
  end

  scope "/proxy/", Pleroma.Web do
    get("/preview/:sig/:url", MediaProxy.MediaProxyController, :preview)
    get("/preview/:sig/:url/:filename", MediaProxy.MediaProxyController, :preview)
    get("/:sig/:url", MediaProxy.MediaProxyController, :remote)
    get("/:sig/:url/:filename", MediaProxy.MediaProxyController, :remote)
  end

  if Pleroma.Config.get(:env) == :dev do
    scope "/dev" do
      pipe_through([:mailbox_preview])

      forward("/mailbox", Plug.Swoosh.MailboxPreview, base_path: "/dev/mailbox")
    end
  end

  # Test-only routes needed to test action dispatching and plug chain execution
  if Pleroma.Config.get(:env) == :test do
    @test_actions [
      :do_oauth_check,
      :fallback_oauth_check,
      :skip_oauth_check,
      :fallback_oauth_skip_publicity_check,
      :skip_oauth_skip_publicity_check,
      :missing_oauth_check_definition
    ]

    scope "/test/api", Pleroma.Tests do
      pipe_through(:api)

      for action <- @test_actions do
        get("/#{action}", AuthTestController, action)
      end
    end

    scope "/test/authenticated_api", Pleroma.Tests do
      pipe_through(:authenticated_api)

      for action <- @test_actions do
        get("/#{action}", AuthTestController, action)
      end
    end
  end

  scope "/", Pleroma.Web.MongooseIM do
    get("/user_exists", MongooseIMController, :user_exists)
    get("/check_password", MongooseIMController, :check_password)
  end

  scope "/", Pleroma.Web.Fallback do
    get("/registration/:token", RedirectController, :registration_page)
    get("/:maybe_nickname_or_id", RedirectController, :redirector_with_meta)
    match(:*, "/api/pleroma*path", LegacyPleromaApiRerouterPlug, [])
    get("/api*path", RedirectController, :api_not_implemented)
    get("/*path", RedirectController, :redirector_with_preload)

    options("/*path", RedirectController, :empty)
  end

  # TODO: Change to Phoenix.Router.routes/1 for Phoenix 1.6.0+
  def get_api_routes do
    __MODULE__.__routes__()
    |> Enum.reject(fn r -> r.plug == Pleroma.Web.Fallback.RedirectController end)
    |> Enum.map(fn r ->
      r.path
      |> String.split("/", trim: true)
      |> List.first()
    end)
    |> Enum.uniq()
  end
end<|MERGE_RESOLUTION|>--- conflicted
+++ resolved
@@ -248,16 +248,12 @@
     post("/users/revoke_invite", InviteController, :revoke)
     post("/users/email_invite", InviteController, :email)
 
-<<<<<<< HEAD
-    get("/users", UserController, :list)
-=======
     get("/users/:nickname/password_reset", AdminAPIController, :get_password_reset)
     patch("/users/force_password_reset", AdminAPIController, :force_password_reset)
     get("/users/:nickname/credentials", AdminAPIController, :show_user_credentials)
     patch("/users/:nickname/credentials", AdminAPIController, :update_user_credentials)
 
     get("/users", UserController, :index)
->>>>>>> 5f5dc240
     get("/users/:nickname", UserController, :show)
     get("/users/:nickname/statuses", AdminAPIController, :list_user_statuses)
     get("/users/:nickname/chats", AdminAPIController, :list_user_chats)
