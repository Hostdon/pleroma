# Pleroma: A lightweight social networking server
# Copyright © 2017-2021 Pleroma Authors <https://pleroma.social/>
# SPDX-License-Identifier: AGPL-3.0-only

defmodule Pleroma.Web.Router do
  use Pleroma.Web, :router

  pipeline :accepts_html do
    plug(:accepts, ["html"])
  end

  pipeline :accepts_html_xml do
    plug(:accepts, ["html", "xml", "rss", "atom"])
  end

  pipeline :accepts_html_json do
    plug(:accepts, ["html", "activity+json", "json"])
  end

  pipeline :accepts_html_xml_json do
    plug(:accepts, ["html", "xml", "rss", "atom", "activity+json", "json"])
  end

  pipeline :accepts_xml_rss_atom do
    plug(:accepts, ["xml", "rss", "atom"])
  end

  pipeline :browser do
    plug(:accepts, ["html"])
    plug(:fetch_session)
  end

  pipeline :oauth do
    plug(:fetch_session)
    plug(Pleroma.Web.Plugs.OAuthPlug)
    plug(Pleroma.Web.Plugs.UserEnabledPlug)
    plug(Pleroma.Web.Plugs.EnsureUserTokenAssignsPlug)
  end

  # Note: expects _user_ authentication (user-unbound app-bound tokens don't qualify)
  pipeline :expect_user_authentication do
    plug(Pleroma.Web.Plugs.ExpectAuthenticatedCheckPlug)
  end

  # Note: expects public instance or _user_ authentication (user-unbound tokens don't qualify)
  pipeline :expect_public_instance_or_user_authentication do
    plug(Pleroma.Web.Plugs.ExpectPublicOrAuthenticatedCheckPlug)
  end

  pipeline :authenticate do
    plug(Pleroma.Web.Plugs.OAuthPlug)
    plug(Pleroma.Web.Plugs.BasicAuthDecoderPlug)
    plug(Pleroma.Web.Plugs.UserFetcherPlug)
    plug(Pleroma.Web.Plugs.AuthenticationPlug)
  end

  pipeline :after_auth do
    plug(Pleroma.Web.Plugs.UserEnabledPlug)
    plug(Pleroma.Web.Plugs.SetUserSessionIdPlug)
    plug(Pleroma.Web.Plugs.EnsureUserTokenAssignsPlug)
    plug(Pleroma.Web.Plugs.UserTrackingPlug)
  end

  pipeline :base_api do
    plug(:accepts, ["json"])
    plug(:fetch_session)
    plug(:authenticate)
    plug(OpenApiSpex.Plug.PutApiSpec, module: Pleroma.Web.ApiSpec)
  end

  pipeline :no_auth_or_privacy_expectations_api do
    plug(:base_api)
    plug(:after_auth)
    plug(Pleroma.Web.Plugs.IdempotencyPlug)
  end

  # Pipeline for app-related endpoints (no user auth checks — app-bound tokens must be supported)
  pipeline :app_api do
    plug(:no_auth_or_privacy_expectations_api)
  end

  pipeline :api do
    plug(:expect_public_instance_or_user_authentication)
    plug(:no_auth_or_privacy_expectations_api)
  end

  pipeline :authenticated_api do
    plug(:expect_user_authentication)
    plug(:no_auth_or_privacy_expectations_api)
    plug(Pleroma.Web.Plugs.EnsureAuthenticatedPlug)
  end

  pipeline :admin_api do
    plug(:expect_user_authentication)
    plug(:base_api)
    plug(Pleroma.Web.Plugs.AdminSecretAuthenticationPlug)
    plug(:after_auth)
    plug(Pleroma.Web.Plugs.EnsureAuthenticatedPlug)
    plug(Pleroma.Web.Plugs.UserIsStaffPlug)
    plug(Pleroma.Web.Plugs.IdempotencyPlug)
  end

<<<<<<< HEAD
=======
  pipeline :require_admin do
    plug(Pleroma.Web.Plugs.UserIsAdminPlug)
  end

  pipeline :mastodon_html do
    plug(:browser)
    plug(:authenticate)
    plug(:after_auth)
  end

>>>>>>> 5f5dc240
  pipeline :pleroma_html do
    plug(:browser)
    plug(:authenticate)
    plug(Pleroma.Web.Plugs.EnsureUserTokenAssignsPlug)
  end

  pipeline :well_known do
    plug(:accepts, ["json", "jrd+json", "xml", "xrd+xml"])
  end

  pipeline :config do
    plug(:accepts, ["json", "xml"])
    plug(OpenApiSpex.Plug.PutApiSpec, module: Pleroma.Web.ApiSpec)
  end

  pipeline :pleroma_api do
    plug(:accepts, ["html", "json"])
    plug(OpenApiSpex.Plug.PutApiSpec, module: Pleroma.Web.ApiSpec)
  end

  pipeline :mailbox_preview do
    plug(:accepts, ["html"])

    plug(:put_secure_browser_headers, %{
      "content-security-policy" =>
        "default-src 'self'; script-src 'self' 'unsafe-inline' 'unsafe-eval'; style-src 'self' 'unsafe-inline' 'unsafe-eval'"
    })
  end

  pipeline :http_signature do
    plug(Pleroma.Web.Plugs.HTTPSignaturePlug)
    plug(Pleroma.Web.Plugs.MappedSignatureToIdentityPlug)
  end

  pipeline :static_fe do
    plug(Pleroma.Web.Plugs.StaticFEPlug)
  end

  scope "/api/v1/pleroma", Pleroma.Web.TwitterAPI do
    pipe_through(:pleroma_api)

    get("/password_reset/:token", PasswordController, :reset, as: :reset_password)
    post("/password_reset", PasswordController, :do_reset, as: :reset_password)
    get("/emoji", UtilController, :emoji)
    get("/captcha", UtilController, :captcha)
    get("/healthcheck", UtilController, :healthcheck)
  end

  scope "/api/v1/pleroma", Pleroma.Web do
    pipe_through(:pleroma_api)
    post("/uploader_callback/:upload_path", UploaderController, :callback)
  end

  scope "/api/v1/pleroma/admin", Pleroma.Web.AdminAPI do
    pipe_through([:admin_api, :require_admin])

    put("/users/disable_mfa", AdminAPIController, :disable_mfa)
    put("/users/tag", AdminAPIController, :tag_users)
    delete("/users/tag", AdminAPIController, :untag_users)

    get("/users/:nickname/permission_group", AdminAPIController, :right_get)
    get("/users/:nickname/permission_group/:permission_group", AdminAPIController, :right_get)

    post("/users/:nickname/permission_group/:permission_group", AdminAPIController, :right_add)

    delete(
      "/users/:nickname/permission_group/:permission_group",
      AdminAPIController,
      :right_delete
    )

    post("/users/permission_group/:permission_group", AdminAPIController, :right_add_multiple)

    delete(
      "/users/permission_group/:permission_group",
      AdminAPIController,
      :right_delete_multiple
    )

    post("/users/follow", UserController, :follow)
    post("/users/unfollow", UserController, :unfollow)
    delete("/users", UserController, :delete)
    post("/users", UserController, :create)
    patch("/users/:nickname/toggle_activation", UserController, :toggle_activation)
    patch("/users/activate", UserController, :activate)
    patch("/users/deactivate", UserController, :deactivate)
    patch("/users/approve", UserController, :approve)

    get("/relay", RelayController, :index)
    post("/relay", RelayController, :follow)
    delete("/relay", RelayController, :unfollow)

    post("/users/invite_token", InviteController, :create)
    get("/users/invites", InviteController, :index)
    post("/users/revoke_invite", InviteController, :revoke)
    post("/users/email_invite", InviteController, :email)

    get("/users/:nickname/password_reset", AdminAPIController, :get_password_reset)
    patch("/users/force_password_reset", AdminAPIController, :force_password_reset)
    get("/users/:nickname/credentials", AdminAPIController, :show_user_credentials)
    patch("/users/:nickname/credentials", AdminAPIController, :update_user_credentials)

    get("/users", UserController, :index)
    get("/users/:nickname", UserController, :show)
    get("/users/:nickname/statuses", AdminAPIController, :list_user_statuses)
    get("/users/:nickname/chats", AdminAPIController, :list_user_chats)

    get("/instances/:instance/statuses", AdminAPIController, :list_instance_statuses)

    get("/instance_document/:name", InstanceDocumentController, :show)
    patch("/instance_document/:name", InstanceDocumentController, :update)
    delete("/instance_document/:name", InstanceDocumentController, :delete)

    patch("/users/confirm_email", AdminAPIController, :confirm_email)
    patch("/users/resend_confirmation_email", AdminAPIController, :resend_confirmation_email)

    get("/reports", ReportController, :index)
    get("/reports/:id", ReportController, :show)
    patch("/reports", ReportController, :update)
    post("/reports/:id/notes", ReportController, :notes_create)
    delete("/reports/:report_id/notes/:id", ReportController, :notes_delete)

    get("/statuses/:id", StatusController, :show)
    put("/statuses/:id", StatusController, :update)
    delete("/statuses/:id", StatusController, :delete)
    get("/statuses", StatusController, :index)

    get("/config", ConfigController, :show)
    post("/config", ConfigController, :update)
    get("/config/descriptions", ConfigController, :descriptions)
    get("/need_reboot", AdminAPIController, :need_reboot)
    get("/restart", AdminAPIController, :restart)

    get("/moderation_log", AdminAPIController, :list_log)

    post("/reload_emoji", AdminAPIController, :reload_emoji)
    get("/stats", AdminAPIController, :stats)

    get("/oauth_app", OAuthAppController, :index)
    post("/oauth_app", OAuthAppController, :create)
    patch("/oauth_app/:id", OAuthAppController, :update)
    delete("/oauth_app/:id", OAuthAppController, :delete)

    get("/media_proxy_caches", MediaProxyCacheController, :index)
    post("/media_proxy_caches/delete", MediaProxyCacheController, :delete)
    post("/media_proxy_caches/purge", MediaProxyCacheController, :purge)

    get("/chats/:id", ChatController, :show)
    get("/chats/:id/messages", ChatController, :messages)
    delete("/chats/:id/messages/:message_id", ChatController, :delete_message)

    get("/frontends", FrontendController, :index)
    post("/frontends/install", FrontendController, :install)

    post("/backups", AdminAPIController, :create_backup)
  end

  scope "/api/v1/pleroma/emoji", Pleroma.Web.PleromaAPI do
    scope "/pack" do
      pipe_through([:admin_api, :require_admin])

      post("/", EmojiPackController, :create)
      patch("/", EmojiPackController, :update)
      delete("/", EmojiPackController, :delete)
    end

    scope "/pack" do
      pipe_through(:api)

      get("/", EmojiPackController, :show)
    end

    # Modifying packs
    scope "/packs" do
      pipe_through([:admin_api, :require_admin])

      get("/import", EmojiPackController, :import_from_filesystem)
      get("/remote", EmojiPackController, :remote)
      post("/download", EmojiPackController, :download)

      post("/files", EmojiFileController, :create)
      patch("/files", EmojiFileController, :update)
      delete("/files", EmojiFileController, :delete)
    end

    # Pack info / downloading
    scope "/packs" do
      pipe_through(:api)

      get("/", EmojiPackController, :index)
      get("/archive", EmojiPackController, :archive)
    end
  end

  scope "/", Pleroma.Web.TwitterAPI do
    pipe_through(:pleroma_html)

    post("/main/ostatus", UtilController, :remote_subscribe)
    get("/ostatus_subscribe", RemoteFollowController, :follow)
    post("/ostatus_subscribe", RemoteFollowController, :do_follow)
  end

  scope "/api/pleroma", Pleroma.Web.TwitterAPI do
    pipe_through(:authenticated_api)

    post("/change_email", UtilController, :change_email)
    post("/change_password", UtilController, :change_password)
    post("/delete_account", UtilController, :delete_account)
    put("/notification_settings", UtilController, :update_notificaton_settings)
    post("/disable_account", UtilController, :disable_account)
  end

  scope "/api/pleroma", Pleroma.Web.PleromaAPI do
    pipe_through(:authenticated_api)

    post("/mutes_import", UserImportController, :mutes)
    post("/blocks_import", UserImportController, :blocks)
    post("/follow_import", UserImportController, :follow)

    get("/accounts/mfa", TwoFactorAuthenticationController, :settings)
    get("/accounts/mfa/backup_codes", TwoFactorAuthenticationController, :backup_codes)
    get("/accounts/mfa/setup/:method", TwoFactorAuthenticationController, :setup)
    post("/accounts/mfa/confirm/:method", TwoFactorAuthenticationController, :confirm)
    delete("/accounts/mfa/:method", TwoFactorAuthenticationController, :disable)
  end

  scope "/oauth", Pleroma.Web.OAuth do
    # Note: use /api/v1/accounts/verify_credentials for userinfo of signed-in user

    get("/registration_details", OAuthController, :registration_details)

    post("/mfa/verify", MFAController, :verify, as: :mfa_verify)
    get("/mfa", MFAController, :show)

    scope [] do
      pipe_through(:oauth)

      get("/authorize", OAuthController, :authorize)
      post("/authorize", OAuthController, :create_authorization)
    end

    scope [] do
      pipe_through(:fetch_session)

      post("/token", OAuthController, :token_exchange)
      post("/revoke", OAuthController, :token_revoke)
      post("/mfa/challenge", MFAController, :challenge)
    end

    scope [] do
      pipe_through(:browser)

      get("/prepare_request", OAuthController, :prepare_request)
      get("/:provider", OAuthController, :request)
      get("/:provider/callback", OAuthController, :callback)
      post("/register", OAuthController, :register)
    end
  end

  scope "/api/v1/pleroma", Pleroma.Web.PleromaAPI do
    pipe_through(:api)

    get("/statuses/:id/reactions/:emoji", EmojiReactionController, :index)
    get("/statuses/:id/reactions", EmojiReactionController, :index)
  end

  scope "/api/v0/pleroma", Pleroma.Web.PleromaAPI do
    pipe_through(:authenticated_api)
    get("/reports", ReportController, :index)
    get("/reports/:id", ReportController, :show)
  end

  scope "/api/v1/pleroma", Pleroma.Web.PleromaAPI do
    scope [] do
      pipe_through(:authenticated_api)

      post("/chats/by-account-id/:id", ChatController, :create)
      get("/chats", ChatController, :index)
      get("/chats/:id", ChatController, :show)
      get("/chats/:id/messages", ChatController, :messages)
      post("/chats/:id/messages", ChatController, :post_chat_message)
      delete("/chats/:id/messages/:message_id", ChatController, :delete_message)
      post("/chats/:id/read", ChatController, :mark_as_read)
      post("/chats/:id/messages/:message_id/read", ChatController, :mark_message_as_read)

      get("/conversations/:id/statuses", ConversationController, :statuses)
      get("/conversations/:id", ConversationController, :show)
      post("/conversations/read", ConversationController, :mark_as_read)
      patch("/conversations/:id", ConversationController, :update)

      put("/statuses/:id/reactions/:emoji", EmojiReactionController, :create)
      delete("/statuses/:id/reactions/:emoji", EmojiReactionController, :delete)
      post("/notifications/read", NotificationController, :mark_as_read)

      get("/mascot", MascotController, :show)
      put("/mascot", MascotController, :update)

      post("/scrobble", ScrobbleController, :create)

      get("/backups", BackupController, :index)
      post("/backups", BackupController, :create)
    end

    scope [] do
      pipe_through(:api)
      get("/accounts/:id/favourites", AccountController, :favourites)
    end

    scope [] do
      pipe_through(:authenticated_api)

      post("/accounts/:id/subscribe", AccountController, :subscribe)
      post("/accounts/:id/unsubscribe", AccountController, :unsubscribe)
    end

    post("/accounts/confirmation_resend", AccountController, :confirmation_resend)
  end

  scope "/api/v1/pleroma", Pleroma.Web.PleromaAPI do
    pipe_through(:api)
    get("/accounts/:id/scrobbles", ScrobbleController, :index)
    get("/federation_status", InstancesController, :show)
  end

  scope "/api/v2/pleroma", Pleroma.Web.PleromaAPI do
    scope [] do
      pipe_through(:authenticated_api)
      get("/chats", ChatController, :index2)
    end
  end

  scope "/api/v1", Pleroma.Web.MastodonAPI do
    pipe_through(:authenticated_api)

    get("/accounts/verify_credentials", AccountController, :verify_credentials)
    patch("/accounts/update_credentials", AccountController, :update_credentials)

    get("/accounts/relationships", AccountController, :relationships)
    get("/accounts/:id/lists", AccountController, :lists)
    get("/accounts/:id/identity_proofs", AccountController, :identity_proofs)
    get("/endorsements", AccountController, :endorsements)
    get("/blocks", AccountController, :blocks)
    get("/mutes", AccountController, :mutes)

    post("/follows", AccountController, :follow_by_uri)
    post("/accounts/:id/follow", AccountController, :follow)
    post("/accounts/:id/unfollow", AccountController, :unfollow)
    post("/accounts/:id/block", AccountController, :block)
    post("/accounts/:id/unblock", AccountController, :unblock)
    post("/accounts/:id/mute", AccountController, :mute)
    post("/accounts/:id/unmute", AccountController, :unmute)

    get("/conversations", ConversationController, :index)
    post("/conversations/:id/read", ConversationController, :mark_as_read)
    delete("/conversations/:id", ConversationController, :delete)

    get("/domain_blocks", DomainBlockController, :index)
    post("/domain_blocks", DomainBlockController, :create)
    delete("/domain_blocks", DomainBlockController, :delete)

    get("/filters", FilterController, :index)

    post("/filters", FilterController, :create)
    get("/filters/:id", FilterController, :show)
    put("/filters/:id", FilterController, :update)
    delete("/filters/:id", FilterController, :delete)

    get("/follow_requests", FollowRequestController, :index)
    post("/follow_requests/:id/authorize", FollowRequestController, :authorize)
    post("/follow_requests/:id/reject", FollowRequestController, :reject)

    get("/lists", ListController, :index)
    get("/lists/:id", ListController, :show)
    get("/lists/:id/accounts", ListController, :list_accounts)

    delete("/lists/:id", ListController, :delete)
    post("/lists", ListController, :create)
    put("/lists/:id", ListController, :update)
    post("/lists/:id/accounts", ListController, :add_to_list)
    delete("/lists/:id/accounts", ListController, :remove_from_list)

    get("/markers", MarkerController, :index)
    post("/markers", MarkerController, :upsert)

    post("/media", MediaController, :create)
    get("/media/:id", MediaController, :show)
    put("/media/:id", MediaController, :update)

    get("/notifications", NotificationController, :index)
    get("/notifications/:id", NotificationController, :show)

    post("/notifications/:id/dismiss", NotificationController, :dismiss)
    post("/notifications/clear", NotificationController, :clear)
    delete("/notifications/destroy_multiple", NotificationController, :destroy_multiple)
    # Deprecated: was removed in Mastodon v3, use `/notifications/:id/dismiss` instead
    post("/notifications/dismiss", NotificationController, :dismiss_via_body)

    post("/polls/:id/votes", PollController, :vote)

    post("/reports", ReportController, :create)

    get("/scheduled_statuses", ScheduledActivityController, :index)
    get("/scheduled_statuses/:id", ScheduledActivityController, :show)

    put("/scheduled_statuses/:id", ScheduledActivityController, :update)
    delete("/scheduled_statuses/:id", ScheduledActivityController, :delete)

    # Unlike `GET /api/v1/accounts/:id/favourites`, demands authentication
    get("/favourites", StatusController, :favourites)
    get("/bookmarks", StatusController, :bookmarks)

    post("/statuses", StatusController, :create)
    delete("/statuses/:id", StatusController, :delete)
    post("/statuses/:id/reblog", StatusController, :reblog)
    post("/statuses/:id/unreblog", StatusController, :unreblog)
    post("/statuses/:id/favourite", StatusController, :favourite)
    post("/statuses/:id/unfavourite", StatusController, :unfavourite)
    post("/statuses/:id/pin", StatusController, :pin)
    post("/statuses/:id/unpin", StatusController, :unpin)
    post("/statuses/:id/bookmark", StatusController, :bookmark)
    post("/statuses/:id/unbookmark", StatusController, :unbookmark)
    post("/statuses/:id/mute", StatusController, :mute_conversation)
    post("/statuses/:id/unmute", StatusController, :unmute_conversation)

    post("/push/subscription", SubscriptionController, :create)
    get("/push/subscription", SubscriptionController, :show)
    put("/push/subscription", SubscriptionController, :update)
    delete("/push/subscription", SubscriptionController, :delete)

    get("/suggestions", SuggestionController, :index)

    get("/timelines/home", TimelineController, :home)
    get("/timelines/direct", TimelineController, :direct)
    get("/timelines/list/:list_id", TimelineController, :list)
  end

  scope "/api/v1", Pleroma.Web.MastodonAPI do
    pipe_through(:app_api)

    post("/apps", AppController, :create)
    get("/apps/verify_credentials", AppController, :verify_credentials)
  end

  scope "/api/v1", Pleroma.Web.MastodonAPI do
    pipe_through(:api)

    get("/accounts/search", SearchController, :account_search)
    get("/search", SearchController, :search)

    get("/accounts/:id/statuses", AccountController, :statuses)
    get("/accounts/:id/followers", AccountController, :followers)
    get("/accounts/:id/following", AccountController, :following)
    get("/accounts/:id", AccountController, :show)

    post("/accounts", AccountController, :create)

    get("/instance", InstanceController, :show)
    get("/instance/peers", InstanceController, :peers)

    get("/statuses", StatusController, :index)
    get("/statuses/:id", StatusController, :show)
    get("/statuses/:id/context", StatusController, :context)
    get("/statuses/:id/card", StatusController, :card)
    get("/statuses/:id/favourited_by", StatusController, :favourited_by)
    get("/statuses/:id/reblogged_by", StatusController, :reblogged_by)

    get("/custom_emojis", CustomEmojiController, :index)

    get("/trends", MastodonAPIController, :empty_array)

    get("/timelines/public", TimelineController, :public)
    get("/timelines/tag/:tag", TimelineController, :hashtag)

    get("/polls/:id", PollController, :show)
  end

  scope "/api/v2", Pleroma.Web.MastodonAPI do
    pipe_through(:api)
    get("/search", SearchController, :search2)

    post("/media", MediaController, :create2)
  end

  scope "/api", Pleroma.Web do
    pipe_through(:config)

    get("/pleroma/frontend_configurations", TwitterAPI.UtilController, :frontend_configurations)
  end

  scope "/api", Pleroma.Web do
    pipe_through(:api)

    get(
      "/account/confirm_email/:user_id/:token",
      TwitterAPI.Controller,
      :confirm_email,
      as: :confirm_email
    )
  end

  scope "/api" do
    pipe_through(:base_api)

    get("/openapi", OpenApiSpex.Plug.RenderSpec, [])
  end

  scope "/api", Pleroma.Web, as: :authenticated_twitter_api do
    pipe_through(:authenticated_api)

    get("/oauth_tokens", TwitterAPI.Controller, :oauth_tokens)
    delete("/oauth_tokens/:id", TwitterAPI.Controller, :revoke_token)
  end

  scope "/", Pleroma.Web do
    # Note: html format is supported only if static FE is enabled
    # Note: http signature is only considered for json requests (no auth for non-json requests)
    pipe_through([:accepts_html_json, :http_signature, :static_fe])

    get("/objects/:uuid", OStatus.OStatusController, :object)
    get("/activities/:uuid", OStatus.OStatusController, :activity)
    get("/notice/:id", OStatus.OStatusController, :notice)

    # Mastodon compatibility routes
    get("/users/:nickname/statuses/:id", OStatus.OStatusController, :object)
    get("/users/:nickname/statuses/:id/activity", OStatus.OStatusController, :activity)
  end

  scope "/", Pleroma.Web do
    # Note: html format is supported only if static FE is enabled
    # Note: http signature is only considered for json requests (no auth for non-json requests)
    pipe_through([:accepts_html_xml_json, :http_signature, :static_fe])

    # Note: returns user _profile_ for json requests, redirects to user _feed_ for non-json ones
    get("/users/:nickname", Feed.UserController, :feed_redirect, as: :user_feed)
  end

  scope "/", Pleroma.Web do
    # Note: html format is supported only if static FE is enabled
    pipe_through([:accepts_html_xml, :static_fe])

    get("/users/:nickname/feed", Feed.UserController, :feed, as: :user_feed)
  end

  scope "/", Pleroma.Web do
    pipe_through(:accepts_html)
    get("/notice/:id/embed_player", OStatus.OStatusController, :notice_player)
  end

  scope "/", Pleroma.Web do
    pipe_through(:accepts_xml_rss_atom)
    get("/tags/:tag", Feed.TagController, :feed, as: :tag_feed)
  end

  scope "/", Pleroma.Web do
    pipe_through(:browser)
    get("/mailer/unsubscribe/:token", Mailer.SubscriptionController, :unsubscribe)
  end

  pipeline :ap_service_actor do
    plug(:accepts, ["activity+json", "json"])
  end

  # Server to Server (S2S) AP interactions
  pipeline :activitypub do
    plug(:ap_service_actor)
    plug(:http_signature)
  end

  # Client to Server (C2S) AP interactions
  pipeline :activitypub_client do
    plug(:ap_service_actor)
    plug(:fetch_session)
    plug(:authenticate)
    plug(:after_auth)
  end

  scope "/", Pleroma.Web.ActivityPub do
    pipe_through([:activitypub_client])

    get("/api/ap/whoami", ActivityPubController, :whoami)
    get("/users/:nickname/inbox", ActivityPubController, :read_inbox)

    get("/users/:nickname/outbox", ActivityPubController, :outbox)
    post("/users/:nickname/outbox", ActivityPubController, :update_outbox)
    post("/api/ap/upload_media", ActivityPubController, :upload_media)

    # The following two are S2S as well, see `ActivityPub.fetch_follow_information_for_user/1`:
    get("/users/:nickname/followers", ActivityPubController, :followers)
    get("/users/:nickname/following", ActivityPubController, :following)
    get("/users/:nickname/collections/featured", ActivityPubController, :pinned)
  end

  scope "/", Pleroma.Web.ActivityPub do
    pipe_through(:activitypub)
    post("/inbox", ActivityPubController, :inbox)
    post("/users/:nickname/inbox", ActivityPubController, :inbox)
  end

  scope "/relay", Pleroma.Web.ActivityPub do
    pipe_through(:ap_service_actor)

    get("/", ActivityPubController, :relay)

    scope [] do
      pipe_through(:http_signature)
      post("/inbox", ActivityPubController, :inbox)
    end

    get("/following", ActivityPubController, :relay_following)
    get("/followers", ActivityPubController, :relay_followers)
  end

  scope "/internal/fetch", Pleroma.Web.ActivityPub do
    pipe_through(:ap_service_actor)

    get("/", ActivityPubController, :internal_fetch)
    post("/inbox", ActivityPubController, :inbox)
  end

  scope "/.well-known", Pleroma.Web do
    pipe_through(:well_known)

    get("/host-meta", WebFinger.WebFingerController, :host_meta)
    get("/webfinger", WebFinger.WebFingerController, :webfinger)
    get("/nodeinfo", Nodeinfo.NodeinfoController, :schemas)
  end

  scope "/nodeinfo", Pleroma.Web do
    get("/:version", Nodeinfo.NodeinfoController, :nodeinfo)
  end

  scope "/proxy/", Pleroma.Web do
    get("/preview/:sig/:url", MediaProxy.MediaProxyController, :preview)
    get("/preview/:sig/:url/:filename", MediaProxy.MediaProxyController, :preview)
    get("/:sig/:url", MediaProxy.MediaProxyController, :remote)
    get("/:sig/:url/:filename", MediaProxy.MediaProxyController, :remote)
  end

  if Pleroma.Config.get(:env) == :dev do
    scope "/dev" do
      pipe_through([:mailbox_preview])

      forward("/mailbox", Plug.Swoosh.MailboxPreview, base_path: "/dev/mailbox")
    end
  end

  # Test-only routes needed to test action dispatching and plug chain execution
  if Pleroma.Config.get(:env) == :test do
    @test_actions [
      :do_oauth_check,
      :fallback_oauth_check,
      :skip_oauth_check,
      :fallback_oauth_skip_publicity_check,
      :skip_oauth_skip_publicity_check,
      :missing_oauth_check_definition
    ]

    scope "/test/api", Pleroma.Tests do
      pipe_through(:api)

      for action <- @test_actions do
        get("/#{action}", AuthTestController, action)
      end
    end

    scope "/test/authenticated_api", Pleroma.Tests do
      pipe_through(:authenticated_api)

      for action <- @test_actions do
        get("/#{action}", AuthTestController, action)
      end
    end
  end

  scope "/", Pleroma.Web.MongooseIM do
    get("/user_exists", MongooseIMController, :user_exists)
    get("/check_password", MongooseIMController, :check_password)
  end

  scope "/", Pleroma.Web.Fallback do
    get("/registration/:token", RedirectController, :registration_page)
    get("/:maybe_nickname_or_id", RedirectController, :redirector_with_meta)
    match(:*, "/api/pleroma*path", LegacyPleromaApiRerouterPlug, [])
    get("/api*path", RedirectController, :api_not_implemented)
    get("/*path", RedirectController, :redirector_with_preload)

    options("/*path", RedirectController, :empty)
  end

  # TODO: Change to Phoenix.Router.routes/1 for Phoenix 1.6.0+
  def get_api_routes do
    __MODULE__.__routes__()
    |> Enum.reject(fn r -> r.plug == Pleroma.Web.Fallback.RedirectController end)
    |> Enum.map(fn r ->
      r.path
      |> String.split("/", trim: true)
      |> List.first()
    end)
    |> Enum.uniq()
  end
end<|MERGE_RESOLUTION|>--- conflicted
+++ resolved
@@ -100,19 +100,10 @@
     plug(Pleroma.Web.Plugs.IdempotencyPlug)
   end
 
-<<<<<<< HEAD
-=======
   pipeline :require_admin do
     plug(Pleroma.Web.Plugs.UserIsAdminPlug)
   end
 
-  pipeline :mastodon_html do
-    plug(:browser)
-    plug(:authenticate)
-    plug(:after_auth)
-  end
-
->>>>>>> 5f5dc240
   pipeline :pleroma_html do
     plug(:browser)
     plug(:authenticate)
