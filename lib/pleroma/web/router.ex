# Pleroma: A lightweight social networking server
# Copyright © 2017-2021 Pleroma Authors <https://pleroma.social/>
# SPDX-License-Identifier: AGPL-3.0-only

defmodule Pleroma.Web.Router do
  use Pleroma.Web, :router

  pipeline :accepts_html do
    plug(:accepts, ["html"])
  end

  pipeline :accepts_html_xml do
    plug(:accepts, ["html", "xml", "rss", "atom"])
  end

  pipeline :accepts_html_json do
    plug(:accepts, ["html", "activity+json", "json"])
  end

  pipeline :accepts_html_xml_json do
    plug(:accepts, ["html", "xml", "rss", "atom", "activity+json", "json"])
  end

  pipeline :accepts_xml_rss_atom do
    plug(:accepts, ["xml", "rss", "atom"])
  end

  pipeline :browser do
    plug(:accepts, ["html"])
    plug(:fetch_session)
  end

  pipeline :oauth do
    plug(:fetch_session)
    plug(Pleroma.Web.Plugs.OAuthPlug)
    plug(Pleroma.Web.Plugs.UserEnabledPlug)
    plug(Pleroma.Web.Plugs.EnsureUserTokenAssignsPlug)
  end

  # Note: expects _user_ authentication (user-unbound app-bound tokens don't qualify)
  pipeline :expect_user_authentication do
    plug(Pleroma.Web.Plugs.ExpectAuthenticatedCheckPlug)
  end

  # Note: expects public instance or _user_ authentication (user-unbound tokens don't qualify)
  pipeline :expect_public_instance_or_user_authentication do
    plug(Pleroma.Web.Plugs.ExpectPublicOrAuthenticatedCheckPlug)
  end

  pipeline :authenticate do
    plug(Pleroma.Web.Plugs.OAuthPlug)
    plug(Pleroma.Web.Plugs.BasicAuthDecoderPlug)
    plug(Pleroma.Web.Plugs.UserFetcherPlug)
    plug(Pleroma.Web.Plugs.AuthenticationPlug)
  end

  pipeline :after_auth do
    plug(Pleroma.Web.Plugs.UserEnabledPlug)
    plug(Pleroma.Web.Plugs.SetUserSessionIdPlug)
    plug(Pleroma.Web.Plugs.EnsureUserTokenAssignsPlug)
    plug(Pleroma.Web.Plugs.UserTrackingPlug)
  end

  pipeline :base_api do
    plug(:accepts, ["json"])
    plug(:fetch_session)
    plug(:authenticate)
    plug(OpenApiSpex.Plug.PutApiSpec, module: Pleroma.Web.ApiSpec)
  end

  pipeline :no_auth_or_privacy_expectations_api do
    plug(:base_api)
    plug(:after_auth)
    plug(Pleroma.Web.Plugs.IdempotencyPlug)
  end

  # Pipeline for app-related endpoints (no user auth checks — app-bound tokens must be supported)
  pipeline :app_api do
    plug(:no_auth_or_privacy_expectations_api)
  end

  pipeline :api do
    plug(:expect_public_instance_or_user_authentication)
    plug(:no_auth_or_privacy_expectations_api)
  end

  pipeline :authenticated_api do
    plug(:expect_user_authentication)
    plug(:no_auth_or_privacy_expectations_api)
    plug(Pleroma.Web.Plugs.EnsureAuthenticatedPlug)
  end

  pipeline :admin_api do
    plug(:expect_user_authentication)
    plug(:base_api)
    plug(Pleroma.Web.Plugs.AdminSecretAuthenticationPlug)
    plug(:after_auth)
    plug(Pleroma.Web.Plugs.EnsureAuthenticatedPlug)
    plug(Pleroma.Web.Plugs.UserIsStaffPlug)
    plug(Pleroma.Web.Plugs.IdempotencyPlug)
  end

  pipeline :require_admin do
    plug(Pleroma.Web.Plugs.UserIsAdminPlug)
  end

  pipeline :pleroma_html do
    plug(:browser)
    plug(:authenticate)
    plug(Pleroma.Web.Plugs.EnsureUserTokenAssignsPlug)
  end

  pipeline :well_known do
    plug(:accepts, ["json", "jrd+json", "xml", "xrd+xml"])
  end

  pipeline :config do
    plug(:accepts, ["json", "xml"])
    plug(OpenApiSpex.Plug.PutApiSpec, module: Pleroma.Web.ApiSpec)
  end

  pipeline :pleroma_api do
    plug(:accepts, ["html", "json"])
    plug(OpenApiSpex.Plug.PutApiSpec, module: Pleroma.Web.ApiSpec)
  end

  pipeline :mailbox_preview do
    plug(:accepts, ["html"])

    plug(:put_secure_browser_headers, %{
      "content-security-policy" =>
        "default-src 'self'; script-src 'self' 'unsafe-inline' 'unsafe-eval'; style-src 'self' 'unsafe-inline' 'unsafe-eval'"
    })
  end

  pipeline :http_signature do
    plug(Pleroma.Web.Plugs.HTTPSignaturePlug)
    plug(Pleroma.Web.Plugs.MappedSignatureToIdentityPlug)
  end

  pipeline :static_fe do
    plug(Pleroma.Web.Plugs.StaticFEPlug)
  end

  scope "/api/v1/pleroma", Pleroma.Web.TwitterAPI do
    pipe_through(:pleroma_api)

    get("/password_reset/:token", PasswordController, :reset, as: :reset_password)
    post("/password_reset", PasswordController, :do_reset, as: :reset_password)
    get("/emoji", UtilController, :emoji)
    get("/captcha", UtilController, :captcha)
    get("/healthcheck", UtilController, :healthcheck)
  end

  scope "/api/v1/pleroma", Pleroma.Web do
    pipe_through(:pleroma_api)
    post("/uploader_callback/:upload_path", UploaderController, :callback)
  end

  scope "/api/v1/pleroma/admin", Pleroma.Web.AdminAPI do
    pipe_through([:admin_api, :require_admin])

    put("/users/disable_mfa", AdminAPIController, :disable_mfa)
    put("/users/tag", AdminAPIController, :tag_users)
    delete("/users/tag", AdminAPIController, :untag_users)

    get("/users/:nickname/permission_group", AdminAPIController, :right_get)
    get("/users/:nickname/permission_group/:permission_group", AdminAPIController, :right_get)

    post("/users/:nickname/permission_group/:permission_group", AdminAPIController, :right_add)

    delete(
      "/users/:nickname/permission_group/:permission_group",
      AdminAPIController,
      :right_delete
    )

    post("/users/permission_group/:permission_group", AdminAPIController, :right_add_multiple)

    delete(
      "/users/permission_group/:permission_group",
      AdminAPIController,
      :right_delete_multiple
    )

    post("/users/follow", UserController, :follow)
    post("/users/unfollow", UserController, :unfollow)
    delete("/users", UserController, :delete)
    post("/users", UserController, :create)
    patch("/users/:nickname/toggle_activation", UserController, :toggle_activation)
    patch("/users/activate", UserController, :activate)
    patch("/users/deactivate", UserController, :deactivate)
    patch("/users/approve", UserController, :approve)

    get("/relay", RelayController, :index)
    post("/relay", RelayController, :follow)
    delete("/relay", RelayController, :unfollow)

    post("/users/invite_token", InviteController, :create)
    get("/users/invites", InviteController, :index)
    post("/users/revoke_invite", InviteController, :revoke)
    post("/users/email_invite", InviteController, :email)

    get("/users/:nickname/password_reset", AdminAPIController, :get_password_reset)
    patch("/users/force_password_reset", AdminAPIController, :force_password_reset)
    get("/users/:nickname/credentials", AdminAPIController, :show_user_credentials)
    patch("/users/:nickname/credentials", AdminAPIController, :update_user_credentials)

    get("/users", UserController, :index)
    get("/users/:nickname", UserController, :show)
    get("/users/:nickname/statuses", AdminAPIController, :list_user_statuses)
    get("/users/:nickname/chats", AdminAPIController, :list_user_chats)

    get("/instances/:instance/statuses", InstanceController, :list_statuses)
    delete("/instances/:instance", InstanceController, :delete)

    get("/instance_document/:name", InstanceDocumentController, :show)
    patch("/instance_document/:name", InstanceDocumentController, :update)
    delete("/instance_document/:name", InstanceDocumentController, :delete)

    patch("/users/confirm_email", AdminAPIController, :confirm_email)
    patch("/users/resend_confirmation_email", AdminAPIController, :resend_confirmation_email)

    get("/reports", ReportController, :index)
    get("/reports/:id", ReportController, :show)
    patch("/reports", ReportController, :update)
    post("/reports/:id/notes", ReportController, :notes_create)
    delete("/reports/:report_id/notes/:id", ReportController, :notes_delete)

    get("/statuses/:id", StatusController, :show)
    put("/statuses/:id", StatusController, :update)
    delete("/statuses/:id", StatusController, :delete)
    get("/statuses", StatusController, :index)

    get("/config", ConfigController, :show)
    post("/config", ConfigController, :update)
    get("/config/descriptions", ConfigController, :descriptions)
    get("/need_reboot", AdminAPIController, :need_reboot)
    get("/restart", AdminAPIController, :restart)

    get("/moderation_log", AdminAPIController, :list_log)

    post("/reload_emoji", AdminAPIController, :reload_emoji)
    get("/stats", AdminAPIController, :stats)

    get("/oauth_app", OAuthAppController, :index)
    post("/oauth_app", OAuthAppController, :create)
    patch("/oauth_app/:id", OAuthAppController, :update)
    delete("/oauth_app/:id", OAuthAppController, :delete)

    get("/media_proxy_caches", MediaProxyCacheController, :index)
    post("/media_proxy_caches/delete", MediaProxyCacheController, :delete)
    post("/media_proxy_caches/purge", MediaProxyCacheController, :purge)

    get("/chats/:id", ChatController, :show)
    get("/chats/:id/messages", ChatController, :messages)
    delete("/chats/:id/messages/:message_id", ChatController, :delete_message)

    get("/frontends", FrontendController, :index)
    post("/frontends/install", FrontendController, :install)

    post("/backups", AdminAPIController, :create_backup)
  end

  scope "/api/v1/pleroma/emoji", Pleroma.Web.PleromaAPI do
    scope "/pack" do
      pipe_through([:admin_api, :require_admin])

      post("/", EmojiPackController, :create)
      patch("/", EmojiPackController, :update)
      delete("/", EmojiPackController, :delete)
    end

    scope "/pack" do
      pipe_through(:api)

      get("/", EmojiPackController, :show)
    end

    # Modifying packs
    scope "/packs" do
      pipe_through([:admin_api, :require_admin])

      get("/import", EmojiPackController, :import_from_filesystem)
      get("/remote", EmojiPackController, :remote)
      post("/download", EmojiPackController, :download)

      post("/files", EmojiFileController, :create)
      patch("/files", EmojiFileController, :update)
      delete("/files", EmojiFileController, :delete)
    end

    # Pack info / downloading
    scope "/packs" do
      pipe_through(:api)

      get("/", EmojiPackController, :index)
      get("/archive", EmojiPackController, :archive)
    end
  end

  scope "/", Pleroma.Web.TwitterAPI do
    pipe_through(:pleroma_html)

    post("/main/ostatus", UtilController, :remote_subscribe)
    get("/ostatus_subscribe", RemoteFollowController, :follow)
    post("/ostatus_subscribe", RemoteFollowController, :do_follow)
  end

  scope "/api/pleroma", Pleroma.Web.TwitterAPI do
    pipe_through(:authenticated_api)

    post("/change_email", UtilController, :change_email)
    post("/change_password", UtilController, :change_password)
    post("/delete_account", UtilController, :delete_account)
    put("/notification_settings", UtilController, :update_notificaton_settings)
    post("/disable_account", UtilController, :disable_account)
  end

  scope "/api/pleroma", Pleroma.Web.PleromaAPI do
    pipe_through(:authenticated_api)

    post("/mutes_import", UserImportController, :mutes)
    post("/blocks_import", UserImportController, :blocks)
    post("/follow_import", UserImportController, :follow)

    get("/accounts/mfa", TwoFactorAuthenticationController, :settings)
    get("/accounts/mfa/backup_codes", TwoFactorAuthenticationController, :backup_codes)
    get("/accounts/mfa/setup/:method", TwoFactorAuthenticationController, :setup)
    post("/accounts/mfa/confirm/:method", TwoFactorAuthenticationController, :confirm)
    delete("/accounts/mfa/:method", TwoFactorAuthenticationController, :disable)
  end

  scope "/oauth", Pleroma.Web.OAuth do
    # Note: use /api/v1/accounts/verify_credentials for userinfo of signed-in user

    get("/registration_details", OAuthController, :registration_details)

    post("/mfa/verify", MFAController, :verify, as: :mfa_verify)
    get("/mfa", MFAController, :show)

    scope [] do
      pipe_through(:oauth)

      get("/authorize", OAuthController, :authorize)
      post("/authorize", OAuthController, :create_authorization)
    end

    scope [] do
      pipe_through(:fetch_session)

      post("/token", OAuthController, :token_exchange)
      post("/revoke", OAuthController, :token_revoke)
      post("/mfa/challenge", MFAController, :challenge)
    end

    scope [] do
      pipe_through(:browser)

      get("/prepare_request", OAuthController, :prepare_request)
      get("/:provider", OAuthController, :request)
      get("/:provider/callback", OAuthController, :callback)
      post("/register", OAuthController, :register)
    end
  end

  scope "/api/v1/pleroma", Pleroma.Web.PleromaAPI do
    pipe_through(:api)

    get("/statuses/:id/reactions/:emoji", EmojiReactionController, :index)
    get("/statuses/:id/reactions", EmojiReactionController, :index)
  end

  scope "/api/v0/pleroma", Pleroma.Web.PleromaAPI do
    pipe_through(:authenticated_api)
    get("/reports", ReportController, :index)
    get("/reports/:id", ReportController, :show)
  end

  scope "/api/v1/pleroma", Pleroma.Web.PleromaAPI do
    scope [] do
      pipe_through(:authenticated_api)

      post("/chats/by-account-id/:id", ChatController, :create)
      get("/chats", ChatController, :index)
      get("/chats/:id", ChatController, :show)
      get("/chats/:id/messages", ChatController, :messages)
      post("/chats/:id/messages", ChatController, :post_chat_message)
      delete("/chats/:id/messages/:message_id", ChatController, :delete_message)
      post("/chats/:id/read", ChatController, :mark_as_read)
      post("/chats/:id/messages/:message_id/read", ChatController, :mark_message_as_read)

      get("/conversations/:id/statuses", ConversationController, :statuses)
      get("/conversations/:id", ConversationController, :show)
      post("/conversations/read", ConversationController, :mark_as_read)
      patch("/conversations/:id", ConversationController, :update)

      put("/statuses/:id/reactions/:emoji", EmojiReactionController, :create)
      delete("/statuses/:id/reactions/:emoji", EmojiReactionController, :delete)
      post("/notifications/read", NotificationController, :mark_as_read)

      get("/mascot", MascotController, :show)
      put("/mascot", MascotController, :update)

      post("/scrobble", ScrobbleController, :create)

      get("/backups", BackupController, :index)
      post("/backups", BackupController, :create)
    end

    scope [] do
      pipe_through(:api)
      get("/accounts/:id/favourites", AccountController, :favourites)
    end

    scope [] do
      pipe_through(:authenticated_api)

      post("/accounts/:id/subscribe", AccountController, :subscribe)
      post("/accounts/:id/unsubscribe", AccountController, :unsubscribe)
    end

    post("/accounts/confirmation_resend", AccountController, :confirmation_resend)
  end

  scope "/api/v1/pleroma", Pleroma.Web.PleromaAPI do
    pipe_through(:api)
    get("/accounts/:id/scrobbles", ScrobbleController, :index)
    get("/federation_status", InstancesController, :show)
  end

  scope "/api/v2/pleroma", Pleroma.Web.PleromaAPI do
    scope [] do
      pipe_through(:authenticated_api)
      get("/chats", ChatController, :index2)
    end
  end

  scope "/api/v1", Pleroma.Web.MastodonAPI do
    pipe_through(:authenticated_api)

    get("/accounts/verify_credentials", AccountController, :verify_credentials)
    patch("/accounts/update_credentials", AccountController, :update_credentials)

    get("/accounts/relationships", AccountController, :relationships)
    get("/accounts/:id/lists", AccountController, :lists)
    get("/accounts/:id/identity_proofs", AccountController, :identity_proofs)
    get("/endorsements", AccountController, :endorsements)
    get("/blocks", AccountController, :blocks)
    get("/mutes", AccountController, :mutes)

    post("/follows", AccountController, :follow_by_uri)
    post("/accounts/:id/follow", AccountController, :follow)
    post("/accounts/:id/unfollow", AccountController, :unfollow)
    post("/accounts/:id/block", AccountController, :block)
    post("/accounts/:id/unblock", AccountController, :unblock)
    post("/accounts/:id/mute", AccountController, :mute)
    post("/accounts/:id/unmute", AccountController, :unmute)

    get("/conversations", ConversationController, :index)
    post("/conversations/:id/read", ConversationController, :mark_as_read)
    delete("/conversations/:id", ConversationController, :delete)

    get("/domain_blocks", DomainBlockController, :index)
    post("/domain_blocks", DomainBlockController, :create)
    delete("/domain_blocks", DomainBlockController, :delete)

    get("/filters", FilterController, :index)

    post("/filters", FilterController, :create)
    get("/filters/:id", FilterController, :show)
    put("/filters/:id", FilterController, :update)
    delete("/filters/:id", FilterController, :delete)

    get("/follow_requests", FollowRequestController, :index)
    post("/follow_requests/:id/authorize", FollowRequestController, :authorize)
    post("/follow_requests/:id/reject", FollowRequestController, :reject)

    get("/lists", ListController, :index)
    get("/lists/:id", ListController, :show)
    get("/lists/:id/accounts", ListController, :list_accounts)

    delete("/lists/:id", ListController, :delete)
    post("/lists", ListController, :create)
    put("/lists/:id", ListController, :update)
    post("/lists/:id/accounts", ListController, :add_to_list)
    delete("/lists/:id/accounts", ListController, :remove_from_list)

    get("/markers", MarkerController, :index)
    post("/markers", MarkerController, :upsert)

    post("/media", MediaController, :create)
    get("/media/:id", MediaController, :show)
    put("/media/:id", MediaController, :update)

    get("/notifications", NotificationController, :index)
    get("/notifications/:id", NotificationController, :show)

    post("/notifications/:id/dismiss", NotificationController, :dismiss)
    post("/notifications/clear", NotificationController, :clear)
    delete("/notifications/destroy_multiple", NotificationController, :destroy_multiple)
    # Deprecated: was removed in Mastodon v3, use `/notifications/:id/dismiss` instead
    post("/notifications/dismiss", NotificationController, :dismiss_via_body)

    post("/polls/:id/votes", PollController, :vote)

    post("/reports", ReportController, :create)

    get("/scheduled_statuses", ScheduledActivityController, :index)
    get("/scheduled_statuses/:id", ScheduledActivityController, :show)

    put("/scheduled_statuses/:id", ScheduledActivityController, :update)
    delete("/scheduled_statuses/:id", ScheduledActivityController, :delete)

    # Unlike `GET /api/v1/accounts/:id/favourites`, demands authentication
    get("/favourites", StatusController, :favourites)
    get("/bookmarks", StatusController, :bookmarks)

    post("/statuses", StatusController, :create)
    delete("/statuses/:id", StatusController, :delete)
    post("/statuses/:id/reblog", StatusController, :reblog)
    post("/statuses/:id/unreblog", StatusController, :unreblog)
    post("/statuses/:id/favourite", StatusController, :favourite)
    post("/statuses/:id/unfavourite", StatusController, :unfavourite)
    post("/statuses/:id/pin", StatusController, :pin)
    post("/statuses/:id/unpin", StatusController, :unpin)
    post("/statuses/:id/bookmark", StatusController, :bookmark)
    post("/statuses/:id/unbookmark", StatusController, :unbookmark)
    post("/statuses/:id/mute", StatusController, :mute_conversation)
    post("/statuses/:id/unmute", StatusController, :unmute_conversation)

    post("/push/subscription", SubscriptionController, :create)
    get("/push/subscription", SubscriptionController, :show)
    put("/push/subscription", SubscriptionController, :update)
    delete("/push/subscription", SubscriptionController, :delete)

    get("/suggestions", SuggestionController, :index)

    get("/timelines/home", TimelineController, :home)
    get("/timelines/direct", TimelineController, :direct)
    get("/timelines/list/:list_id", TimelineController, :list)
  end

  scope "/api/v1", Pleroma.Web.MastodonAPI do
    pipe_through(:app_api)

    post("/apps", AppController, :create)
    get("/apps/verify_credentials", AppController, :verify_credentials)
  end

  scope "/api/v1", Pleroma.Web.MastodonAPI do
    pipe_through(:api)

    get("/accounts/search", SearchController, :account_search)
    get("/search", SearchController, :search)

    get("/accounts/:id/statuses", AccountController, :statuses)
    get("/accounts/:id/followers", AccountController, :followers)
    get("/accounts/:id/following", AccountController, :following)
    get("/accounts/:id", AccountController, :show)

    post("/accounts", AccountController, :create)

    get("/instance", InstanceController, :show)
    get("/instance/peers", InstanceController, :peers)

    get("/statuses", StatusController, :index)
    get("/statuses/:id", StatusController, :show)
    get("/statuses/:id/context", StatusController, :context)
    get("/statuses/:id/card", StatusController, :card)
    get("/statuses/:id/favourited_by", StatusController, :favourited_by)
    get("/statuses/:id/reblogged_by", StatusController, :reblogged_by)

    get("/custom_emojis", CustomEmojiController, :index)

    get("/trends", MastodonAPIController, :empty_array)

    get("/timelines/public", TimelineController, :public)
    get("/timelines/tag/:tag", TimelineController, :hashtag)

    get("/polls/:id", PollController, :show)
  end

  scope "/api/v2", Pleroma.Web.MastodonAPI do
    pipe_through(:api)
    get("/search", SearchController, :search2)

    post("/media", MediaController, :create2)
  end

  scope "/api", Pleroma.Web do
    pipe_through(:config)

    get("/pleroma/frontend_configurations", TwitterAPI.UtilController, :frontend_configurations)
  end

  scope "/api", Pleroma.Web do
    pipe_through(:api)

    get(
      "/account/confirm_email/:user_id/:token",
      TwitterAPI.Controller,
      :confirm_email,
      as: :confirm_email
    )
  end

  scope "/api" do
    pipe_through(:base_api)

    get("/openapi", OpenApiSpex.Plug.RenderSpec, [])
  end

  scope "/api", Pleroma.Web, as: :authenticated_twitter_api do
    pipe_through(:authenticated_api)

    get("/oauth_tokens", TwitterAPI.Controller, :oauth_tokens)
    delete("/oauth_tokens/:id", TwitterAPI.Controller, :revoke_token)
  end

  scope "/", Pleroma.Web do
    # Note: html format is supported only if static FE is enabled
    # Note: http signature is only considered for json requests (no auth for non-json requests)
    pipe_through([:accepts_html_json, :http_signature, :static_fe])

    get("/objects/:uuid", OStatus.OStatusController, :object)
    get("/activities/:uuid", OStatus.OStatusController, :activity)
    get("/notice/:id", OStatus.OStatusController, :notice)

    # Mastodon compatibility routes
    get("/users/:nickname/statuses/:id", OStatus.OStatusController, :object)
    get("/users/:nickname/statuses/:id/activity", OStatus.OStatusController, :activity)
  end

  scope "/", Pleroma.Web do
    # Note: html format is supported only if static FE is enabled
    # Note: http signature is only considered for json requests (no auth for non-json requests)
    pipe_through([:accepts_html_xml_json, :http_signature, :static_fe])

    # Note: returns user _profile_ for json requests, redirects to user _feed_ for non-json ones
    get("/users/:nickname", Feed.UserController, :feed_redirect, as: :user_feed)
  end

  scope "/", Pleroma.Web do
    # Note: html format is supported only if static FE is enabled
    pipe_through([:accepts_html_xml, :static_fe])

    get("/users/:nickname/feed", Feed.UserController, :feed, as: :user_feed)
  end

  scope "/", Pleroma.Web do
    pipe_through(:accepts_html)
    get("/notice/:id/embed_player", OStatus.OStatusController, :notice_player)
  end

  scope "/", Pleroma.Web do
    pipe_through(:accepts_xml_rss_atom)
    get("/tags/:tag", Feed.TagController, :feed, as: :tag_feed)
  end

  scope "/", Pleroma.Web do
    pipe_through(:browser)
    get("/mailer/unsubscribe/:token", Mailer.SubscriptionController, :unsubscribe)
  end

  pipeline :ap_service_actor do
    plug(:accepts, ["activity+json", "json"])
  end

  # Server to Server (S2S) AP interactions
  pipeline :activitypub do
    plug(:ap_service_actor)
    plug(:http_signature)
  end

  # Client to Server (C2S) AP interactions
  pipeline :activitypub_client do
    plug(:ap_service_actor)
    plug(:fetch_session)
    plug(:authenticate)
    plug(:after_auth)
  end

  scope "/", Pleroma.Web.ActivityPub do
    pipe_through([:activitypub_client])

    get("/api/ap/whoami", ActivityPubController, :whoami)
    get("/users/:nickname/inbox", ActivityPubController, :read_inbox)

    get("/users/:nickname/outbox", ActivityPubController, :outbox)
    post("/users/:nickname/outbox", ActivityPubController, :update_outbox)
    post("/api/ap/upload_media", ActivityPubController, :upload_media)

    # The following two are S2S as well, see `ActivityPub.fetch_follow_information_for_user/1`:
    get("/users/:nickname/followers", ActivityPubController, :followers)
    get("/users/:nickname/following", ActivityPubController, :following)
    get("/users/:nickname/collections/featured", ActivityPubController, :pinned)
  end

  scope "/", Pleroma.Web.ActivityPub do
    pipe_through(:activitypub)
    post("/inbox", ActivityPubController, :inbox)
    post("/users/:nickname/inbox", ActivityPubController, :inbox)
  end

  scope "/relay", Pleroma.Web.ActivityPub do
    pipe_through(:ap_service_actor)

    get("/", ActivityPubController, :relay)

    scope [] do
      pipe_through(:http_signature)
      post("/inbox", ActivityPubController, :inbox)
    end

    get("/following", ActivityPubController, :relay_following)
    get("/followers", ActivityPubController, :relay_followers)
  end

  scope "/internal/fetch", Pleroma.Web.ActivityPub do
    pipe_through(:ap_service_actor)

    get("/", ActivityPubController, :internal_fetch)
    post("/inbox", ActivityPubController, :inbox)
  end

  scope "/.well-known", Pleroma.Web do
    pipe_through(:well_known)

    get("/host-meta", WebFinger.WebFingerController, :host_meta)
    get("/webfinger", WebFinger.WebFingerController, :webfinger)
    get("/nodeinfo", Nodeinfo.NodeinfoController, :schemas)
  end

  scope "/nodeinfo", Pleroma.Web do
    get("/:version", Nodeinfo.NodeinfoController, :nodeinfo)
  end

<<<<<<< HEAD
  scope "/", Pleroma.Web do
    pipe_through(:api)

    get("/web/manifest.json", MastoFEController, :manifest)
  end

  scope "/", Pleroma.Web do
    pipe_through(:api)

    get("/manifest.json", ManifestController, :show)
  end

  scope "/", Pleroma.Web do
    pipe_through(:mastodon_html)

    get("/web/login", MastodonAPI.AuthController, :login)
    delete("/auth/sign_out", MastodonAPI.AuthController, :logout)

    post("/auth/password", MastodonAPI.AuthController, :password_reset)

    get("/web/*path", MastoFEController, :index)

    get("/embed/:id", EmbedController, :show)
  end

=======
>>>>>>> c97f99cc
  scope "/proxy/", Pleroma.Web do
    get("/preview/:sig/:url", MediaProxy.MediaProxyController, :preview)
    get("/preview/:sig/:url/:filename", MediaProxy.MediaProxyController, :preview)
    get("/:sig/:url", MediaProxy.MediaProxyController, :remote)
    get("/:sig/:url/:filename", MediaProxy.MediaProxyController, :remote)
  end

  if Pleroma.Config.get(:env) == :dev do
    scope "/dev" do
      pipe_through([:mailbox_preview])

      forward("/mailbox", Plug.Swoosh.MailboxPreview, base_path: "/dev/mailbox")
    end
  end

  # Test-only routes needed to test action dispatching and plug chain execution
  if Pleroma.Config.get(:env) == :test do
    @test_actions [
      :do_oauth_check,
      :fallback_oauth_check,
      :skip_oauth_check,
      :fallback_oauth_skip_publicity_check,
      :skip_oauth_skip_publicity_check,
      :missing_oauth_check_definition
    ]

    scope "/test/api", Pleroma.Tests do
      pipe_through(:api)

      for action <- @test_actions do
        get("/#{action}", AuthTestController, action)
      end
    end

    scope "/test/authenticated_api", Pleroma.Tests do
      pipe_through(:authenticated_api)

      for action <- @test_actions do
        get("/#{action}", AuthTestController, action)
      end
    end
  end

  scope "/", Pleroma.Web.MongooseIM do
    get("/user_exists", MongooseIMController, :user_exists)
    get("/check_password", MongooseIMController, :check_password)
  end

  scope "/", Pleroma.Web.Fallback do
    get("/registration/:token", RedirectController, :registration_page)
    get("/:maybe_nickname_or_id", RedirectController, :redirector_with_meta)
    match(:*, "/api/pleroma*path", LegacyPleromaApiRerouterPlug, [])
    get("/api*path", RedirectController, :api_not_implemented)
    get("/*path", RedirectController, :redirector_with_preload)

    options("/*path", RedirectController, :empty)
  end

  # TODO: Change to Phoenix.Router.routes/1 for Phoenix 1.6.0+
  def get_api_routes do
    __MODULE__.__routes__()
    |> Enum.reject(fn r -> r.plug == Pleroma.Web.Fallback.RedirectController end)
    |> Enum.map(fn r ->
      r.path
      |> String.split("/", trim: true)
      |> List.first()
    end)
    |> Enum.uniq()
  end
end<|MERGE_RESOLUTION|>--- conflicted
+++ resolved
@@ -736,34 +736,12 @@
     get("/:version", Nodeinfo.NodeinfoController, :nodeinfo)
   end
 
-<<<<<<< HEAD
   scope "/", Pleroma.Web do
     pipe_through(:api)
 
-    get("/web/manifest.json", MastoFEController, :manifest)
-  end
-
-  scope "/", Pleroma.Web do
-    pipe_through(:api)
-
     get("/manifest.json", ManifestController, :show)
   end
 
-  scope "/", Pleroma.Web do
-    pipe_through(:mastodon_html)
-
-    get("/web/login", MastodonAPI.AuthController, :login)
-    delete("/auth/sign_out", MastodonAPI.AuthController, :logout)
-
-    post("/auth/password", MastodonAPI.AuthController, :password_reset)
-
-    get("/web/*path", MastoFEController, :index)
-
-    get("/embed/:id", EmbedController, :show)
-  end
-
-=======
->>>>>>> c97f99cc
   scope "/proxy/", Pleroma.Web do
     get("/preview/:sig/:url", MediaProxy.MediaProxyController, :preview)
     get("/preview/:sig/:url/:filename", MediaProxy.MediaProxyController, :preview)
