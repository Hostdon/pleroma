--- conflicted
+++ resolved
@@ -8,14 +8,9 @@
 
   @behaviour Pleroma.Web.Auth.Authenticator
 
-<<<<<<< HEAD
-  def get_user(%Plug.Conn{} = _conn, %{
-        "authorization" => %{"name" => name, "password" => password}
-      }) do
-=======
-  def get_user(%Plug.Conn{} = conn) do
+  def get_user(%Plug.Conn{} = _conn, params) do
     {name, password} =
-      case conn.params do
+      case params do
         %{"authorization" => %{"name" => name, "password" => password}} ->
           {name, password}
 
@@ -23,7 +18,6 @@
           {name, password}
       end
 
->>>>>>> 1344e34e
     with {_, %User{} = user} <- {:user, User.get_by_nickname_or_email(name)},
          {_, true} <- {:checkpw, Pbkdf2.checkpw(password, user.password_hash)} do
       {:ok, user}
@@ -32,8 +26,6 @@
         {:error, error}
     end
   end
-
-  def get_user(%Plug.Conn{} = _conn, _params), do: {:error, :missing_credentials}
 
   def get_or_create_user_by_oauth(
         %Plug.Conn{assigns: %{ueberauth_auth: %{provider: provider, uid: uid} = auth}},
