--- conflicted
+++ resolved
@@ -258,11 +258,8 @@
         relationship: relationship,
         skip_thread_containment: user.skip_thread_containment,
         background_image: image_url(user.background) |> MediaProxy.url(),
-<<<<<<< HEAD
-        accepts_chat_messages: user.accepts_chat_messages
-=======
+        accepts_chat_messages: user.accepts_chat_messages,
         favicon: favicon
->>>>>>> 8aa7143f
       }
     }
     |> maybe_put_role(user, opts[:for])
