--- conflicted
+++ resolved
@@ -38,10 +38,7 @@
   alias Pleroma.Web.OAuth.Authorization
   alias Pleroma.Web.OAuth.Scopes
   alias Pleroma.Web.OAuth.Token
-  alias Pleroma.Web.RichMedia
   alias Pleroma.Web.TwitterAPI.TwitterAPI
-
-  import Ecto.Query
 
   require Logger
   require Pleroma.Constants
@@ -343,83 +340,6 @@
     end
   end
 
-<<<<<<< HEAD
-  def dm_timeline(%{assigns: %{user: user}} = conn, params) do
-    params =
-      params
-      |> Map.put("type", "Create")
-      |> Map.put("blocking_user", user)
-      |> Map.put("user", user)
-      |> Map.put(:visibility, "direct")
-
-    activities =
-      [user.ap_id]
-      |> ActivityPub.fetch_activities_query(params)
-      |> Pagination.fetch_paginated(params)
-
-    conn
-    |> add_link_headers(activities)
-    |> put_view(StatusView)
-    |> render("index.json", %{activities: activities, for: user, as: :activity})
-  end
-
-  def get_statuses(%{assigns: %{user: user}} = conn, %{"ids" => ids}) do
-    limit = 100
-
-    activities =
-      ids
-      |> Enum.take(limit)
-      |> Activity.all_by_ids_with_object()
-      |> Enum.filter(&Visibility.visible_for_user?(&1, user))
-
-    conn
-    |> put_view(StatusView)
-    |> render("index.json", activities: activities, for: user, as: :activity)
-  end
-
-  def get_status(%{assigns: %{user: user}} = conn, %{"id" => id}) do
-    with %Activity{} = activity <- Activity.get_by_id_with_object(id),
-         true <- Visibility.visible_for_user?(activity, user) do
-      conn
-      |> put_view(StatusView)
-      |> try_render("status.json", %{activity: activity, for: user})
-    end
-  end
-
-  def get_context(%{assigns: %{user: user}} = conn, %{"id" => id}) do
-    with %Activity{} = activity <- Activity.get_by_id(id),
-         activities <-
-           ActivityPub.fetch_activities_for_context(activity.data["context"], %{
-             "blocking_user" => user,
-             "user" => user,
-             "exclude_id" => activity.id
-           }),
-         grouped_activities <- Enum.group_by(activities, fn %{id: id} -> id < activity.id end) do
-      result = %{
-        ancestors:
-          StatusView.render("index.json",
-            for: user,
-            activities: grouped_activities[true] || [],
-            as: :activity
-          )
-          |> Enum.reverse(),
-        # credo:disable-for-previous-line Credo.Check.Refactor.PipeChainStart
-        descendants:
-          StatusView.render("index.json",
-            for: user,
-            activities: grouped_activities[false] || [],
-            as: :activity
-          )
-          |> Enum.reverse()
-        # credo:disable-for-previous-line Credo.Check.Refactor.PipeChainStart
-      }
-
-      json(conn, result)
-    end
-  end
-
-=======
->>>>>>> 50ab0643
   def get_poll(%{assigns: %{user: user}} = conn, %{"id" => id}) do
     with %Object{} = object <- Object.get_by_id_and_maybe_refetch(id, interval: 60),
          %Activity{} = activity <- Activity.get_create_by_object_ap_id(object.data["id"]),
@@ -974,67 +894,8 @@
     json(conn, [])
   end
 
-<<<<<<< HEAD
-  def get_filters(%{assigns: %{user: user}} = conn, _) do
-    filters = Filter.get_filters(user)
-    res = FilterView.render("filters.json", filters: filters)
-    json(conn, res)
-  end
-
-  def create_filter(
-        %{assigns: %{user: user}} = conn,
-        %{"phrase" => phrase, "context" => context} = params
-      ) do
-    query = %Filter{
-      user_id: user.id,
-      phrase: phrase,
-      context: context,
-      hide: Map.get(params, "irreversible", false),
-      whole_word: Map.get(params, "boolean", true)
-      # expires_at
-    }
-
-    {:ok, response} = Filter.create(query)
-    res = FilterView.render("filter.json", filter: response)
-    json(conn, res)
-  end
-
-  def get_filter(%{assigns: %{user: user}} = conn, %{"id" => filter_id}) do
-    filter = Filter.get(filter_id, user)
-    res = FilterView.render("filter.json", filter: filter)
-    json(conn, res)
-  end
-
-  def update_filter(
-        %{assigns: %{user: user}} = conn,
-        %{"phrase" => phrase, "context" => context, "id" => filter_id} = params
-      ) do
-    query = %Filter{
-      user_id: user.id,
-      filter_id: filter_id,
-      phrase: phrase,
-      context: context,
-      hide: Map.get(params, "irreversible", nil),
-      whole_word: Map.get(params, "boolean", true)
-      # expires_at
-    }
-
-    {:ok, response} = Filter.update(query)
-    res = FilterView.render("filter.json", filter: response)
-    json(conn, res)
-  end
-
-  def delete_filter(%{assigns: %{user: user}} = conn, %{"id" => filter_id}) do
-    query = %Filter{
-      user_id: user.id,
-      filter_id: filter_id
-    }
-
-    {:ok, _} = Filter.delete(query)
-=======
   def empty_object(conn, _) do
     Logger.debug("Unimplemented, returning an empty object")
->>>>>>> 50ab0643
     json(conn, %{})
   end
 
@@ -1085,24 +946,6 @@
     end
   end
 
-<<<<<<< HEAD
-  @doc false
-  @deprecated "https://github.com/tootsuite/mastodon/pull/11213"
-  def status_card(%{assigns: %{user: user}} = conn, %{"id" => id}) do
-    with %Activity{} = activity <- Activity.get_by_id(id),
-         true <- Visibility.visible_for_user?(activity, user) do
-      data = RichMedia.Helpers.fetch_data_for_activity(activity)
-
-      conn
-      |> put_view(StatusView)
-      |> render("card.json", data)
-    else
-      _e -> {:error, :not_found}
-    end
-  end
-
-=======
->>>>>>> 50ab0643
   def reports(%{assigns: %{user: user}} = conn, params) do
     case CommonAPI.report(user, params) do
       {:ok, activity} ->
@@ -1211,15 +1054,15 @@
     end
   end
 
-  defp try_render(conn, target, params)
-       when is_binary(target) do
+  def try_render(conn, target, params)
+      when is_binary(target) do
     case render(conn, target, params) do
       nil -> render_error(conn, :not_implemented, "Can't display this activity")
       res -> res
     end
   end
 
-  defp try_render(conn, _, _) do
+  def try_render(conn, _, _) do
     render_error(conn, :not_implemented, "Can't display this activity")
   end
 
