# Pleroma: A lightweight social networking server
# Copyright © 2017-2020 Pleroma Authors <https://pleroma.social/>
# SPDX-License-Identifier: AGPL-3.0-only

defmodule Pleroma.Web.MastodonAPI.AccountController do
  use Pleroma.Web, :controller

  import Pleroma.Web.ControllerHelper,
    only: [
      add_link_headers: 2,
      truthy_param?: 1,
      assign_account_by_id: 2,
      json_response: 3,
      skip_relationships?: 1
    ]

  alias Pleroma.Plugs.OAuthScopesPlug
  alias Pleroma.Plugs.RateLimiter
  alias Pleroma.User
  alias Pleroma.Web.ActivityPub.ActivityPub
  alias Pleroma.Web.CommonAPI
  alias Pleroma.Web.MastodonAPI.ListView
  alias Pleroma.Web.MastodonAPI.MastodonAPI
  alias Pleroma.Web.MastodonAPI.MastodonAPIController
  alias Pleroma.Web.MastodonAPI.StatusView
  alias Pleroma.Web.OAuth.Token
  alias Pleroma.Web.TwitterAPI.TwitterAPI

  plug(:skip_plug, OAuthScopesPlug when action in [:create, :identity_proofs])

  plug(
    :skip_plug,
    Pleroma.Plugs.EnsurePublicOrAuthenticatedPlug
    when action in [:create, :show, :statuses]
  )

  plug(
    OAuthScopesPlug,
    %{fallback: :proceed_unauthenticated, scopes: ["read:accounts"]}
    when action in [:show, :followers, :following, :endorsements]
  )

  plug(
    OAuthScopesPlug,
    %{fallback: :proceed_unauthenticated, scopes: ["read:statuses"]}
    when action == :statuses
  )

  plug(
    OAuthScopesPlug,
    %{scopes: ["read:accounts"]}
    when action in [:endorsements, :verify_credentials]
  )

  plug(OAuthScopesPlug, %{scopes: ["write:accounts"]} when action == :update_credentials)

  plug(OAuthScopesPlug, %{scopes: ["read:lists"]} when action == :lists)

  plug(
    OAuthScopesPlug,
    %{scopes: ["follow", "read:blocks"]} when action == :blocks
  )

  plug(
    OAuthScopesPlug,
    %{scopes: ["follow", "write:blocks"]} when action in [:block, :unblock]
  )

  plug(OAuthScopesPlug, %{scopes: ["read:follows"]} when action == :relationships)

  plug(
    OAuthScopesPlug,
    %{scopes: ["follow", "write:follows"]} when action in [:follow_by_uri, :follow, :unfollow]
  )

  plug(OAuthScopesPlug, %{scopes: ["follow", "read:mutes"]} when action == :mutes)

  plug(OAuthScopesPlug, %{scopes: ["follow", "write:mutes"]} when action in [:mute, :unmute])

  @relationship_actions [:follow, :unfollow]
  @needs_account ~W(followers following lists follow unfollow mute unmute block unblock)a

  plug(
    RateLimiter,
    [name: :relation_id_action, params: ["id", "uri"]] when action in @relationship_actions
  )

  plug(RateLimiter, [name: :relations_actions] when action in @relationship_actions)
  plug(RateLimiter, [name: :app_account_creation] when action == :create)
  plug(:assign_account_by_id when action in @needs_account)

  action_fallback(Pleroma.Web.MastodonAPI.FallbackController)

  @doc "POST /api/v1/accounts"
  def create(
        %{assigns: %{app: app}} = conn,
        %{"username" => nickname, "password" => _, "agreement" => true} = params
      ) do
    params =
      params
      |> Map.take([
        "email",
        "captcha_solution",
        "captcha_token",
        "captcha_answer_data",
        "token",
        "password"
      ])
      |> Map.put("nickname", nickname)
      |> Map.put("fullname", params["fullname"] || nickname)
      |> Map.put("bio", params["bio"] || "")
      |> Map.put("confirm", params["password"])
      |> Map.put("trusted_app", app.trusted)

    with :ok <- validate_email_param(params),
         {:ok, user} <- TwitterAPI.register_user(params, need_confirmation: true),
         {:ok, token} <- Token.create_token(app, user, %{scopes: app.scopes}) do
      json(conn, %{
        token_type: "Bearer",
        access_token: token.token,
        scope: app.scopes,
        created_at: Token.Utils.format_created_at(token)
      })
    else
      {:error, errors} -> json_response(conn, :bad_request, errors)
    end
  end

  def create(%{assigns: %{app: _app}} = conn, _) do
    render_error(conn, :bad_request, "Missing parameters")
  end

  def create(conn, _) do
    render_error(conn, :forbidden, "Invalid credentials")
  end

  defp validate_email_param(%{"email" => _}), do: :ok

  defp validate_email_param(_) do
    case Pleroma.Config.get([:instance, :account_activation_required]) do
      true -> {:error, %{"error" => "Missing parameters"}}
      _ -> :ok
    end
  end

  @doc "GET /api/v1/accounts/verify_credentials"
  def verify_credentials(%{assigns: %{user: user}} = conn, _) do
    chat_token = Phoenix.Token.sign(conn, "user socket", user.id)

    render(conn, "show.json",
      user: user,
      for: user,
      with_pleroma_settings: true,
      with_chat_token: chat_token
    )
  end

  @doc "PATCH /api/v1/accounts/update_credentials"
  def update_credentials(%{assigns: %{user: user}} = conn, params) do
    user_params =
      [
        :no_rich_text,
        :locked,
        :hide_followers_count,
        :hide_follows_count,
        :hide_followers,
        :hide_follows,
        :hide_favorites,
        :show_role,
        :skip_thread_containment,
        :allow_following_move,
        :discoverable
      ]
      |> Enum.reduce(%{}, fn key, acc ->
        add_if_present(acc, params, to_string(key), key, &{:ok, truthy_param?(&1)})
      end)
      |> add_if_present(params, "display_name", :name)
      |> add_if_present(params, "note", :bio)
      |> add_if_present(params, "avatar", :avatar)
      |> add_if_present(params, "header", :banner)
      |> add_if_present(params, "pleroma_background_image", :background)
      |> add_if_present(
        params,
        "fields_attributes",
        :raw_fields,
        &{:ok, normalize_fields_attributes(&1)}
      )
      |> add_if_present(params, "pleroma_settings_store", :pleroma_settings_store)
      |> add_if_present(params, "default_scope", :default_scope)
      |> add_if_present(params, "actor_type", :actor_type)

    changeset = User.update_changeset(user, user_params)

    with {:ok, user} <- User.update_and_set_cache(changeset) do
      render(conn, "show.json", user: user, for: user, with_pleroma_settings: true)
    else
      _e -> render_error(conn, :forbidden, "Invalid request")
    end
  end

  defp add_if_present(map, params, params_field, map_field, value_function \\ &{:ok, &1}) do
    with true <- Map.has_key?(params, params_field),
         {:ok, new_value} <- value_function.(params[params_field]) do
      Map.put(map, map_field, new_value)
    else
      _ -> map
    end
  end

  defp normalize_fields_attributes(fields) do
    if Enum.all?(fields, &is_tuple/1) do
      Enum.map(fields, fn {_, v} -> v end)
    else
      fields
    end
  end

  @doc "GET /api/v1/accounts/relationships"
  def relationships(%{assigns: %{user: user}} = conn, %{"id" => id}) do
    targets = User.get_all_by_ids(List.wrap(id))

    render(conn, "relationships.json", user: user, targets: targets)
  end

  # Instead of returning a 400 when no "id" params is present, Mastodon returns an empty array.
  def relationships(%{assigns: %{user: _user}} = conn, _), do: json(conn, [])

  @doc "GET /api/v1/accounts/:id"
  def show(%{assigns: %{user: for_user}} = conn, %{"id" => nickname_or_id}) do
    with %User{} = user <- User.get_cached_by_nickname_or_id(nickname_or_id, for: for_user),
         true <- User.visible_for?(user, for_user) do
      render(conn, "show.json", user: user, for: for_user)
    else
      _e -> render_error(conn, :not_found, "Can't find user")
    end
  end

  @doc "GET /api/v1/accounts/:id/statuses"
  def statuses(%{assigns: %{user: reading_user}} = conn, params) do
    with %User{} = user <- User.get_cached_by_nickname_or_id(params["id"], for: reading_user),
         true <- User.visible_for?(user, reading_user) do
      params =
        params
        |> Map.put("tag", params["tagged"])
        |> Map.delete("godmode")

      activities = ActivityPub.fetch_user_activities(user, reading_user, params)

      conn
      |> add_link_headers(activities)
      |> put_view(StatusView)
      |> render("index.json",
        activities: activities,
        for: reading_user,
        as: :activity,
        skip_relationships: skip_relationships?(params)
      )
    else
      _e -> render_error(conn, :not_found, "Can't find user")
    end
  end

  @doc "GET /api/v1/accounts/:id/followers"
  def followers(%{assigns: %{user: for_user, account: user}} = conn, params) do
    followers =
      cond do
        for_user && user.id == for_user.id -> MastodonAPI.get_followers(user, params)
        user.hide_followers -> []
        true -> MastodonAPI.get_followers(user, params)
      end

    conn
    |> add_link_headers(followers)
    |> render("index.json", for: for_user, users: followers, as: :user)
  end

  @doc "GET /api/v1/accounts/:id/following"
  def following(%{assigns: %{user: for_user, account: user}} = conn, params) do
    followers =
      cond do
        for_user && user.id == for_user.id -> MastodonAPI.get_friends(user, params)
        user.hide_follows -> []
        true -> MastodonAPI.get_friends(user, params)
      end

    conn
    |> add_link_headers(followers)
    |> render("index.json", for: for_user, users: followers, as: :user)
  end

  @doc "GET /api/v1/accounts/:id/lists"
  def lists(%{assigns: %{user: user, account: account}} = conn, _params) do
    lists = Pleroma.List.get_lists_account_belongs(user, account)

    conn
    |> put_view(ListView)
    |> render("index.json", lists: lists)
  end

  @doc "POST /api/v1/accounts/:id/follow"
  def follow(%{assigns: %{user: %{id: id}, account: %{id: id}}}, _params) do
    {:error, "Can not follow yourself"}
  end

  def follow(%{assigns: %{user: follower, account: followed}} = conn, _params) do
    with {:ok, follower} <- MastodonAPI.follow(follower, followed, conn.params) do
      render(conn, "relationship.json", user: follower, target: followed)
    else
      {:error, message} -> json_response(conn, :forbidden, %{error: message})
    end
  end

  @doc "POST /api/v1/accounts/:id/unfollow"
  def unfollow(%{assigns: %{user: %{id: id}, account: %{id: id}}}, _params) do
    {:error, "Can not unfollow yourself"}
  end

  def unfollow(%{assigns: %{user: follower, account: followed}} = conn, _params) do
    with {:ok, follower} <- CommonAPI.unfollow(follower, followed) do
      render(conn, "relationship.json", user: follower, target: followed)
    end
  end

  @doc "POST /api/v1/accounts/:id/mute"
  def mute(%{assigns: %{user: muter, account: muted}} = conn, params) do
    notifications? = params |> Map.get("notifications", true) |> truthy_param?()

    with {:ok, _user_relationships} <- User.mute(muter, muted, notifications?) do
      render(conn, "relationship.json", user: muter, target: muted)
    else
      {:error, message} -> json_response(conn, :forbidden, %{error: message})
    end
  end

  @doc "POST /api/v1/accounts/:id/unmute"
  def unmute(%{assigns: %{user: muter, account: muted}} = conn, _params) do
    with {:ok, _user_relationships} <- User.unmute(muter, muted) do
      render(conn, "relationship.json", user: muter, target: muted)
    else
      {:error, message} -> json_response(conn, :forbidden, %{error: message})
    end
  end

  @doc "POST /api/v1/accounts/:id/block"
  def block(%{assigns: %{user: blocker, account: blocked}} = conn, _params) do
    with {:ok, _user_block} <- User.block(blocker, blocked),
         {:ok, _activity} <- ActivityPub.block(blocker, blocked) do
      render(conn, "relationship.json", user: blocker, target: blocked)
    else
      {:error, message} -> json_response(conn, :forbidden, %{error: message})
    end
  end

  @doc "POST /api/v1/accounts/:id/unblock"
  def unblock(%{assigns: %{user: blocker, account: blocked}} = conn, _params) do
    with {:ok, _user_block} <- User.unblock(blocker, blocked),
         {:ok, _activity} <- ActivityPub.unblock(blocker, blocked) do
      render(conn, "relationship.json", user: blocker, target: blocked)
    else
      {:error, message} -> json_response(conn, :forbidden, %{error: message})
    end
  end

  @doc "POST /api/v1/follows"
<<<<<<< HEAD
  def follow_by_uri(%{assigns: %{user: follower}} = conn, %{"uri" => uri}) do
    with {_, %User{} = followed} <- {:followed, User.get_cached_by_nickname(uri)},
         {_, true} <- {:followed, follower.id != followed.id},
         {:ok, follower, followed, _} <- CommonAPI.follow(follower, followed) do
      render(conn, "show.json", user: followed, for: follower)
    else
      {:followed, _} -> {:error, :not_found}
      {:error, message} -> json_response(conn, :forbidden, %{error: message})
=======
  def follows(conn, %{"uri" => uri}) do
    case User.get_cached_by_nickname(uri) do
      %User{} = user ->
        conn
        |> assign(:account, user)
        |> follow(%{})

      nil ->
        {:error, :not_found}
>>>>>>> 28f8fcf8
    end
  end

  @doc "GET /api/v1/mutes"
  def mutes(%{assigns: %{user: user}} = conn, _) do
    users = User.muted_users(user, _restrict_deactivated = true)
    render(conn, "index.json", users: users, for: user, as: :user)
  end

  @doc "GET /api/v1/blocks"
  def blocks(%{assigns: %{user: user}} = conn, _) do
    users = User.blocked_users(user, _restrict_deactivated = true)
    render(conn, "index.json", users: users, for: user, as: :user)
  end

  @doc "GET /api/v1/endorsements"
  def endorsements(conn, params), do: MastodonAPIController.empty_array(conn, params)

  @doc "GET /api/v1/identity_proofs"
  def identity_proofs(conn, params), do: MastodonAPIController.empty_array(conn, params)
end<|MERGE_RESOLUTION|>--- conflicted
+++ resolved
@@ -362,17 +362,7 @@
   end
 
   @doc "POST /api/v1/follows"
-<<<<<<< HEAD
-  def follow_by_uri(%{assigns: %{user: follower}} = conn, %{"uri" => uri}) do
-    with {_, %User{} = followed} <- {:followed, User.get_cached_by_nickname(uri)},
-         {_, true} <- {:followed, follower.id != followed.id},
-         {:ok, follower, followed, _} <- CommonAPI.follow(follower, followed) do
-      render(conn, "show.json", user: followed, for: follower)
-    else
-      {:followed, _} -> {:error, :not_found}
-      {:error, message} -> json_response(conn, :forbidden, %{error: message})
-=======
-  def follows(conn, %{"uri" => uri}) do
+  def follow_by_uri(conn, %{"uri" => uri}) do
     case User.get_cached_by_nickname(uri) do
       %User{} = user ->
         conn
@@ -381,7 +371,6 @@
 
       nil ->
         {:error, :not_found}
->>>>>>> 28f8fcf8
     end
   end
 
