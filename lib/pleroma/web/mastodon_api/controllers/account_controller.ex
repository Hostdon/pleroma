# Pleroma: A lightweight social networking server
# Copyright © 2017-2020 Pleroma Authors <https://pleroma.social/>
# SPDX-License-Identifier: AGPL-3.0-only

defmodule Pleroma.Web.MastodonAPI.AccountController do
  use Pleroma.Web, :controller

  import Pleroma.Web.ControllerHelper,
    only: [
      add_link_headers: 2,
      truthy_param?: 1,
      assign_account_by_id: 2,
      embed_relationships?: 1,
      json_response: 3
    ]

  alias Pleroma.Maps
  alias Pleroma.User
  alias Pleroma.Web.ActivityPub.ActivityPub
  alias Pleroma.Web.ActivityPub.Builder
  alias Pleroma.Web.ActivityPub.Pipeline
  alias Pleroma.Web.CommonAPI
  alias Pleroma.Web.MastodonAPI.ListView
  alias Pleroma.Web.MastodonAPI.MastodonAPI
  alias Pleroma.Web.MastodonAPI.MastodonAPIController
  alias Pleroma.Web.MastodonAPI.StatusView
  alias Pleroma.Web.OAuth.OAuthController
  alias Pleroma.Web.OAuth.OAuthView
  alias Pleroma.Web.Plugs.EnsurePublicOrAuthenticatedPlug
  alias Pleroma.Web.Plugs.OAuthScopesPlug
  alias Pleroma.Web.Plugs.RateLimiter
  alias Pleroma.Web.TwitterAPI.TwitterAPI

  plug(Pleroma.Web.ApiSpec.CastAndValidate)

  plug(:skip_plug, [OAuthScopesPlug, EnsurePublicOrAuthenticatedPlug] when action == :create)

  plug(:skip_plug, EnsurePublicOrAuthenticatedPlug when action in [:show, :statuses])

  plug(
    OAuthScopesPlug,
    %{fallback: :proceed_unauthenticated, scopes: ["read:accounts"]}
    when action in [:show, :followers, :following]
  )

  plug(
    OAuthScopesPlug,
    %{fallback: :proceed_unauthenticated, scopes: ["read:statuses"]}
    when action == :statuses
  )

  plug(
    OAuthScopesPlug,
    %{scopes: ["read:accounts"]}
    when action in [:verify_credentials, :endorsements, :identity_proofs]
  )

  plug(OAuthScopesPlug, %{scopes: ["write:accounts"]} when action == :update_credentials)

  plug(OAuthScopesPlug, %{scopes: ["read:lists"]} when action == :lists)

  plug(
    OAuthScopesPlug,
    %{scopes: ["follow", "read:blocks"]} when action == :blocks
  )

  plug(
    OAuthScopesPlug,
    %{scopes: ["follow", "write:blocks"]} when action in [:block, :unblock]
  )

  plug(OAuthScopesPlug, %{scopes: ["read:follows"]} when action == :relationships)

  plug(
    OAuthScopesPlug,
    %{scopes: ["follow", "write:follows"]} when action in [:follow_by_uri, :follow, :unfollow]
  )

  plug(OAuthScopesPlug, %{scopes: ["follow", "read:mutes"]} when action == :mutes)

  plug(OAuthScopesPlug, %{scopes: ["follow", "write:mutes"]} when action in [:mute, :unmute])

  @relationship_actions [:follow, :unfollow]
  @needs_account ~W(followers following lists follow unfollow mute unmute block unblock)a

  plug(
    RateLimiter,
    [name: :relation_id_action, params: [:id, :uri]] when action in @relationship_actions
  )

  plug(RateLimiter, [name: :relations_actions] when action in @relationship_actions)
  plug(RateLimiter, [name: :app_account_creation] when action == :create)
  plug(:assign_account_by_id when action in @needs_account)

  action_fallback(Pleroma.Web.MastodonAPI.FallbackController)

  defdelegate open_api_operation(action), to: Pleroma.Web.ApiSpec.AccountOperation

  @doc "POST /api/v1/accounts"
  def create(%{assigns: %{app: app}, body_params: params} = conn, _params) do
    with :ok <- validate_email_param(params),
         :ok <- TwitterAPI.validate_captcha(app, params),
         {:ok, user} <- TwitterAPI.register_user(params),
         {_, {:ok, token}} <-
           {:login, OAuthController.login(user, app, app.scopes)} do
      json(conn, OAuthView.render("token.json", %{user: user, token: token}))
    else
      {:login, {:account_status, :confirmation_pending}} ->
        json_response(conn, :ok, %{
          message: "You have been registered. Please check your email for further instructions.",
          identifier: "missing_confirmed_email"
        })

      {:login, {:account_status, :approval_pending}} ->
        json_response(conn, :ok, %{
          message:
            "You have been registered. You'll be able to log in once your account is approved.",
          identifier: "awaiting_approval"
        })

      {:login, _} ->
        json_response(conn, :ok, %{
          message:
            "You have been registered. Some post-registration steps may be pending. " <>
              "Please log in manually.",
          identifier: "manual_login_required"
        })

      {:error, error} ->
        json_response(conn, :bad_request, %{error: error})
    end
  end

  def create(%{assigns: %{app: _app}} = conn, _) do
    render_error(conn, :bad_request, "Missing parameters")
  end

  def create(conn, _) do
    render_error(conn, :forbidden, "Invalid credentials")
  end

  defp validate_email_param(%{email: email}) when not is_nil(email), do: :ok

  defp validate_email_param(_) do
    case Pleroma.Config.get([:instance, :account_activation_required]) do
      true -> {:error, dgettext("errors", "Missing parameter: %{name}", name: "email")}
      _ -> :ok
    end
  end

  @doc "GET /api/v1/accounts/verify_credentials"
  def verify_credentials(%{assigns: %{user: user}} = conn, _) do
    chat_token = Phoenix.Token.sign(conn, "user socket", user.id)

    render(conn, "show.json",
      user: user,
      for: user,
      with_pleroma_settings: true,
      with_chat_token: chat_token
    )
  end

  @doc "PATCH /api/v1/accounts/update_credentials"
  def update_credentials(%{assigns: %{user: user}, body_params: params} = conn, _params) do
    params =
      params
      |> Enum.filter(fn {_, value} -> not is_nil(value) end)
      |> Enum.into(%{})

    # We use an empty string as a special value to reset
    # avatars, banners, backgrounds
    user_image_value = fn
      "" -> {:ok, nil}
      value -> {:ok, value}
    end

    user_params =
      [
        :no_rich_text,
        :hide_followers_count,
        :hide_follows_count,
        :hide_followers,
        :hide_follows,
        :hide_favorites,
        :show_role,
        :skip_thread_containment,
        :allow_following_move,
        :also_known_as,
        :discoverable,
        :accepts_chat_messages
      ]
      |> Enum.reduce(%{}, fn key, acc ->
        Maps.put_if_present(acc, key, params[key], &{:ok, truthy_param?(&1)})
      end)
      |> Maps.put_if_present(:name, params[:display_name])
      |> Maps.put_if_present(:bio, params[:note])
      |> Maps.put_if_present(:raw_bio, params[:note])
      |> Maps.put_if_present(:avatar, params[:avatar], user_image_value)
      |> Maps.put_if_present(:banner, params[:header], user_image_value)
      |> Maps.put_if_present(:background, params[:pleroma_background_image], user_image_value)
      |> Maps.put_if_present(
        :raw_fields,
        params[:fields_attributes],
        &{:ok, normalize_fields_attributes(&1)}
      )
      |> Maps.put_if_present(:pleroma_settings_store, params[:pleroma_settings_store])
      |> Maps.put_if_present(:default_scope, params[:default_scope])
      |> Maps.put_if_present(:default_scope, params["source"]["privacy"])
      |> Maps.put_if_present(:actor_type, params[:bot], fn bot ->
        if bot, do: {:ok, "Service"}, else: {:ok, "Person"}
      end)
      |> Maps.put_if_present(:actor_type, params[:actor_type])
<<<<<<< HEAD
      |> Maps.put_if_present(:also_known_as, params[:also_known_as])
=======
      |> Maps.put_if_present(:is_locked, params[:locked])
>>>>>>> 20137056

    # What happens here:
    #
    # We want to update the user through the pipeline, but the ActivityPub
    # update information is not quite enough for this, because this also
    # contains local settings that don't federate and don't even appear
    # in the Update activity.
    #
    # So we first build the normal local changeset, then apply it to the
    # user data, but don't persist it. With this, we generate the object
    # data for our update activity. We feed this and the changeset as meta
    # inforation into the pipeline, where they will be properly updated and
    # federated.
    with changeset <- User.update_changeset(user, user_params),
         {:ok, unpersisted_user} <- Ecto.Changeset.apply_action(changeset, :update),
         updated_object <-
           Pleroma.Web.ActivityPub.UserView.render("user.json", user: unpersisted_user)
           |> Map.delete("@context"),
         {:ok, update_data, []} <- Builder.update(user, updated_object),
         {:ok, _update, _} <-
           Pipeline.common_pipeline(update_data,
             local: true,
             user_update_changeset: changeset
           ) do
      render(conn, "show.json",
        user: unpersisted_user,
        for: unpersisted_user,
        with_pleroma_settings: true
      )
    else
      _e -> render_error(conn, :forbidden, "Invalid request")
    end
  end

  defp normalize_fields_attributes(fields) do
    if Enum.all?(fields, &is_tuple/1) do
      Enum.map(fields, fn {_, v} -> v end)
    else
      Enum.map(fields, fn
        %{} = field -> %{"name" => field.name, "value" => field.value}
        field -> field
      end)
    end
  end

  @doc "GET /api/v1/accounts/relationships"
  def relationships(%{assigns: %{user: user}} = conn, %{id: id}) do
    targets = User.get_all_by_ids(List.wrap(id))

    render(conn, "relationships.json", user: user, targets: targets)
  end

  # Instead of returning a 400 when no "id" params is present, Mastodon returns an empty array.
  def relationships(%{assigns: %{user: _user}} = conn, _), do: json(conn, [])

  @doc "GET /api/v1/accounts/:id"
  def show(%{assigns: %{user: for_user}} = conn, %{id: nickname_or_id}) do
    with %User{} = user <- User.get_cached_by_nickname_or_id(nickname_or_id, for: for_user),
         :visible <- User.visible_for(user, for_user) do
      render(conn, "show.json", user: user, for: for_user)
    else
      error -> user_visibility_error(conn, error)
    end
  end

  @doc "GET /api/v1/accounts/:id/statuses"
  def statuses(%{assigns: %{user: reading_user}} = conn, params) do
    with %User{} = user <- User.get_cached_by_nickname_or_id(params.id, for: reading_user),
         :visible <- User.visible_for(user, reading_user) do
      params =
        params
        |> Map.delete(:tagged)
        |> Map.put(:tag, params[:tagged])

      activities = ActivityPub.fetch_user_activities(user, reading_user, params)

      conn
      |> add_link_headers(activities)
      |> put_view(StatusView)
      |> render("index.json",
        activities: activities,
        for: reading_user,
        as: :activity
      )
    else
      error -> user_visibility_error(conn, error)
    end
  end

  defp user_visibility_error(conn, error) do
    case error do
      :restrict_unauthenticated ->
        render_error(conn, :unauthorized, "This API requires an authenticated user")

      _ ->
        render_error(conn, :not_found, "Can't find user")
    end
  end

  @doc "GET /api/v1/accounts/:id/followers"
  def followers(%{assigns: %{user: for_user, account: user}} = conn, params) do
    params =
      params
      |> Enum.map(fn {key, value} -> {to_string(key), value} end)
      |> Enum.into(%{})

    followers =
      cond do
        for_user && user.id == for_user.id -> MastodonAPI.get_followers(user, params)
        user.hide_followers -> []
        true -> MastodonAPI.get_followers(user, params)
      end

    conn
    |> add_link_headers(followers)
    # https://git.pleroma.social/pleroma/pleroma-fe/-/issues/838#note_59223
    |> render("index.json",
      for: for_user,
      users: followers,
      as: :user,
      embed_relationships: embed_relationships?(params)
    )
  end

  @doc "GET /api/v1/accounts/:id/following"
  def following(%{assigns: %{user: for_user, account: user}} = conn, params) do
    params =
      params
      |> Enum.map(fn {key, value} -> {to_string(key), value} end)
      |> Enum.into(%{})

    followers =
      cond do
        for_user && user.id == for_user.id -> MastodonAPI.get_friends(user, params)
        user.hide_follows -> []
        true -> MastodonAPI.get_friends(user, params)
      end

    conn
    |> add_link_headers(followers)
    # https://git.pleroma.social/pleroma/pleroma-fe/-/issues/838#note_59223
    |> render("index.json",
      for: for_user,
      users: followers,
      as: :user,
      embed_relationships: embed_relationships?(params)
    )
  end

  @doc "GET /api/v1/accounts/:id/lists"
  def lists(%{assigns: %{user: user, account: account}} = conn, _params) do
    lists = Pleroma.List.get_lists_account_belongs(user, account)

    conn
    |> put_view(ListView)
    |> render("index.json", lists: lists)
  end

  @doc "POST /api/v1/accounts/:id/follow"
  def follow(%{assigns: %{user: %{id: id}, account: %{id: id}}}, _params) do
    {:error, "Can not follow yourself"}
  end

  def follow(%{body_params: params, assigns: %{user: follower, account: followed}} = conn, _) do
    with {:ok, follower} <- MastodonAPI.follow(follower, followed, params) do
      render(conn, "relationship.json", user: follower, target: followed)
    else
      {:error, message} -> json_response(conn, :forbidden, %{error: message})
    end
  end

  @doc "POST /api/v1/accounts/:id/unfollow"
  def unfollow(%{assigns: %{user: %{id: id}, account: %{id: id}}}, _params) do
    {:error, "Can not unfollow yourself"}
  end

  def unfollow(%{assigns: %{user: follower, account: followed}} = conn, _params) do
    with {:ok, follower} <- CommonAPI.unfollow(follower, followed) do
      render(conn, "relationship.json", user: follower, target: followed)
    end
  end

  @doc "POST /api/v1/accounts/:id/mute"
  def mute(%{assigns: %{user: muter, account: muted}, body_params: params} = conn, _params) do
    with {:ok, _user_relationships} <- User.mute(muter, muted, params.notifications) do
      render(conn, "relationship.json", user: muter, target: muted)
    else
      {:error, message} -> json_response(conn, :forbidden, %{error: message})
    end
  end

  @doc "POST /api/v1/accounts/:id/unmute"
  def unmute(%{assigns: %{user: muter, account: muted}} = conn, _params) do
    with {:ok, _user_relationships} <- User.unmute(muter, muted) do
      render(conn, "relationship.json", user: muter, target: muted)
    else
      {:error, message} -> json_response(conn, :forbidden, %{error: message})
    end
  end

  @doc "POST /api/v1/accounts/:id/block"
  def block(%{assigns: %{user: blocker, account: blocked}} = conn, _params) do
    with {:ok, _activity} <- CommonAPI.block(blocker, blocked) do
      render(conn, "relationship.json", user: blocker, target: blocked)
    else
      {:error, message} -> json_response(conn, :forbidden, %{error: message})
    end
  end

  @doc "POST /api/v1/accounts/:id/unblock"
  def unblock(%{assigns: %{user: blocker, account: blocked}} = conn, _params) do
    with {:ok, _activity} <- CommonAPI.unblock(blocker, blocked) do
      render(conn, "relationship.json", user: blocker, target: blocked)
    else
      {:error, message} -> json_response(conn, :forbidden, %{error: message})
    end
  end

  @doc "POST /api/v1/follows"
  def follow_by_uri(%{body_params: %{uri: uri}} = conn, _) do
    case User.get_cached_by_nickname(uri) do
      %User{} = user ->
        conn
        |> assign(:account, user)
        |> follow(%{})

      nil ->
        {:error, :not_found}
    end
  end

  @doc "GET /api/v1/mutes"
  def mutes(%{assigns: %{user: user}} = conn, _) do
    users = User.muted_users(user, _restrict_deactivated = true)
    render(conn, "index.json", users: users, for: user, as: :user)
  end

  @doc "GET /api/v1/blocks"
  def blocks(%{assigns: %{user: user}} = conn, _) do
    users = User.blocked_users(user, _restrict_deactivated = true)
    render(conn, "index.json", users: users, for: user, as: :user)
  end

  @doc "GET /api/v1/endorsements"
  def endorsements(conn, params), do: MastodonAPIController.empty_array(conn, params)

  @doc "GET /api/v1/identity_proofs"
  def identity_proofs(conn, params), do: MastodonAPIController.empty_array(conn, params)
end<|MERGE_RESOLUTION|>--- conflicted
+++ resolved
@@ -210,11 +210,8 @@
         if bot, do: {:ok, "Service"}, else: {:ok, "Person"}
       end)
       |> Maps.put_if_present(:actor_type, params[:actor_type])
-<<<<<<< HEAD
       |> Maps.put_if_present(:also_known_as, params[:also_known_as])
-=======
       |> Maps.put_if_present(:is_locked, params[:locked])
->>>>>>> 20137056
 
     # What happens here:
     #
