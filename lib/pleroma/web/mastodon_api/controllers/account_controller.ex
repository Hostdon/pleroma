--- conflicted
+++ resolved
@@ -184,11 +184,7 @@
         :show_role,
         :skip_thread_containment,
         :allow_following_move,
-<<<<<<< HEAD
         :also_known_as,
-        :discoverable,
-=======
->>>>>>> 38924166
         :accepts_chat_messages
       ]
       |> Enum.reduce(%{}, fn key, acc ->
@@ -212,11 +208,8 @@
         if bot, do: {:ok, "Service"}, else: {:ok, "Person"}
       end)
       |> Maps.put_if_present(:actor_type, params[:actor_type])
-<<<<<<< HEAD
       |> Maps.put_if_present(:also_known_as, params[:also_known_as])
-=======
       # Note: param name is indeed :locked (not an error)
->>>>>>> 38924166
       |> Maps.put_if_present(:is_locked, params[:locked])
       # Note: param name is indeed :discoverable (not an error)
       |> Maps.put_if_present(:is_discoverable, params[:discoverable])
