# Pleroma: A lightweight social networking server
# Copyright © 2017-2020 Pleroma Authors <https://pleroma.social/>
# SPDX-License-Identifier: AGPL-3.0-only

defmodule Pleroma.Web.Nodeinfo.NodeinfoController do
  use Pleroma.Web, :controller

  alias Pleroma.Config
  alias Pleroma.Stats
  alias Pleroma.User
  alias Pleroma.Web
  alias Pleroma.Web.Federator.Publisher
  alias Pleroma.Web.MastodonAPI.InstanceView

  def schemas(conn, _params) do
    response = %{
      links: [
        %{
          rel: "http://nodeinfo.diaspora.software/ns/schema/2.0",
          href: Web.base_url() <> "/nodeinfo/2.0.json"
        },
        %{
          rel: "http://nodeinfo.diaspora.software/ns/schema/2.1",
          href: Web.base_url() <> "/nodeinfo/2.1.json"
        }
      ]
    }

    json(conn, response)
  end

  # returns a nodeinfo 2.0 map, since 2.1 just adds a repository field
  # under software.
  def raw_nodeinfo do
    stats = Stats.get_stats()
<<<<<<< HEAD
    exclusions = Config.get([:instance, :mrf_transparency_exclusions], [])
 
    quarantined =
      Config.get([:instance, :quarantined_instances], [])
      |> Enum.filter(fn x -> !Enum.member?(exclusions, x) end)
=======
>>>>>>> fbcc5376

    staff_accounts =
      User.all_superusers()
      |> Enum.map(fn u -> u.ap_id end)
      |> Enum.filter(fn u -> not Enum.member?(Config.get([:instance, :staff_transparency]), u) end)

    features = InstanceView.features()
    federation = InstanceView.federation()

    %{
      version: "2.0",
      software: %{
        name: Pleroma.Application.name() |> String.downcase(),
        version: Pleroma.Application.version()
      },
      protocols: Publisher.gather_nodeinfo_protocol_names(),
      services: %{
        inbound: [],
        outbound: []
      },
      openRegistrations: Config.get([:instance, :registrations_open]),
      usage: %{
        users: %{
          total: Map.get(stats, :user_count, 0)
        },
        localPosts: Map.get(stats, :status_count, 0)
      },
      metadata: %{
        nodeName: Config.get([:instance, :name]),
        nodeDescription: Config.get([:instance, :description]),
        private: !Config.get([:instance, :public], true),
        suggestions: %{
          enabled: false
        },
        staffAccounts: staff_accounts,
        federation: federation,
        pollLimits: Config.get([:instance, :poll_limits]),
        postFormats: Config.get([:instance, :allowed_post_formats]),
        uploadLimits: %{
          general: Config.get([:instance, :upload_limit]),
          avatar: Config.get([:instance, :avatar_upload_limit]),
          banner: Config.get([:instance, :banner_upload_limit]),
          background: Config.get([:instance, :background_upload_limit])
        },
        fieldsLimits: %{
          maxFields: Config.get([:instance, :max_account_fields]),
          maxRemoteFields: Config.get([:instance, :max_remote_account_fields]),
          nameLength: Config.get([:instance, :account_field_name_length]),
          valueLength: Config.get([:instance, :account_field_value_length])
        },
        accountActivationRequired: Config.get([:instance, :account_activation_required], false),
        invitesEnabled: Config.get([:instance, :invites_enabled], false),
        mailerEnabled: Config.get([Pleroma.Emails.Mailer, :enabled], false),
        features: features,
        restrictedNicknames: Config.get([Pleroma.User, :restricted_nicknames]),
        skipThreadContainment: Config.get([:instance, :skip_thread_containment], false)
      }
    }
  end

  # Schema definition: https://github.com/jhass/nodeinfo/blob/master/schemas/2.0/schema.json
  # and https://github.com/jhass/nodeinfo/blob/master/schemas/2.1/schema.json
  def nodeinfo(conn, %{"version" => "2.0"}) do
    conn
    |> put_resp_header(
      "content-type",
      "application/json; profile=http://nodeinfo.diaspora.software/ns/schema/2.0#; charset=utf-8"
    )
    |> json(raw_nodeinfo())
  end

  def nodeinfo(conn, %{"version" => "2.1"}) do
    raw_response = raw_nodeinfo()

    updated_software =
      raw_response
      |> Map.get(:software)
      |> Map.put(:repository, Pleroma.Application.repository())

    response =
      raw_response
      |> Map.put(:software, updated_software)
      |> Map.put(:version, "2.1")

    conn
    |> put_resp_header(
      "content-type",
      "application/json; profile=http://nodeinfo.diaspora.software/ns/schema/2.1#; charset=utf-8"
    )
    |> json(response)
  end

  def nodeinfo(conn, _) do
    render_error(conn, :not_found, "Nodeinfo schema version not handled")
  end
end<|MERGE_RESOLUTION|>--- conflicted
+++ resolved
@@ -33,14 +33,6 @@
   # under software.
   def raw_nodeinfo do
     stats = Stats.get_stats()
-<<<<<<< HEAD
-    exclusions = Config.get([:instance, :mrf_transparency_exclusions], [])
- 
-    quarantined =
-      Config.get([:instance, :quarantined_instances], [])
-      |> Enum.filter(fn x -> !Enum.member?(exclusions, x) end)
-=======
->>>>>>> fbcc5376
 
     staff_accounts =
       User.all_superusers()
