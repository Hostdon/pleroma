# Pleroma: A lightweight social networking server
# Copyright © 2017-2021 Pleroma Authors <https://pleroma.social/>
# SPDX-License-Identifier: AGPL-3.0-only

defmodule Pleroma.Web.Nodeinfo.NodeinfoController do
  use Pleroma.Web, :controller

<<<<<<< HEAD
  alias Pleroma.Config
  alias Pleroma.Stats
  alias Pleroma.User
  alias Pleroma.Web
  alias Pleroma.Web.Federator.Publisher
  alias Pleroma.Web.MastodonAPI.InstanceView
=======
  alias Pleroma.Web.Endpoint
  alias Pleroma.Web.Nodeinfo.Nodeinfo
>>>>>>> f9ae7e72

  def schemas(conn, _params) do
    response = %{
      links: [
        %{
          rel: "http://nodeinfo.diaspora.software/ns/schema/2.0",
          href: Endpoint.url() <> "/nodeinfo/2.0.json"
        },
        %{
          rel: "http://nodeinfo.diaspora.software/ns/schema/2.1",
          href: Endpoint.url() <> "/nodeinfo/2.1.json"
        }
      ]
    }

    json(conn, response)
  end

  # returns a nodeinfo 2.0 map, since 2.1 just adds a repository field
  # under software.
  def raw_nodeinfo do
    stats = Stats.get_stats()

    staff_accounts =
      User.all_superusers()
      |> Enum.map(fn u -> u.ap_id end)
      |> Enum.filter(fn u -> not Enum.member?(Config.get([:instance, :staff_transparency]), u) end)

    features = InstanceView.features()
    federation = InstanceView.federation()

    %{
      version: "2.0",
      software: %{
        name: Pleroma.Application.name() |> String.downcase(),
        version: Pleroma.Application.version()
      },
      protocols: Publisher.gather_nodeinfo_protocol_names(),
      services: %{
        inbound: [],
        outbound: []
      },
      openRegistrations: Config.get([:instance, :registrations_open]),
      usage: %{
        users: %{
          total: Map.get(stats, :user_count, 0)
        },
        localPosts: Map.get(stats, :status_count, 0)
      },
      metadata: %{
        nodeName: Config.get([:instance, :name]),
        nodeDescription: Config.get([:instance, :description]),
        private: !Config.get([:instance, :public], true),
        suggestions: %{
          enabled: false
        },
        staffAccounts: staff_accounts,
        federation: federation,
        pollLimits: Config.get([:instance, :poll_limits]),
        postFormats: Config.get([:instance, :allowed_post_formats]),
        uploadLimits: %{
          general: Config.get([:instance, :upload_limit]),
          avatar: Config.get([:instance, :avatar_upload_limit]),
          banner: Config.get([:instance, :banner_upload_limit]),
          background: Config.get([:instance, :background_upload_limit])
        },
        fieldsLimits: %{
          maxFields: Config.get([:instance, :max_account_fields]),
          maxRemoteFields: Config.get([:instance, :max_remote_account_fields]),
          nameLength: Config.get([:instance, :account_field_name_length]),
          valueLength: Config.get([:instance, :account_field_value_length])
        },
        accountActivationRequired: Config.get([:instance, :account_activation_required], false),
        invitesEnabled: Config.get([:instance, :invites_enabled], false),
        mailerEnabled: Config.get([Pleroma.Emails.Mailer, :enabled], false),
        features: features,
        restrictedNicknames: Config.get([Pleroma.User, :restricted_nicknames]),
        skipThreadContainment: Config.get([:instance, :skip_thread_containment], false)
      }
    }
  end

  # Schema definition: https://github.com/jhass/nodeinfo/blob/master/schemas/2.0/schema.json
  # and https://github.com/jhass/nodeinfo/blob/master/schemas/2.1/schema.json
  def nodeinfo(conn, %{"version" => "2.0"}) do
    conn
    |> put_resp_header(
      "content-type",
      "application/json; profile=http://nodeinfo.diaspora.software/ns/schema/2.0#; charset=utf-8"
    )
    |> json(raw_nodeinfo())
  end

  def nodeinfo(conn, %{"version" => "2.1"}) do
    raw_response = raw_nodeinfo()

    updated_software =
      raw_response
      |> Map.get(:software)
      |> Map.put(:repository, Pleroma.Application.repository())

    response =
      raw_response
      |> Map.put(:software, updated_software)
      |> Map.put(:version, "2.1")

    conn
    |> put_resp_header(
      "content-type",
      "application/json; profile=http://nodeinfo.diaspora.software/ns/schema/2.1#; charset=utf-8"
    )
    |> json(response)
  end

  def nodeinfo(conn, _) do
    render_error(conn, :not_found, "Nodeinfo schema version not handled")
  end
end<|MERGE_RESOLUTION|>--- conflicted
+++ resolved
@@ -5,17 +5,14 @@
 defmodule Pleroma.Web.Nodeinfo.NodeinfoController do
   use Pleroma.Web, :controller
 
-<<<<<<< HEAD
   alias Pleroma.Config
   alias Pleroma.Stats
   alias Pleroma.User
   alias Pleroma.Web
   alias Pleroma.Web.Federator.Publisher
   alias Pleroma.Web.MastodonAPI.InstanceView
-=======
   alias Pleroma.Web.Endpoint
   alias Pleroma.Web.Nodeinfo.Nodeinfo
->>>>>>> f9ae7e72
 
   def schemas(conn, _params) do
     response = %{
