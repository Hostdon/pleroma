--- conflicted
+++ resolved
@@ -44,18 +44,14 @@
       },
       metadata: %{
         nodeName: Keyword.get(instance, :name),
-<<<<<<< HEAD
+        nodeDescription: Keyword.get(instance, :description),
         mediaProxy: Keyword.get(media_proxy, :enabled),
+        private: !Keyword.get(instance, :public, true),
         suggestions: %{
           enabled: Keyword.get(suggestions, :enabled, false),
           thirdPartyEngine: Keyword.get(suggestions, :third_party_engine, ""),
           timeout: Keyword.get(suggestions, :timeout, 5000)
         }
-=======
-        nodeDescription: Keyword.get(instance, :description),
-        mediaProxy: Keyword.get(media_proxy, :enabled),
-        private: !Keyword.get(instance, :public, true)
->>>>>>> 41b0ecef
       }
     }
 
