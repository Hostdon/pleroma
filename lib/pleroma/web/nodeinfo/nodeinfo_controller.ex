--- conflicted
+++ resolved
@@ -61,12 +61,9 @@
           timeout: Keyword.get(suggestions, :timeout, 5000),
           web: Keyword.get(suggestions, :web, "")
         },
-<<<<<<< HEAD
-        staffAccounts: staff_accounts
-=======
+        staffAccounts: staff_accounts,
         chat: Keyword.get(chat, :enabled),
         gopher: Keyword.get(gopher, :enabled)
->>>>>>> 1c9e539b
       }
     }
 
