--- conflicted
+++ resolved
@@ -82,21 +82,9 @@
     end
   end
 
-<<<<<<< HEAD
   # Deprecated in favor of `/nodeinfo`
   # https://git.pleroma.social/pleroma/pleroma/-/merge_requests/2327
   # https://git.pleroma.social/pleroma/pleroma-fe/-/merge_requests/1084
-=======
-  def config(%{assigns: %{format: "xml"}} = conn, _params) do
-    instance = Pleroma.Config.get(:instance)
-    response = UtilView.status_net_config(instance)
-
-    conn
-    |> put_resp_content_type("application/xml")
-    |> send_resp(200, response)
-  end
-
->>>>>>> 651f2695
   def config(conn, _params) do
     json(conn, %{
       site: %{
