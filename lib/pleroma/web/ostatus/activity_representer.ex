defmodule Pleroma.Web.OStatus.ActivityRepresenter do
  alias Pleroma.{Activity, User}
  alias Pleroma.Web.OStatus.UserRepresenter
  require Logger

  defp get_in_reply_to(%{"object" => %{ "inReplyTo" => in_reply_to}}) do
    [{:"thr:in-reply-to", [ref: to_charlist(in_reply_to)], []}]
  end

  defp get_in_reply_to(_), do: []

  defp get_mentions(to) do
    Enum.map(to, fn (id) ->
      cond do
        # Special handling for the AP/Ostatus public collections
        "https://www.w3.org/ns/activitystreams#Public" == id ->
          {:link, [rel: "mentioned", "ostatus:object-type": "http://activitystrea.ms/schema/1.0/collection", href: "http://activityschema.org/collection/public"], []}
        # Ostatus doesn't handle follower collections, ignore these.
        Regex.match?(~r/^#{Pleroma.Web.base_url}.+followers$/, id) ->
          []
        true ->
          {:link, [rel: "mentioned", "ostatus:object-type": "http://activitystrea.ms/schema/1.0/person", href: id], []}
      end
    end)
  end

  def to_simple_form(activity, user, with_author \\ false)
  def to_simple_form(%{data: %{"object" => %{"type" => "Note"}}} = activity, user, with_author) do
    h = fn(str) -> [to_charlist(str)] end

    updated_at = activity.updated_at
    |> NaiveDateTime.to_iso8601
    inserted_at = activity.inserted_at
    |> NaiveDateTime.to_iso8601

    attachments = Enum.map(activity.data["object"]["attachment"] || [], fn(attachment) ->
      url = hd(attachment["url"])
      {:link, [rel: 'enclosure', href: to_charlist(url["href"]), type: to_charlist(url["mediaType"])], []}
    end)

    in_reply_to = get_in_reply_to(activity.data)
    author = if with_author, do: [{:author, UserRepresenter.to_simple_form(user)}], else: []
    mentions = activity.data["to"] |> get_mentions

    [
      {:"activity:object-type", ['http://activitystrea.ms/schema/1.0/note']},
      {:"activity:verb", ['http://activitystrea.ms/schema/1.0/post']},
      {:id, h.(activity.data["object"]["id"])}, # For notes, federate the object id.
      {:title, ['New note by #{user.nickname}']},
      {:content, [type: 'html'], h.(activity.data["object"]["content"])},
      {:published, h.(inserted_at)},
      {:updated, h.(updated_at)},
      {:"ostatus:conversation", [], h.(activity.data["context"])},
      {:link, [href: h.(activity.data["context"]), rel: 'ostatus:conversation'], []},
      {:link, [type: ['application/atom+xml'], href: h.(activity.data["object"]["id"]), rel: 'self'], []}
    ] ++ attachments ++ in_reply_to ++ author ++ mentions
  end

  def to_simple_form(%{data: %{"type" => "Like"}} = activity, user, with_author) do
    h = fn(str) -> [to_charlist(str)] end

    updated_at = activity.updated_at
    |> NaiveDateTime.to_iso8601
    inserted_at = activity.inserted_at
    |> NaiveDateTime.to_iso8601

    in_reply_to = get_in_reply_to(activity.data)
    author = if with_author, do: [{:author, UserRepresenter.to_simple_form(user)}], else: []
    mentions = activity.data["to"] |> get_mentions

    [
      {:"activity:verb", ['http://activitystrea.ms/schema/1.0/favorite']},
      {:id, h.(activity.data["id"])},
      {:title, ['New favorite by #{user.nickname}']},
      {:content, [type: 'html'], ['#{user.nickname} favorited something']},
      {:published, h.(inserted_at)},
      {:updated, h.(updated_at)},
      {:"activity:object", [
        {:"activity:object-type", ['http://activitystrea.ms/schema/1.0/note']},
        {:id, h.(activity.data["object"])}, # For notes, federate the object id.
      ]},
      {:"ostatus:conversation", [], h.(activity.data["context"])},
      {:link, [href: h.(activity.data["context"]), rel: 'ostatus:conversation'], []},
      {:link, [rel: 'self', type: ['application/atom+xml'], href: h.(activity.data["id"])], []},
      {:"thr:in-reply-to", [ref: to_charlist(activity.data["object"])], []}
    ] ++ author ++ mentions
  end

  def to_simple_form(%{data: %{"type" => "Announce"}} = activity, user, with_author) do
    h = fn(str) -> [to_charlist(str)] end

    updated_at = activity.updated_at
    |> NaiveDateTime.to_iso8601
    inserted_at = activity.inserted_at
    |> NaiveDateTime.to_iso8601

    in_reply_to = get_in_reply_to(activity.data)
    author = if with_author, do: [{:author, UserRepresenter.to_simple_form(user)}], else: []

    retweeted_activity = Activity.get_create_activity_by_object_ap_id(activity.data["object"])
    retweeted_user = User.get_cached_by_ap_id(retweeted_activity.data["actor"])

    retweeted_xml = to_simple_form(retweeted_activity, retweeted_user, true)

    mentions = activity.data["to"] |> get_mentions
    [
      {:"activity:object-type", ['http://activitystrea.ms/schema/1.0/activity']},
      {:"activity:verb", ['http://activitystrea.ms/schema/1.0/share']},
      {:id, h.(activity.data["id"])},
      {:title, ['#{user.nickname} repeated a notice']},
      {:content, [type: 'html'], ['RT #{retweeted_activity.data["object"]["content"]}']},
      {:published, h.(inserted_at)},
      {:updated, h.(updated_at)},
      {:"ostatus:conversation", [], h.(activity.data["context"])},
      {:link, [href: h.(activity.data["context"]), rel: 'ostatus:conversation'], []},
      {:link, [rel: 'self', type: ['application/atom+xml'], href: h.(activity.data["id"])], []},
      {:"activity:object", retweeted_xml}
    ] ++ mentions ++ author
  end

  def wrap_with_entry(simple_form) do
    [{
      :entry, [
        xmlns: 'http://www.w3.org/2005/Atom',
        "xmlns:thr": 'http://purl.org/syndication/thread/1.0',
        "xmlns:activity": 'http://activitystrea.ms/spec/1.0/',
        "xmlns:poco": 'http://portablecontacts.net/spec/1.0',
        "xmlns:ostatus": 'http://ostatus.org/schema/1.0'
      ], simple_form
    }]
  end

<<<<<<< HEAD
  def to_simple_form(_, _), do: nil
=======
  def to_simple_form(_,_,_), do: nil
>>>>>>> c85998ab
end<|MERGE_RESOLUTION|>--- conflicted
+++ resolved
@@ -130,9 +130,5 @@
     }]
   end
 
-<<<<<<< HEAD
-  def to_simple_form(_, _), do: nil
-=======
-  def to_simple_form(_,_,_), do: nil
->>>>>>> c85998ab
+  def to_simple_form(_, _, _), do: nil
 end