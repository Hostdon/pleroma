--- conflicted
+++ resolved
@@ -32,10 +32,6 @@
     |> send_resp(200, response)
   end
 
-<<<<<<< HEAD
-  def temp(_conn, params) do
-    IO.inspect(params)
-=======
   def salmon_incoming(conn, params) do
     {:ok, body, _conn} = read_body(conn)
     {:ok, magic_key} = Pleroma.Web.Salmon.fetch_magic_key(body)
@@ -60,6 +56,5 @@
     conn
     |> put_resp_content_type("application/atom+xml")
     |> send_resp(200, response)
->>>>>>> c85998ab
   end
 end