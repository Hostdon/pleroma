--- conflicted
+++ resolved
@@ -9,13 +9,9 @@
 
   import Ecto.Query
 
-<<<<<<< HEAD
   @websub_verifier Application.get_env(:pleroma, :websub_verifier)
 
   def verify(subscription, getter \\ &HTTPoison.get/3) do
-=======
-  def verify(subscription, getter \\ &HTTPoison.get/3 ) do
->>>>>>> c85998ab
     challenge = Base.encode16(:crypto.strong_rand_bytes(8))
     lease_seconds = NaiveDateTime.diff(subscription.valid_until, subscription.updated_at)
     lease_seconds = lease_seconds |> to_string
@@ -52,13 +48,9 @@
       |> :xmerl.export_simple(:xmerl_xml)
       |> to_string
 
-<<<<<<< HEAD
-      signature = Base.encode16(:crypto.hmac(:sha, sub.secret, response))
-
-=======
       signature = sign(sub.secret || "", response)
       Logger.debug("Pushing to #{sub.callback}")
->>>>>>> c85998ab
+
       HTTPoison.post(sub.callback, response, [
             {"Content-Type", "application/atom+xml"},
             {"X-Hub-Signature", "sha1=#{signature}"}
