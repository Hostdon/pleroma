--- conflicted
+++ resolved
@@ -52,26 +52,26 @@
     end
   end
 
-<<<<<<< HEAD
   def validate(%{"type" => "ChatMessage"} = object, meta) do
     with {:ok, object} <-
            object
            |> ChatMessageValidator.cast_and_validate()
            |> Ecto.Changeset.apply_action(:insert) do
       object = stringify_keys(object)
-=======
+      {:ok, object, meta}
+    end
+  end
+
   def validate(%{"type" => "EmojiReact"} = object, meta) do
     with {:ok, object} <-
            object
            |> EmojiReactValidator.cast_and_validate()
            |> Ecto.Changeset.apply_action(:insert) do
       object = stringify_keys(object |> Map.from_struct())
->>>>>>> fbcc5376
       {:ok, object, meta}
     end
   end
 
-<<<<<<< HEAD
   def validate(%{"type" => "Create", "object" => object} = create_activity, meta) do
     with {:ok, object_data} <- cast_and_apply(object),
          meta = Keyword.put(meta, :object_data, object_data |> stringify_keys),
@@ -90,8 +90,6 @@
 
   def cast_and_apply(o), do: {:error, {:validator_not_set, o}}
 
-=======
->>>>>>> fbcc5376
   def stringify_keys(%{__struct__: _} = object) do
     object
     |> Map.from_struct()
