--- conflicted
+++ resolved
@@ -47,15 +47,8 @@
     allowed_types = Keyword.get(options, :allowed_types, false)
 
     cng
-<<<<<<< HEAD
-    |> validate_change(field_name, fn field_name, object ->
-      if Object.get_cached_by_ap_id(object) || Activity.get_by_ap_id(object) do
-        []
-      else
-        [{field_name, "can't find object"}]
-=======
     |> validate_change(field_name, fn field_name, object_id ->
-      object = Object.get_cached_by_ap_id(object_id)
+      object = Object.get_cached_by_ap_id(object_id) || Activity.get_by_ap_id(object)
 
       cond do
         !object ->
@@ -66,7 +59,6 @@
 
         true ->
           []
->>>>>>> 4c92dfb7
       end
     end)
   end
