# Pleroma: A lightweight social networking server
# Copyright © 2017-2021 Pleroma Authors <https://pleroma.social/>
# SPDX-License-Identifier: AGPL-3.0-only

defmodule Pleroma.Web.ActivityPub.Pipeline do
  alias Pleroma.Activity
  alias Pleroma.Config
  alias Pleroma.Object
  alias Pleroma.Repo
<<<<<<< HEAD
  alias Pleroma.Web.ActivityPub
=======
  alias Pleroma.Utils
  alias Pleroma.Web.ActivityPub.ActivityPub
  alias Pleroma.Web.ActivityPub.MRF
  alias Pleroma.Web.ActivityPub.ObjectValidator
  alias Pleroma.Web.ActivityPub.SideEffects
>>>>>>> 8871ca5a
  alias Pleroma.Web.ActivityPub.Visibility
  alias Pleroma.Web.Federator

  defp side_effects, do: Config.get([:pipeline, :side_effects], SideEffects)
  defp federator, do: Config.get([:pipeline, :federator], Federator)
  defp object_validator, do: Config.get([:pipeline, :object_validator], ObjectValidator)
  defp mrf, do: Config.get([:pipeline, :mrf], MRF)
  defp activity_pub, do: Config.get([:pipeline, :activity_pub], ActivityPub)
  defp config, do: Config.get([:pipeline, :config], Config)

  @spec common_pipeline(map(), keyword()) ::
          {:ok, Activity.t() | Object.t(), keyword()} | {:error, any()}
  def common_pipeline(object, meta) do
    case Repo.transaction(fn -> do_common_pipeline(object, meta) end, Utils.query_timeout()) do
      {:ok, {:ok, activity, meta}} ->
        side_effects().handle_after_transaction(meta)
        {:ok, activity, meta}

      {:ok, value} ->
        value

      {:error, e} ->
        {:error, e}

      {:reject, e} ->
        {:reject, e}
    end
  end

<<<<<<< HEAD
  def do_common_pipeline(object, meta) do
    with {_, {:ok, validated_object, meta}} <-
           {:validate_object, object_validator().validate(object, meta)},
         {_, {:ok, mrfd_object, meta}} <-
           {:mrf_object, mrf().pipeline_filter(validated_object, meta)},
         {_, {:ok, activity, meta}} <-
           {:persist_object, activity_pub().persist(mrfd_object, meta)},
         {_, {:ok, activity, meta}} <-
           {:execute_side_effects, side_effects().handle(activity, meta)},
         {_, {:ok, _}} <- {:federation, maybe_federate(activity, meta)} do
      {:ok, activity, meta}
=======
  def do_common_pipeline(%{__struct__: _}, _meta), do: {:error, :is_struct}

  def do_common_pipeline(message, meta) do
    with {_, {:ok, message, meta}} <- {:validate, @object_validator.validate(message, meta)},
         {_, {:ok, message, meta}} <- {:mrf, @mrf.pipeline_filter(message, meta)},
         {_, {:ok, message, meta}} <- {:persist, @activity_pub.persist(message, meta)},
         {_, {:ok, message, meta}} <- {:side_effects, @side_effects.handle(message, meta)},
         {_, {:ok, _}} <- {:federation, maybe_federate(message, meta)} do
      {:ok, message, meta}
>>>>>>> 8871ca5a
    else
      {:mrf, {:reject, message, _}} -> {:reject, message}
      e -> {:error, e}
    end
  end

  defp maybe_federate(%Object{}, _), do: {:ok, :not_federated}

  defp maybe_federate(%Activity{} = activity, meta) do
    with {:ok, local} <- Keyword.fetch(meta, :local) do
      do_not_federate = meta[:do_not_federate] || !config().get([:instance, :federating])

      if !do_not_federate and local and not Visibility.is_local_public?(activity) do
        activity =
          if object = Keyword.get(meta, :object_data) do
            %{activity | data: Map.put(activity.data, "object", object)}
          else
            activity
          end

        federator().publish(activity)
        {:ok, :federated}
      else
        {:ok, :not_federated}
      end
    else
      _e -> {:error, :badarg}
    end
  end
end<|MERGE_RESOLUTION|>--- conflicted
+++ resolved
@@ -7,15 +7,11 @@
   alias Pleroma.Config
   alias Pleroma.Object
   alias Pleroma.Repo
-<<<<<<< HEAD
-  alias Pleroma.Web.ActivityPub
-=======
   alias Pleroma.Utils
   alias Pleroma.Web.ActivityPub.ActivityPub
   alias Pleroma.Web.ActivityPub.MRF
   alias Pleroma.Web.ActivityPub.ObjectValidator
   alias Pleroma.Web.ActivityPub.SideEffects
->>>>>>> 8871ca5a
   alias Pleroma.Web.ActivityPub.Visibility
   alias Pleroma.Web.Federator
 
@@ -45,29 +41,15 @@
     end
   end
 
-<<<<<<< HEAD
-  def do_common_pipeline(object, meta) do
-    with {_, {:ok, validated_object, meta}} <-
-           {:validate_object, object_validator().validate(object, meta)},
-         {_, {:ok, mrfd_object, meta}} <-
-           {:mrf_object, mrf().pipeline_filter(validated_object, meta)},
-         {_, {:ok, activity, meta}} <-
-           {:persist_object, activity_pub().persist(mrfd_object, meta)},
-         {_, {:ok, activity, meta}} <-
-           {:execute_side_effects, side_effects().handle(activity, meta)},
-         {_, {:ok, _}} <- {:federation, maybe_federate(activity, meta)} do
-      {:ok, activity, meta}
-=======
   def do_common_pipeline(%{__struct__: _}, _meta), do: {:error, :is_struct}
 
   def do_common_pipeline(message, meta) do
-    with {_, {:ok, message, meta}} <- {:validate, @object_validator.validate(message, meta)},
-         {_, {:ok, message, meta}} <- {:mrf, @mrf.pipeline_filter(message, meta)},
-         {_, {:ok, message, meta}} <- {:persist, @activity_pub.persist(message, meta)},
-         {_, {:ok, message, meta}} <- {:side_effects, @side_effects.handle(message, meta)},
+    with {_, {:ok, message, meta}} <- {:validate, object_validator().validate(message, meta)},
+         {_, {:ok, message, meta}} <- {:mrf, mrf().pipeline_filter(message, meta)},
+         {_, {:ok, message, meta}} <- {:persist, activity_pub().persist(message, meta)},
+         {_, {:ok, message, meta}} <- {:side_effects, side_effects().handle(message, meta)},
          {_, {:ok, _}} <- {:federation, maybe_federate(message, meta)} do
       {:ok, message, meta}
->>>>>>> 8871ca5a
     else
       {:mrf, {:reject, message, _}} -> {:reject, message}
       e -> {:error, e}
