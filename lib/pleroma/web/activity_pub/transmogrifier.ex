--- conflicted
+++ resolved
@@ -994,21 +994,7 @@
 
   def strip_internal_fields(object) do
     object
-<<<<<<< HEAD
-    |> Map.drop([
-      "reactions",
-      "reaction_count",
-      "likes",
-      "like_count",
-      "announcements",
-      "announcement_count",
-      "emoji",
-      "context_id",
-      "deleted_activity_id"
-    ])
-=======
     |> Map.drop(Pleroma.Constants.object_internal_fields())
->>>>>>> 74d8fadf
   end
 
   defp strip_internal_tags(%{"tag" => tags} = object) do
