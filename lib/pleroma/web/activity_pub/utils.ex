--- conflicted
+++ resolved
@@ -176,9 +176,8 @@
   Adds an id and a published data if they aren't there,
   also adds it to an included object
   """
-<<<<<<< HEAD
   @spec lazy_put_activity_defaults(map(), boolean) :: map()
-  def lazy_put_activity_defaults(map, fake \\ false)
+  def lazy_put_activity_defaults(map, fake? \\ false)
 
   def lazy_put_activity_defaults(map, true) do
     map
@@ -189,43 +188,9 @@
     |> lazy_put_object_defaults(true)
   end
 
-  def lazy_put_activity_defaults(map, _fake) do
+  def lazy_put_activity_defaults(map, _fake?) do
     %{data: %{"id" => context}, id: context_id} = create_context(map["context"])
 
-=======
-  def lazy_put_activity_defaults(map, fake? \\ false) do
-    map =
-      if not fake? do
-        %{data: %{"id" => context}, id: context_id} = create_context(map["context"])
-
-        map
-        |> Map.put_new_lazy("id", &generate_activity_id/0)
-        |> Map.put_new_lazy("published", &make_date/0)
-        |> Map.put_new("context", context)
-        |> Map.put_new("context_id", context_id)
-      else
-        map
-        |> Map.put_new("id", "pleroma:fakeid")
-        |> Map.put_new_lazy("published", &make_date/0)
-        |> Map.put_new("context", "pleroma:fakecontext")
-        |> Map.put_new("context_id", -1)
-      end
-
-    if is_map(map["object"]) do
-      object = lazy_put_object_defaults(map["object"], map, fake?)
-      %{map | "object" => object}
-    else
-      map
-    end
-  end
-
-  @doc """
-  Adds an id and published date if they aren't there.
-  """
-  def lazy_put_object_defaults(map, activity \\ %{}, fake?)
-
-  def lazy_put_object_defaults(map, activity, true = _fake?) do
->>>>>>> 9c64a257
     map
     |> Map.put_new_lazy("id", &generate_activity_id/0)
     |> Map.put_new_lazy("published", &make_date/0)
@@ -234,7 +199,6 @@
     |> lazy_put_object_defaults(false)
   end
 
-<<<<<<< HEAD
   # Adds an id and published date if they aren't there.
   #
   @spec lazy_put_object_defaults(map(), boolean()) :: map()
@@ -261,14 +225,6 @@
       |> Map.put_new("context_id", activity["context_id"])
 
     %{activity | "object" => object}
-=======
-  def lazy_put_object_defaults(map, activity, _fake?) do
-    map
-    |> Map.put_new_lazy("id", &generate_object_id/0)
-    |> Map.put_new_lazy("published", &make_date/0)
-    |> Map.put_new("context", activity["context"])
-    |> Map.put_new("context_id", activity["context_id"])
->>>>>>> 9c64a257
   end
 
   defp lazy_put_object_defaults(activity, _), do: activity
@@ -415,18 +371,11 @@
         %Activity{data: %{"actor" => actor, "object" => object}} = activity,
         state
       ) do
-<<<<<<< HEAD
-    with new_data <- Map.put(activity.data, "state", state),
-         changeset <- Changeset.change(activity, data: new_data),
-         {:ok, activity} <- Repo.update(changeset),
-         _ <- User.set_follow_state_cache(actor, object, state) do
-=======
     new_data = Map.put(activity.data, "state", state)
     changeset = Changeset.change(activity, data: new_data)
 
     with {:ok, activity} <- Repo.update(changeset) do
       User.set_follow_state_cache(actor, object, state)
->>>>>>> 9c64a257
       {:ok, activity}
     end
   end
@@ -451,19 +400,6 @@
   end
 
   def fetch_latest_follow(%User{ap_id: follower_id}, %User{ap_id: followed_id}) do
-<<<<<<< HEAD
-    query =
-      follower_id
-      |> Activity.Queries.by_actor()
-      |> Activity.Queries.by_type("Follow")
-      |> Activity.Queries.by_object_id(followed_id)
-      |> Activity.Queries.limit(1)
-
-    from(
-      activity in query,
-      order_by: [fragment("? desc nulls last", activity.id)]
-    )
-=======
     "Follow"
     |> Activity.Queries.by_type()
     |> where(actor: ^follower_id)
@@ -471,7 +407,6 @@
     |> Activity.Queries.by_object_id(followed_id)
     |> order_by([activity], fragment("? desc nulls last", activity.id))
     |> limit(1)
->>>>>>> 9c64a257
     |> Repo.one()
   end
 
@@ -480,22 +415,13 @@
   @doc """
   Retruns an existing announce activity if the notice has already been announced
   """
-<<<<<<< HEAD
   @spec get_existing_announce(String.t(), map()) :: Activity.t() | nil
-  def get_existing_announce(actor, %{data: %{"id" => id}}) do
-    actor
-    |> Activity.Queries.by_actor()
-    |> Activity.Queries.by_type("Announce")
-    |> Activity.Queries.by_object_id(id)
-    |> Activity.Queries.limit(1)
-=======
   def get_existing_announce(actor, %{data: %{"id" => ap_id}}) do
     "Announce"
     |> Activity.Queries.by_type()
     |> where(actor: ^actor)
     # this is to use the index
     |> Activity.Queries.by_object_id(ap_id)
->>>>>>> 9c64a257
     |> Repo.one()
   end
 
@@ -578,22 +504,11 @@
         %Activity{data: %{"actor" => actor, "cc" => [Pleroma.Constants.as_public()]}},
         object
       ) do
-<<<<<<< HEAD
     announcements = take_announcements(object)
 
     with announcements <- Enum.uniq([actor | announcements]) do
       update_element_in_object("announcement", announcements, object)
     end
-=======
-    announcements =
-      if is_list(object.data["announcements"]) do
-        Enum.uniq([actor | object.data["announcements"]])
-      else
-        [actor]
-      end
-
-    update_element_in_object("announcement", announcements, object)
->>>>>>> 9c64a257
   end
 
   def add_announce_to_object(_, object), do: {:ok, object}
@@ -627,19 +542,6 @@
   #### Block-related helpers
   @spec fetch_latest_block(User.t(), User.t()) :: Activity.t() | nil
   def fetch_latest_block(%User{ap_id: blocker_id}, %User{ap_id: blocked_id}) do
-<<<<<<< HEAD
-    query =
-      blocker_id
-      |> Activity.Queries.by_actor()
-      |> Activity.Queries.by_type("Block")
-      |> Activity.Queries.by_object_id(blocked_id)
-      |> Activity.Queries.limit(1)
-
-    from(
-      activity in query,
-      order_by: [fragment("? desc nulls last", activity.id)]
-    )
-=======
     "Block"
     |> Activity.Queries.by_type()
     |> where(actor: ^blocker_id)
@@ -647,7 +549,6 @@
     |> Activity.Queries.by_object_id(blocked_id)
     |> order_by([activity], fragment("? desc nulls last", activity.id))
     |> limit(1)
->>>>>>> 9c64a257
     |> Repo.one()
   end
 
