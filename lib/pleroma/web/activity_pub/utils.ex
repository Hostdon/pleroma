--- conflicted
+++ resolved
@@ -19,13 +19,9 @@
 
   require Logger
 
-<<<<<<< HEAD
   @supported_object_types ["Article", "Note", "Video", "Page", "Question"]
-=======
-  @supported_object_types ["Article", "Note", "Video", "Page"]
   @supported_report_states ~w(open closed resolved)
   @valid_visibilities ~w(public unlisted private direct)
->>>>>>> 8e9a764d
 
   # Some implementations send the actor URI as the actor field, others send the entire actor object,
   # so figure out what the actor's URI is based on what we have.
