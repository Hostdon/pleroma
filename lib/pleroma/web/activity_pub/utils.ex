--- conflicted
+++ resolved
@@ -277,7 +277,6 @@
     |> Repo.all()
   end
 
-<<<<<<< HEAD
   def is_emoji?(emoji) do
     String.length(emoji) == 1
   end
@@ -288,9 +287,7 @@
     |> Map.put("content", emoji)
   end
 
-=======
   @spec make_like_data(User.t(), map(), String.t()) :: map()
->>>>>>> 66519f21
   def make_like_data(
         %User{ap_id: ap_id} = actor,
         %{data: %{"actor" => object_actor_id, "id" => id}} = object,
