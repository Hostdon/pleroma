# Pleroma: A lightweight social networking server
# Copyright © 2017-2019 Pleroma Authors <https://pleroma.social/>
# SPDX-License-Identifier: AGPL-3.0-only

defmodule Pleroma.Web.ActivityPub.ActivityPub do
  alias Pleroma.Activity
  alias Pleroma.Activity.Ir.Topics
  alias Pleroma.Config
  alias Pleroma.Conversation
  alias Pleroma.Conversation.Participation
  alias Pleroma.Notification
  alias Pleroma.Object
  alias Pleroma.Object.Containment
  alias Pleroma.Object.Fetcher
  alias Pleroma.Pagination
  alias Pleroma.Repo
  alias Pleroma.Upload
  alias Pleroma.User
  alias Pleroma.Web.ActivityPub.MRF
  alias Pleroma.Web.ActivityPub.Transmogrifier
  alias Pleroma.Web.ActivityPub.Utils
  alias Pleroma.Web.Streamer
  alias Pleroma.Web.WebFinger
  alias Pleroma.Workers.BackgroundWorker

  import Ecto.Query
  import Pleroma.Web.ActivityPub.Utils
  import Pleroma.Web.ActivityPub.Visibility

  require Logger
  require Pleroma.Constants

  # For Announce activities, we filter the recipients based on following status for any actors
  # that match actual users.  See issue #164 for more information about why this is necessary.
  defp get_recipients(%{"type" => "Announce"} = data) do
    to = Map.get(data, "to", [])
    cc = Map.get(data, "cc", [])
    bcc = Map.get(data, "bcc", [])
    actor = User.get_cached_by_ap_id(data["actor"])

    recipients =
      Enum.filter(Enum.concat([to, cc, bcc]), fn recipient ->
        case User.get_cached_by_ap_id(recipient) do
          nil -> true
          user -> User.following?(user, actor)
        end
      end)

    {recipients, to, cc}
  end

  defp get_recipients(%{"type" => "Create"} = data) do
    to = Map.get(data, "to", [])
    cc = Map.get(data, "cc", [])
    bcc = Map.get(data, "bcc", [])
    actor = Map.get(data, "actor", [])
    recipients = [to, cc, bcc, [actor]] |> Enum.concat() |> Enum.uniq()
    {recipients, to, cc}
  end

  defp get_recipients(data) do
    to = Map.get(data, "to", [])
    cc = Map.get(data, "cc", [])
    bcc = Map.get(data, "bcc", [])
    recipients = Enum.concat([to, cc, bcc])
    {recipients, to, cc}
  end

  defp check_actor_is_active(actor) do
    if not is_nil(actor) do
      with user <- User.get_cached_by_ap_id(actor),
           false <- user.deactivated do
        true
      else
        _e -> false
      end
    else
      true
    end
  end

  defp check_remote_limit(%{"object" => %{"content" => content}}) when not is_nil(content) do
    limit = Config.get([:instance, :remote_limit])
    String.length(content) <= limit
  end

  defp check_remote_limit(_), do: true

  def increase_note_count_if_public(actor, object) do
    if is_public?(object), do: User.increase_note_count(actor), else: {:ok, actor}
  end

  def decrease_note_count_if_public(actor, object) do
    if is_public?(object), do: User.decrease_note_count(actor), else: {:ok, actor}
  end

  def increase_replies_count_if_reply(%{
        "object" => %{"inReplyTo" => reply_ap_id} = object,
        "type" => "Create"
      }) do
    if is_public?(object) do
      Object.increase_replies_count(reply_ap_id)
    end
  end

  def increase_replies_count_if_reply(_create_data), do: :noop

  def decrease_replies_count_if_reply(%Object{
        data: %{"inReplyTo" => reply_ap_id} = object
      }) do
    if is_public?(object) do
      Object.decrease_replies_count(reply_ap_id)
    end
  end

  def decrease_replies_count_if_reply(_object), do: :noop

  def increase_poll_votes_if_vote(%{
        "object" => %{"inReplyTo" => reply_ap_id, "name" => name},
        "type" => "Create"
      }) do
    Object.increase_vote_count(reply_ap_id, name)
  end

  def increase_poll_votes_if_vote(_create_data), do: :noop

  def insert(map, local \\ true, fake \\ false, bypass_actor_check \\ false) when is_map(map) do
    with nil <- Activity.normalize(map),
         map <- lazy_put_activity_defaults(map, fake),
         true <- bypass_actor_check || check_actor_is_active(map["actor"]),
         {_, true} <- {:remote_limit_error, check_remote_limit(map)},
         {:ok, map} <- MRF.filter(map),
         {recipients, _, _} = get_recipients(map),
         {:fake, false, map, recipients} <- {:fake, fake, map, recipients},
         {:containment, :ok} <- {:containment, Containment.contain_child(map)},
         {:ok, map, object} <- insert_full_object(map) do
      {:ok, activity} =
        Repo.insert(%Activity{
          data: map,
          local: local,
          actor: map["actor"],
          recipients: recipients
        })

      # Splice in the child object if we have one.
      activity =
        if not is_nil(object) do
          Map.put(activity, :object, object)
        else
          activity
        end

      BackgroundWorker.enqueue("fetch_data_for_activity", %{"activity_id" => activity.id})

      Notification.create_notifications(activity)

      conversation = create_or_bump_conversation(activity, map["actor"])
      participations = get_participations(conversation)
      stream_out(activity)
      stream_out_participations(participations)
      {:ok, activity}
    else
      %Activity{} = activity ->
        {:ok, activity}

      {:fake, true, map, recipients} ->
        activity = %Activity{
          data: map,
          local: local,
          actor: map["actor"],
          recipients: recipients,
          id: "pleroma:fakeid"
        }

        Pleroma.Web.RichMedia.Helpers.fetch_data_for_activity(activity)
        {:ok, activity}

      error ->
        {:error, error}
    end
  end

  defp create_or_bump_conversation(activity, actor) do
    with {:ok, conversation} <- Conversation.create_or_bump_for(activity),
         %User{} = user <- User.get_cached_by_ap_id(actor),
         Participation.mark_as_read(user, conversation) do
      {:ok, conversation}
    end
  end

  defp get_participations({:ok, conversation}) do
    conversation
    |> Repo.preload(:participations, force: true)
    |> Map.get(:participations)
  end

  defp get_participations(_), do: []

  def stream_out_participations(participations) do
    participations =
      participations
      |> Repo.preload(:user)

    Streamer.stream("participation", participations)
  end

  def stream_out_participations(%Object{data: %{"context" => context}}, user) do
    with %Conversation{} = conversation <- Conversation.get_for_ap_id(context),
         conversation = Repo.preload(conversation, :participations),
         last_activity_id =
           fetch_latest_activity_id_for_context(conversation.ap_id, %{
             "user" => user,
             "blocking_user" => user
           }) do
      if last_activity_id do
        stream_out_participations(conversation.participations)
      end
    end
  end

  def stream_out_participations(_, _), do: :noop

  def stream_out(%Activity{data: %{"type" => data_type}} = activity)
      when data_type in ["Create", "Announce", "Delete"] do
    activity
    |> Topics.get_activity_topics()
    |> Streamer.stream(activity)
  end

  def stream_out(_activity) do
    :noop
  end

  def create(%{to: to, actor: actor, context: context, object: object} = params, fake \\ false) do
    additional = params[:additional] || %{}
    # only accept false as false value
    local = !(params[:local] == false)
    published = params[:published]
    quick_insert? = Pleroma.Config.get([:env]) == :benchmark

    with create_data <-
           make_create_data(
             %{to: to, actor: actor, published: published, context: context, object: object},
             additional
           ),
         {:ok, activity} <- insert(create_data, local, fake),
         {:fake, false, activity} <- {:fake, fake, activity},
         _ <- increase_replies_count_if_reply(create_data),
         _ <- increase_poll_votes_if_vote(create_data),
<<<<<<< HEAD
=======
         {:quick_insert, false, activity} <- {:quick_insert, quick_insert?, activity},
         # Changing note count prior to enqueuing federation task in order to avoid
         # race conditions on updating user.info
>>>>>>> 62e3d76a
         {:ok, _actor} <- increase_note_count_if_public(actor, activity),
         :ok <- maybe_federate(activity) do
      {:ok, activity}
    else
      {:quick_insert, true, activity} ->
        {:ok, activity}

      {:fake, true, activity} ->
        {:ok, activity}

      {:error, message} ->
        {:error, message}
    end
  end

  def listen(%{to: to, actor: actor, context: context, object: object} = params) do
    additional = params[:additional] || %{}
    # only accept false as false value
    local = !(params[:local] == false)
    published = params[:published]

    with listen_data <-
           make_listen_data(
             %{to: to, actor: actor, published: published, context: context, object: object},
             additional
           ),
         {:ok, activity} <- insert(listen_data, local),
         :ok <- maybe_federate(activity) do
      {:ok, activity}
    else
      {:error, message} ->
        {:error, message}
    end
  end

  def accept(params) do
    accept_or_reject("Accept", params)
  end

  def reject(params) do
    accept_or_reject("Reject", params)
  end

  def accept_or_reject(type, %{to: to, actor: actor, object: object} = params) do
    local = Map.get(params, :local, true)
    activity_id = Map.get(params, :activity_id, nil)

    with data <-
           %{"to" => to, "type" => type, "actor" => actor.ap_id, "object" => object}
           |> Utils.maybe_put("id", activity_id),
         {:ok, activity} <- insert(data, local),
         :ok <- maybe_federate(activity) do
      {:ok, activity}
    end
  end

  def update(%{to: to, cc: cc, actor: actor, object: object} = params) do
    local = !(params[:local] == false)
    activity_id = params[:activity_id]

    with data <- %{
           "to" => to,
           "cc" => cc,
           "type" => "Update",
           "actor" => actor,
           "object" => object
         },
         data <- Utils.maybe_put(data, "id", activity_id),
         {:ok, activity} <- insert(data, local),
         :ok <- maybe_federate(activity) do
      {:ok, activity}
    end
  end

  # TODO: This is weird, maybe we shouldn't check here if we can make the activity.
  def like(
        %User{ap_id: ap_id} = user,
        %Object{data: %{"id" => _}} = object,
        activity_id \\ nil,
        local \\ true
      ) do
    with nil <- get_existing_like(ap_id, object),
         like_data <- make_like_data(user, object, activity_id),
         {:ok, activity} <- insert(like_data, local),
         {:ok, object} <- add_like_to_object(activity, object),
         :ok <- maybe_federate(activity) do
      {:ok, activity, object}
    else
      %Activity{} = activity -> {:ok, activity, object}
      error -> {:error, error}
    end
  end

  def unlike(%User{} = actor, %Object{} = object, activity_id \\ nil, local \\ true) do
    with %Activity{} = like_activity <- get_existing_like(actor.ap_id, object),
         unlike_data <- make_unlike_data(actor, like_activity, activity_id),
         {:ok, unlike_activity} <- insert(unlike_data, local),
         {:ok, _activity} <- Repo.delete(like_activity),
         {:ok, object} <- remove_like_from_object(like_activity, object),
         :ok <- maybe_federate(unlike_activity) do
      {:ok, unlike_activity, like_activity, object}
    else
      _e -> {:ok, object}
    end
  end

  def announce(
        %User{ap_id: _} = user,
        %Object{data: %{"id" => _}} = object,
        activity_id \\ nil,
        local \\ true,
        public \\ true
      ) do
    with true <- is_announceable?(object, user, public),
         announce_data <- make_announce_data(user, object, activity_id, public),
         {:ok, activity} <- insert(announce_data, local),
         {:ok, object} <- add_announce_to_object(activity, object),
         :ok <- maybe_federate(activity) do
      {:ok, activity, object}
    else
      error -> {:error, error}
    end
  end

  def unannounce(
        %User{} = actor,
        %Object{} = object,
        activity_id \\ nil,
        local \\ true
      ) do
    with %Activity{} = announce_activity <- get_existing_announce(actor.ap_id, object),
         unannounce_data <- make_unannounce_data(actor, announce_activity, activity_id),
         {:ok, unannounce_activity} <- insert(unannounce_data, local),
         :ok <- maybe_federate(unannounce_activity),
         {:ok, _activity} <- Repo.delete(announce_activity),
         {:ok, object} <- remove_announce_from_object(announce_activity, object) do
      {:ok, unannounce_activity, object}
    else
      _e -> {:ok, object}
    end
  end

  def follow(follower, followed, activity_id \\ nil, local \\ true) do
    with data <- make_follow_data(follower, followed, activity_id),
         {:ok, activity} <- insert(data, local),
         :ok <- maybe_federate(activity),
         _ <- User.set_follow_state_cache(follower.ap_id, followed.ap_id, activity.data["state"]) do
      {:ok, activity}
    end
  end

  def unfollow(follower, followed, activity_id \\ nil, local \\ true) do
    with %Activity{} = follow_activity <- fetch_latest_follow(follower, followed),
         {:ok, follow_activity} <- update_follow_state(follow_activity, "cancelled"),
         unfollow_data <- make_unfollow_data(follower, followed, follow_activity, activity_id),
         {:ok, activity} <- insert(unfollow_data, local),
         :ok <- maybe_federate(activity) do
      {:ok, activity}
    end
  end

  def delete(%User{ap_id: ap_id, follower_address: follower_address} = user) do
    with data <- %{
           "to" => [follower_address],
           "type" => "Delete",
           "actor" => ap_id,
           "object" => %{"type" => "Person", "id" => ap_id}
         },
         {:ok, activity} <- insert(data, true, true, true),
         :ok <- maybe_federate(activity) do
      {:ok, user}
    end
  end

  def delete(%Object{data: %{"id" => id, "actor" => actor}} = object, options \\ []) do
    local = Keyword.get(options, :local, true)
    activity_id = Keyword.get(options, :activity_id, nil)
    actor = Keyword.get(options, :actor, actor)

    user = User.get_cached_by_ap_id(actor)
    to = (object.data["to"] || []) ++ (object.data["cc"] || [])

    with {:ok, object, activity} <- Object.delete(object),
         data <-
           %{
             "type" => "Delete",
             "actor" => actor,
             "object" => id,
             "to" => to,
             "deleted_activity_id" => activity && activity.id
           }
           |> maybe_put("id", activity_id),
         {:ok, activity} <- insert(data, local, false),
         stream_out_participations(object, user),
         _ <- decrease_replies_count_if_reply(object),
         {:ok, _actor} <- decrease_note_count_if_public(user, object),
         :ok <- maybe_federate(activity) do
      {:ok, activity}
    end
  end

  @spec block(User.t(), User.t(), String.t() | nil, boolean) :: {:ok, Activity.t() | nil}
  def block(blocker, blocked, activity_id \\ nil, local \\ true) do
    outgoing_blocks = Config.get([:activitypub, :outgoing_blocks])
    unfollow_blocked = Config.get([:activitypub, :unfollow_blocked])

    if unfollow_blocked do
      follow_activity = fetch_latest_follow(blocker, blocked)
      if follow_activity, do: unfollow(blocker, blocked, nil, local)
    end

    with true <- outgoing_blocks,
         block_data <- make_block_data(blocker, blocked, activity_id),
         {:ok, activity} <- insert(block_data, local),
         :ok <- maybe_federate(activity) do
      {:ok, activity}
    else
      _e -> {:ok, nil}
    end
  end

  def unblock(blocker, blocked, activity_id \\ nil, local \\ true) do
    with %Activity{} = block_activity <- fetch_latest_block(blocker, blocked),
         unblock_data <- make_unblock_data(blocker, blocked, block_activity, activity_id),
         {:ok, activity} <- insert(unblock_data, local),
         :ok <- maybe_federate(activity) do
      {:ok, activity}
    end
  end

  @spec flag(map()) :: {:ok, Activity.t()} | any
  def flag(
        %{
          actor: actor,
          context: _context,
          account: account,
          statuses: statuses,
          content: content
        } = params
      ) do
    # only accept false as false value
    local = !(params[:local] == false)
    forward = !(params[:forward] == false)

    additional = params[:additional] || %{}

    additional =
      if forward do
        Map.merge(additional, %{"to" => [], "cc" => [account.ap_id]})
      else
        Map.merge(additional, %{"to" => [], "cc" => []})
      end

    with flag_data <- make_flag_data(params, additional),
         {:ok, activity} <- insert(flag_data, local),
         :ok <- maybe_federate(activity) do
      Enum.each(User.all_superusers(), fn superuser ->
        superuser
        |> Pleroma.Emails.AdminEmail.report(actor, account, statuses, content)
        |> Pleroma.Emails.Mailer.deliver_async()
      end)

      {:ok, activity}
    end
  end

  defp fetch_activities_for_context_query(context, opts) do
    public = [Pleroma.Constants.as_public()]

    recipients =
      if opts["user"], do: [opts["user"].ap_id | opts["user"].following] ++ public, else: public

    from(activity in Activity)
    |> maybe_preload_objects(opts)
    |> maybe_preload_bookmarks(opts)
    |> maybe_set_thread_muted_field(opts)
    |> restrict_blocked(opts)
    |> restrict_recipients(recipients, opts["user"])
    |> where(
      [activity],
      fragment(
        "?->>'type' = ? and ?->>'context' = ?",
        activity.data,
        "Create",
        activity.data,
        ^context
      )
    )
    |> exclude_poll_votes(opts)
    |> exclude_id(opts)
    |> order_by([activity], desc: activity.id)
  end

  @spec fetch_activities_for_context(String.t(), keyword() | map()) :: [Activity.t()]
  def fetch_activities_for_context(context, opts \\ %{}) do
    context
    |> fetch_activities_for_context_query(opts)
    |> Repo.all()
  end

  @spec fetch_latest_activity_id_for_context(String.t(), keyword() | map()) ::
          FlakeId.Ecto.CompatType.t() | nil
  def fetch_latest_activity_id_for_context(context, opts \\ %{}) do
    context
    |> fetch_activities_for_context_query(Map.merge(%{"skip_preload" => true}, opts))
    |> limit(1)
    |> select([a], a.id)
    |> Repo.one()
  end

  def fetch_public_activities(opts \\ %{}, pagination \\ :keyset) do
    opts = Map.drop(opts, ["user"])

    [Pleroma.Constants.as_public()]
    |> fetch_activities_query(opts)
    |> restrict_unlisted()
    |> Pagination.fetch_paginated(opts, pagination)
    |> Enum.reverse()
  end

  @valid_visibilities ~w[direct unlisted public private]

  defp restrict_visibility(query, %{visibility: visibility})
       when is_list(visibility) do
    if Enum.all?(visibility, &(&1 in @valid_visibilities)) do
      query =
        from(
          a in query,
          where:
            fragment(
              "activity_visibility(?, ?, ?) = ANY (?)",
              a.actor,
              a.recipients,
              a.data,
              ^visibility
            )
        )

      query
    else
      Logger.error("Could not restrict visibility to #{visibility}")
    end
  end

  defp restrict_visibility(query, %{visibility: visibility})
       when visibility in @valid_visibilities do
    from(
      a in query,
      where:
        fragment("activity_visibility(?, ?, ?) = ?", a.actor, a.recipients, a.data, ^visibility)
    )
  end

  defp restrict_visibility(_query, %{visibility: visibility})
       when visibility not in @valid_visibilities do
    Logger.error("Could not restrict visibility to #{visibility}")
  end

  defp restrict_visibility(query, _visibility), do: query

  defp exclude_visibility(query, %{"exclude_visibilities" => visibility})
       when is_list(visibility) do
    if Enum.all?(visibility, &(&1 in @valid_visibilities)) do
      from(
        a in query,
        where:
          not fragment(
            "activity_visibility(?, ?, ?) = ANY (?)",
            a.actor,
            a.recipients,
            a.data,
            ^visibility
          )
      )
    else
      Logger.error("Could not exclude visibility to #{visibility}")
      query
    end
  end

  defp exclude_visibility(query, %{"exclude_visibilities" => visibility})
       when visibility in @valid_visibilities do
    from(
      a in query,
      where:
        not fragment(
          "activity_visibility(?, ?, ?) = ?",
          a.actor,
          a.recipients,
          a.data,
          ^visibility
        )
    )
  end

  defp exclude_visibility(query, %{"exclude_visibilities" => visibility})
       when visibility not in @valid_visibilities do
    Logger.error("Could not exclude visibility to #{visibility}")
    query
  end

  defp exclude_visibility(query, _visibility), do: query

  defp restrict_thread_visibility(query, _, %{skip_thread_containment: true} = _),
    do: query

  defp restrict_thread_visibility(
         query,
         %{"user" => %User{skip_thread_containment: true}},
         _
       ),
       do: query

  defp restrict_thread_visibility(query, %{"user" => %User{ap_id: ap_id}}, _) do
    from(
      a in query,
      where: fragment("thread_visibility(?, (?)->>'id') = true", ^ap_id, a.data)
    )
  end

  defp restrict_thread_visibility(query, _, _), do: query

  def fetch_user_abstract_activities(user, reading_user, params \\ %{}) do
    params =
      params
      |> Map.put("user", reading_user)
      |> Map.put("actor_id", user.ap_id)
      |> Map.put("whole_db", true)

    recipients =
      user_activities_recipients(%{
        "godmode" => params["godmode"],
        "reading_user" => reading_user
      })

    fetch_activities(recipients, params)
    |> Enum.reverse()
  end

  def fetch_user_activities(user, reading_user, params \\ %{}) do
    params =
      params
      |> Map.put("type", ["Create", "Announce"])
      |> Map.put("user", reading_user)
      |> Map.put("actor_id", user.ap_id)
      |> Map.put("whole_db", true)
      |> Map.put("pinned_activity_ids", user.pinned_activities)

    recipients =
      user_activities_recipients(%{
        "godmode" => params["godmode"],
        "reading_user" => reading_user
      })

    fetch_activities(recipients, params)
    |> Enum.reverse()
  end

  defp user_activities_recipients(%{"godmode" => true}) do
    []
  end

  defp user_activities_recipients(%{"reading_user" => reading_user}) do
    if reading_user do
      [Pleroma.Constants.as_public()] ++ [reading_user.ap_id | reading_user.following]
    else
      [Pleroma.Constants.as_public()]
    end
  end

  defp restrict_since(query, %{"since_id" => ""}), do: query

  defp restrict_since(query, %{"since_id" => since_id}) do
    from(activity in query, where: activity.id > ^since_id)
  end

  defp restrict_since(query, _), do: query

  defp restrict_tag_reject(_query, %{"tag_reject" => _tag_reject, "skip_preload" => true}) do
    raise "Can't use the child object without preloading!"
  end

  defp restrict_tag_reject(query, %{"tag_reject" => tag_reject})
       when is_list(tag_reject) and tag_reject != [] do
    from(
      [_activity, object] in query,
      where: fragment("not (?)->'tag' \\?| (?)", object.data, ^tag_reject)
    )
  end

  defp restrict_tag_reject(query, _), do: query

  defp restrict_tag_all(_query, %{"tag_all" => _tag_all, "skip_preload" => true}) do
    raise "Can't use the child object without preloading!"
  end

  defp restrict_tag_all(query, %{"tag_all" => tag_all})
       when is_list(tag_all) and tag_all != [] do
    from(
      [_activity, object] in query,
      where: fragment("(?)->'tag' \\?& (?)", object.data, ^tag_all)
    )
  end

  defp restrict_tag_all(query, _), do: query

  defp restrict_tag(_query, %{"tag" => _tag, "skip_preload" => true}) do
    raise "Can't use the child object without preloading!"
  end

  defp restrict_tag(query, %{"tag" => tag}) when is_list(tag) do
    from(
      [_activity, object] in query,
      where: fragment("(?)->'tag' \\?| (?)", object.data, ^tag)
    )
  end

  defp restrict_tag(query, %{"tag" => tag}) when is_binary(tag) do
    from(
      [_activity, object] in query,
      where: fragment("(?)->'tag' \\? (?)", object.data, ^tag)
    )
  end

  defp restrict_tag(query, _), do: query

  defp restrict_recipients(query, [], _user), do: query

  defp restrict_recipients(query, recipients, nil) do
    from(activity in query, where: fragment("? && ?", ^recipients, activity.recipients))
  end

  defp restrict_recipients(query, recipients, user) do
    from(
      activity in query,
      where: fragment("? && ?", ^recipients, activity.recipients),
      or_where: activity.actor == ^user.ap_id
    )
  end

  defp restrict_local(query, %{"local_only" => true}) do
    from(activity in query, where: activity.local == true)
  end

  defp restrict_local(query, _), do: query

  defp restrict_actor(query, %{"actor_id" => actor_id}) do
    from(activity in query, where: activity.actor == ^actor_id)
  end

  defp restrict_actor(query, _), do: query

  defp restrict_type(query, %{"type" => type}) when is_binary(type) do
    from(activity in query, where: fragment("?->>'type' = ?", activity.data, ^type))
  end

  defp restrict_type(query, %{"type" => type}) do
    from(activity in query, where: fragment("?->>'type' = ANY(?)", activity.data, ^type))
  end

  defp restrict_type(query, _), do: query

  defp restrict_state(query, %{"state" => state}) do
    from(activity in query, where: fragment("?->>'state' = ?", activity.data, ^state))
  end

  defp restrict_state(query, _), do: query

  defp restrict_favorited_by(query, %{"favorited_by" => ap_id}) do
    from(
      [_activity, object] in query,
      where: fragment("(?)->'likes' \\? (?)", object.data, ^ap_id)
    )
  end

  defp restrict_favorited_by(query, _), do: query

  defp restrict_media(_query, %{"only_media" => _val, "skip_preload" => true}) do
    raise "Can't use the child object without preloading!"
  end

  defp restrict_media(query, %{"only_media" => val}) when val == "true" or val == "1" do
    from(
      [_activity, object] in query,
      where: fragment("not (?)->'attachment' = (?)", object.data, ^[])
    )
  end

  defp restrict_media(query, _), do: query

  defp restrict_replies(query, %{"exclude_replies" => val}) when val == "true" or val == "1" do
    from(
      [_activity, object] in query,
      where: fragment("?->>'inReplyTo' is null", object.data)
    )
  end

  defp restrict_replies(query, _), do: query

  defp restrict_reblogs(query, %{"exclude_reblogs" => val}) when val == "true" or val == "1" do
    from(activity in query, where: fragment("?->>'type' != 'Announce'", activity.data))
  end

  defp restrict_reblogs(query, _), do: query

  defp restrict_muted(query, %{"with_muted" => val}) when val in [true, "true", "1"], do: query

  defp restrict_muted(query, %{"muting_user" => %User{} = user} = opts) do
    mutes = user.mutes

    query =
      from([activity] in query,
        where: fragment("not (? = ANY(?))", activity.actor, ^mutes),
        where: fragment("not (?->'to' \\?| ?)", activity.data, ^mutes)
      )

    unless opts["skip_preload"] do
      from([thread_mute: tm] in query, where: is_nil(tm.user_id))
    else
      query
    end
  end

  defp restrict_muted(query, _), do: query

  defp restrict_blocked(query, %{"blocking_user" => %User{} = user}) do
    blocks = user.blocks || []
    domain_blocks = user.domain_blocks || []

    query =
      if has_named_binding?(query, :object), do: query, else: Activity.with_joined_object(query)

    from(
      [activity, object: o] in query,
      where: fragment("not (? = ANY(?))", activity.actor, ^blocks),
      where: fragment("not (? && ?)", activity.recipients, ^blocks),
      where:
        fragment(
          "not (?->>'type' = 'Announce' and ?->'to' \\?| ?)",
          activity.data,
          activity.data,
          ^blocks
        ),
      where: fragment("not (split_part(?, '/', 3) = ANY(?))", activity.actor, ^domain_blocks),
      where: fragment("not (split_part(?->>'actor', '/', 3) = ANY(?))", o.data, ^domain_blocks)
    )
  end

  defp restrict_blocked(query, _), do: query

  defp restrict_unlisted(query) do
    from(
      activity in query,
      where:
        fragment(
          "not (coalesce(?->'cc', '{}'::jsonb) \\?| ?)",
          activity.data,
          ^[Pleroma.Constants.as_public()]
        )
    )
  end

  defp restrict_pinned(query, %{"pinned" => "true", "pinned_activity_ids" => ids}) do
    from(activity in query, where: activity.id in ^ids)
  end

  defp restrict_pinned(query, _), do: query

  defp restrict_muted_reblogs(query, %{"muting_user" => %User{} = user}) do
    muted_reblogs = user.muted_reblogs || []

    from(
      activity in query,
      where:
        fragment(
          "not ( ?->>'type' = 'Announce' and ? = ANY(?))",
          activity.data,
          activity.actor,
          ^muted_reblogs
        )
    )
  end

  defp restrict_muted_reblogs(query, _), do: query

  defp exclude_poll_votes(query, %{"include_poll_votes" => true}), do: query

  defp exclude_poll_votes(query, _) do
    if has_named_binding?(query, :object) do
      from([activity, object: o] in query,
        where: fragment("not(?->>'type' = ?)", o.data, "Answer")
      )
    else
      query
    end
  end

  defp exclude_id(query, %{"exclude_id" => id}) when is_binary(id) do
    from(activity in query, where: activity.id != ^id)
  end

  defp exclude_id(query, _), do: query

  defp maybe_preload_objects(query, %{"skip_preload" => true}), do: query

  defp maybe_preload_objects(query, _) do
    query
    |> Activity.with_preloaded_object()
  end

  defp maybe_preload_bookmarks(query, %{"skip_preload" => true}), do: query

  defp maybe_preload_bookmarks(query, opts) do
    query
    |> Activity.with_preloaded_bookmark(opts["user"])
  end

  defp maybe_set_thread_muted_field(query, %{"skip_preload" => true}), do: query

  defp maybe_set_thread_muted_field(query, opts) do
    query
    |> Activity.with_set_thread_muted_field(opts["muting_user"] || opts["user"])
  end

  defp maybe_order(query, %{order: :desc}) do
    query
    |> order_by(desc: :id)
  end

  defp maybe_order(query, %{order: :asc}) do
    query
    |> order_by(asc: :id)
  end

  defp maybe_order(query, _), do: query

  def fetch_activities_query(recipients, opts \\ %{}) do
    config = %{
      skip_thread_containment: Config.get([:instance, :skip_thread_containment])
    }

    Activity
    |> maybe_preload_objects(opts)
    |> maybe_preload_bookmarks(opts)
    |> maybe_set_thread_muted_field(opts)
    |> maybe_order(opts)
    |> restrict_recipients(recipients, opts["user"])
    |> restrict_tag(opts)
    |> restrict_tag_reject(opts)
    |> restrict_tag_all(opts)
    |> restrict_since(opts)
    |> restrict_local(opts)
    |> restrict_actor(opts)
    |> restrict_type(opts)
    |> restrict_state(opts)
    |> restrict_favorited_by(opts)
    |> restrict_blocked(opts)
    |> restrict_muted(opts)
    |> restrict_media(opts)
    |> restrict_visibility(opts)
    |> restrict_thread_visibility(opts, config)
    |> restrict_replies(opts)
    |> restrict_reblogs(opts)
    |> restrict_pinned(opts)
    |> restrict_muted_reblogs(opts)
    |> Activity.restrict_deactivated_users()
    |> exclude_poll_votes(opts)
    |> exclude_visibility(opts)
  end

  def fetch_activities(recipients, opts \\ %{}, pagination \\ :keyset) do
    list_memberships = Pleroma.List.memberships(opts["user"])

    fetch_activities_query(recipients ++ list_memberships, opts)
    |> Pagination.fetch_paginated(opts, pagination)
    |> Enum.reverse()
    |> maybe_update_cc(list_memberships, opts["user"])
  end

  defp maybe_update_cc(activities, list_memberships, %User{ap_id: user_ap_id})
       when is_list(list_memberships) and length(list_memberships) > 0 do
    Enum.map(activities, fn
      %{data: %{"bcc" => bcc}} = activity when is_list(bcc) and length(bcc) > 0 ->
        if Enum.any?(bcc, &(&1 in list_memberships)) do
          update_in(activity.data["cc"], &[user_ap_id | &1])
        else
          activity
        end

      activity ->
        activity
    end)
  end

  defp maybe_update_cc(activities, _, _), do: activities

  def fetch_activities_bounded_query(query, recipients, recipients_with_public) do
    from(activity in query,
      where:
        fragment("? && ?", activity.recipients, ^recipients) or
          (fragment("? && ?", activity.recipients, ^recipients_with_public) and
             ^Pleroma.Constants.as_public() in activity.recipients)
    )
  end

  def fetch_activities_bounded(
        recipients,
        recipients_with_public,
        opts \\ %{},
        pagination \\ :keyset
      ) do
    fetch_activities_query([], opts)
    |> fetch_activities_bounded_query(recipients, recipients_with_public)
    |> Pagination.fetch_paginated(opts, pagination)
    |> Enum.reverse()
  end

  def upload(file, opts \\ []) do
    with {:ok, data} <- Upload.store(file, opts) do
      obj_data =
        if opts[:actor] do
          Map.put(data, "actor", opts[:actor])
        else
          data
        end

      Repo.insert(%Object{data: obj_data})
    end
  end

  defp object_to_user_data(data) do
    avatar =
      data["icon"]["url"] &&
        %{
          "type" => "Image",
          "url" => [%{"href" => data["icon"]["url"]}]
        }

    banner =
      data["image"]["url"] &&
        %{
          "type" => "Image",
          "url" => [%{"href" => data["image"]["url"]}]
        }

    fields =
      data
      |> Map.get("attachment", [])
      |> Enum.filter(fn %{"type" => t} -> t == "PropertyValue" end)
      |> Enum.map(fn fields -> Map.take(fields, ["name", "value"]) end)

    locked = data["manuallyApprovesFollowers"] || false
    data = Transmogrifier.maybe_fix_user_object(data)
    discoverable = data["discoverable"] || false

    user_data = %{
      ap_id: data["id"],
      banner: banner,
      discoverable: discoverable,
      source_data: data,
      fields: fields,
      locked: locked,
      ap_enabled: true,
      avatar: avatar,
      name: data["name"],
      follower_address: data["followers"],
      following_address: data["following"],
      bio: data["summary"]
    }

    # nickname can be nil because of virtual actors
    user_data =
      if data["preferredUsername"] do
        Map.put(
          user_data,
          :nickname,
          "#{data["preferredUsername"]}@#{URI.parse(data["id"]).host}"
        )
      else
        Map.put(user_data, :nickname, nil)
      end

    {:ok, user_data}
  end

  def fetch_follow_information_for_user(user) do
    with {:ok, following_data} <-
           Fetcher.fetch_and_contain_remote_object_from_id(user.following_address),
         following_count when is_integer(following_count) <- following_data["totalItems"],
         {:ok, hide_follows} <- collection_private(following_data),
         {:ok, followers_data} <-
           Fetcher.fetch_and_contain_remote_object_from_id(user.follower_address),
         followers_count when is_integer(followers_count) <- followers_data["totalItems"],
         {:ok, hide_followers} <- collection_private(followers_data) do
      {:ok,
       %{
         hide_follows: hide_follows,
         follower_count: followers_count,
         following_count: following_count,
         hide_followers: hide_followers
       }}
    else
      {:error, _} = e ->
        e

      e ->
        {:error, e}
    end
  end

  defp maybe_update_follow_information(data) do
    with {:enabled, true} <-
           {:enabled, Pleroma.Config.get([:instance, :external_user_synchronization])},
         {:ok, info} <- fetch_follow_information_for_user(data) do
      info = Map.merge(data.info, info)
      Map.put(data, :info, info)
    else
      {:enabled, false} ->
        data

      e ->
        Logger.error(
          "Follower/Following counter update for #{data.ap_id} failed.\n" <> inspect(e)
        )

        data
    end
  end

  defp collection_private(data) do
    if is_map(data["first"]) and
         data["first"]["type"] in ["CollectionPage", "OrderedCollectionPage"] do
      {:ok, false}
    else
      with {:ok, %{"type" => type}} when type in ["CollectionPage", "OrderedCollectionPage"] <-
             Fetcher.fetch_and_contain_remote_object_from_id(data["first"]) do
        {:ok, false}
      else
        {:error, {:ok, %{status: code}}} when code in [401, 403] ->
          {:ok, true}

        {:error, _} = e ->
          e

        e ->
          {:error, e}
      end
    end
  end

  def user_data_from_user_object(data) do
    with {:ok, data} <- MRF.filter(data),
         {:ok, data} <- object_to_user_data(data) do
      {:ok, data}
    else
      e -> {:error, e}
    end
  end

  def fetch_and_prepare_user_from_ap_id(ap_id) do
    with {:ok, data} <- Fetcher.fetch_and_contain_remote_object_from_id(ap_id),
         {:ok, data} <- user_data_from_user_object(data),
         data <- maybe_update_follow_information(data) do
      {:ok, data}
    else
      e ->
        Logger.error("Could not decode user at fetch #{ap_id}, #{inspect(e)}")
        {:error, e}
    end
  end

  def make_user_from_ap_id(ap_id) do
    if _user = User.get_cached_by_ap_id(ap_id) do
      Transmogrifier.upgrade_user_from_ap_id(ap_id)
    else
      with {:ok, data} <- fetch_and_prepare_user_from_ap_id(ap_id) do
        User.insert_or_update_user(data)
      else
        e -> {:error, e}
      end
    end
  end

  def make_user_from_nickname(nickname) do
    with {:ok, %{"ap_id" => ap_id}} when not is_nil(ap_id) <- WebFinger.finger(nickname) do
      make_user_from_ap_id(ap_id)
    else
      _e -> {:error, "No AP id in WebFinger"}
    end
  end

  # filter out broken threads
  def contain_broken_threads(%Activity{} = activity, %User{} = user) do
    entire_thread_visible_for_user?(activity, user)
  end

  # do post-processing on a specific activity
  def contain_activity(%Activity{} = activity, %User{} = user) do
    contain_broken_threads(activity, user)
  end

  def fetch_direct_messages_query do
    Activity
    |> restrict_type(%{"type" => "Create"})
    |> restrict_visibility(%{visibility: "direct"})
    |> order_by([activity], asc: activity.id)
  end
end<|MERGE_RESOLUTION|>--- conflicted
+++ resolved
@@ -247,12 +247,7 @@
          {:fake, false, activity} <- {:fake, fake, activity},
          _ <- increase_replies_count_if_reply(create_data),
          _ <- increase_poll_votes_if_vote(create_data),
-<<<<<<< HEAD
-=======
          {:quick_insert, false, activity} <- {:quick_insert, quick_insert?, activity},
-         # Changing note count prior to enqueuing federation task in order to avoid
-         # race conditions on updating user.info
->>>>>>> 62e3d76a
          {:ok, _actor} <- increase_note_count_if_public(actor, activity),
          :ok <- maybe_federate(activity) do
       {:ok, activity}
