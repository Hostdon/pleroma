# Pleroma: A lightweight social networking server
# Copyright © 2017-2019 Pleroma Authors <https://pleroma.social/>
# SPDX-License-Identifier: AGPL-3.0-only

defmodule Pleroma.Web.ActivityPub.ActivityPub do
  alias Pleroma.Activity
  alias Pleroma.Instances
  alias Pleroma.Notification
  alias Pleroma.Object
  alias Pleroma.Repo
  alias Pleroma.Upload
  alias Pleroma.User
  alias Pleroma.Web.ActivityPub.MRF
  alias Pleroma.Web.ActivityPub.Transmogrifier
  alias Pleroma.Web.Federator
  alias Pleroma.Web.OStatus
  alias Pleroma.Web.WebFinger

  import Ecto.Query
  import Pleroma.Web.ActivityPub.Utils
  import Pleroma.Web.ActivityPub.Visibility

  require Logger

  @httpoison Application.get_env(:pleroma, :httpoison)

  # For Announce activities, we filter the recipients based on following status for any actors
  # that match actual users.  See issue #164 for more information about why this is necessary.
  defp get_recipients(%{"type" => "Announce"} = data) do
    to = data["to"] || []
    cc = data["cc"] || []
    actor = User.get_cached_by_ap_id(data["actor"])

    recipients =
      (to ++ cc)
      |> Enum.filter(fn recipient ->
        case User.get_cached_by_ap_id(recipient) do
          nil ->
            true

          user ->
            User.following?(user, actor)
        end
      end)

    {recipients, to, cc}
  end

  defp get_recipients(%{"type" => "Create"} = data) do
    to = data["to"] || []
    cc = data["cc"] || []
    actor = data["actor"] || []
    recipients = (to ++ cc ++ [actor]) |> Enum.uniq()
    {recipients, to, cc}
  end

  defp get_recipients(data) do
    to = data["to"] || []
    cc = data["cc"] || []
    recipients = to ++ cc
    {recipients, to, cc}
  end

  defp check_actor_is_active(actor) do
    if not is_nil(actor) do
      with user <- User.get_cached_by_ap_id(actor),
           false <- user.info.deactivated do
        :ok
      else
        _e -> :reject
      end
    else
      :ok
    end
  end

  defp check_remote_limit(%{"object" => %{"content" => content}}) when not is_nil(content) do
    limit = Pleroma.Config.get([:instance, :remote_limit])
    String.length(content) <= limit
  end

  defp check_remote_limit(_), do: true

  def increase_note_count_if_public(actor, object) do
    if is_public?(object), do: User.increase_note_count(actor), else: {:ok, actor}
  end

  def decrease_note_count_if_public(actor, object) do
    if is_public?(object), do: User.decrease_note_count(actor), else: {:ok, actor}
  end

  def increase_replies_count_if_reply(%{
        "object" =>
          %{"inReplyTo" => reply_ap_id, "inReplyToStatusId" => reply_status_id} = object,
        "type" => "Create"
      }) do
    if is_public?(object) do
      Activity.increase_replies_count(reply_status_id)
      Object.increase_replies_count(reply_ap_id)
    end
  end

  def increase_replies_count_if_reply(_create_data), do: :noop

  def decrease_replies_count_if_reply(%Object{
        data: %{"inReplyTo" => reply_ap_id, "inReplyToStatusId" => reply_status_id} = object
      }) do
    if is_public?(object) do
      Activity.decrease_replies_count(reply_status_id)
      Object.decrease_replies_count(reply_ap_id)
    end
  end

  def decrease_replies_count_if_reply(_object), do: :noop

  def insert(map, local \\ true, fake \\ false) when is_map(map) do
    with nil <- Activity.normalize(map),
         map <- lazy_put_activity_defaults(map, fake),
         :ok <- check_actor_is_active(map["actor"]),
         {_, true} <- {:remote_limit_error, check_remote_limit(map)},
         {:ok, map} <- MRF.filter(map),
         {recipients, _, _} = get_recipients(map),
         {:fake, false, map, recipients} <- {:fake, fake, map, recipients},
         {:ok, object} <- insert_full_object(map) do
      {:ok, activity} =
        Repo.insert(%Activity{
          data: map,
          local: local,
          actor: map["actor"],
          recipients: recipients
        })

      # Splice in the child object if we have one.
      activity =
        if !is_nil(object) do
          Map.put(activity, :object, object)
        else
          activity
        end

      Task.start(fn ->
        Pleroma.Web.RichMedia.Helpers.fetch_data_for_activity(activity)
      end)

      Notification.create_notifications(activity)
      stream_out(activity)
      {:ok, activity}
    else
      %Activity{} = activity ->
        {:ok, activity}

      {:fake, true, map, recipients} ->
        activity = %Activity{
          data: map,
          local: local,
          actor: map["actor"],
          recipients: recipients,
          id: "pleroma:fakeid"
        }

        Pleroma.Web.RichMedia.Helpers.fetch_data_for_activity(activity)
        {:ok, activity}

      error ->
        {:error, error}
    end
  end

  def stream_out(activity) do
    public = "https://www.w3.org/ns/activitystreams#Public"

    if activity.data["type"] in ["Create", "Announce", "Delete"] do
      Pleroma.Web.Streamer.stream("user", activity)
      Pleroma.Web.Streamer.stream("list", activity)

      if Enum.member?(activity.data["to"], public) do
        Pleroma.Web.Streamer.stream("public", activity)

        if activity.local do
          Pleroma.Web.Streamer.stream("public:local", activity)
        end

        if activity.data["type"] in ["Create"] do
          activity.data["object"]
          |> Map.get("tag", [])
          |> Enum.filter(fn tag -> is_bitstring(tag) end)
          |> Enum.each(fn tag -> Pleroma.Web.Streamer.stream("hashtag:" <> tag, activity) end)

          if activity.data["object"]["attachment"] != [] do
            Pleroma.Web.Streamer.stream("public:media", activity)

            if activity.local do
              Pleroma.Web.Streamer.stream("public:local:media", activity)
            end
          end
        end
      else
        if !Enum.member?(activity.data["cc"] || [], public) &&
             !Enum.member?(
               activity.data["to"],
               User.get_by_ap_id(activity.data["actor"]).follower_address
             ),
           do: Pleroma.Web.Streamer.stream("direct", activity)
      end
    end
  end

  def create(%{to: to, actor: actor, context: context, object: object} = params, fake \\ false) do
    additional = params[:additional] || %{}
    # only accept false as false value
    local = !(params[:local] == false)
    published = params[:published]

    with create_data <-
           make_create_data(
             %{to: to, actor: actor, published: published, context: context, object: object},
             additional
           ),
         {:ok, activity} <- insert(create_data, local, fake),
         {:fake, false, activity} <- {:fake, fake, activity},
         _ <- increase_replies_count_if_reply(create_data),
         # Changing note count prior to enqueuing federation task in order to avoid
         # race conditions on updating user.info
         {:ok, _actor} <- increase_note_count_if_public(actor, activity),
         :ok <- maybe_federate(activity) do
      {:ok, activity}
    else
      {:fake, true, activity} ->
        {:ok, activity}
    end
  end

  def accept(%{to: to, actor: actor, object: object} = params) do
    # only accept false as false value
    local = !(params[:local] == false)

    with data <- %{"to" => to, "type" => "Accept", "actor" => actor.ap_id, "object" => object},
         {:ok, activity} <- insert(data, local),
         :ok <- maybe_federate(activity) do
      {:ok, activity}
    end
  end

  def reject(%{to: to, actor: actor, object: object} = params) do
    # only accept false as false value
    local = !(params[:local] == false)

    with data <- %{"to" => to, "type" => "Reject", "actor" => actor.ap_id, "object" => object},
         {:ok, activity} <- insert(data, local),
         :ok <- maybe_federate(activity) do
      {:ok, activity}
    end
  end

  def update(%{to: to, cc: cc, actor: actor, object: object} = params) do
    # only accept false as false value
    local = !(params[:local] == false)

    with data <- %{
           "to" => to,
           "cc" => cc,
           "type" => "Update",
           "actor" => actor,
           "object" => object
         },
         {:ok, activity} <- insert(data, local),
         :ok <- maybe_federate(activity) do
      {:ok, activity}
    end
  end

  # TODO: This is weird, maybe we shouldn't check here if we can make the activity.
  def like(
        %User{ap_id: ap_id} = user,
        %Object{data: %{"id" => _}} = object,
        activity_id \\ nil,
        local \\ true
      ) do
    with nil <- get_existing_like(ap_id, object),
         like_data <- make_like_data(user, object, activity_id),
         {:ok, activity} <- insert(like_data, local),
         {:ok, object} <- add_like_to_object(activity, object),
         :ok <- maybe_federate(activity) do
      {:ok, activity, object}
    else
      %Activity{} = activity -> {:ok, activity, object}
      error -> {:error, error}
    end
  end

  def unlike(
        %User{} = actor,
        %Object{} = object,
        activity_id \\ nil,
        local \\ true
      ) do
    with %Activity{} = like_activity <- get_existing_like(actor.ap_id, object),
         unlike_data <- make_unlike_data(actor, like_activity, activity_id),
         {:ok, unlike_activity} <- insert(unlike_data, local),
         {:ok, _activity} <- Repo.delete(like_activity),
         {:ok, object} <- remove_like_from_object(like_activity, object),
         :ok <- maybe_federate(unlike_activity) do
      {:ok, unlike_activity, like_activity, object}
    else
      _e -> {:ok, object}
    end
  end

  def announce(
        %User{ap_id: _} = user,
        %Object{data: %{"id" => _}} = object,
        activity_id \\ nil,
        local \\ true,
        public \\ true
      ) do
    with true <- is_public?(object),
         announce_data <- make_announce_data(user, object, activity_id, public),
         {:ok, activity} <- insert(announce_data, local),
         {:ok, object} <- add_announce_to_object(activity, object),
         :ok <- maybe_federate(activity) do
      {:ok, activity, object}
    else
      error -> {:error, error}
    end
  end

  def unannounce(
        %User{} = actor,
        %Object{} = object,
        activity_id \\ nil,
        local \\ true
      ) do
    with %Activity{} = announce_activity <- get_existing_announce(actor.ap_id, object),
         unannounce_data <- make_unannounce_data(actor, announce_activity, activity_id),
         {:ok, unannounce_activity} <- insert(unannounce_data, local),
         :ok <- maybe_federate(unannounce_activity),
         {:ok, _activity} <- Repo.delete(announce_activity),
         {:ok, object} <- remove_announce_from_object(announce_activity, object) do
      {:ok, unannounce_activity, object}
    else
      _e -> {:ok, object}
    end
  end

  def follow(follower, followed, activity_id \\ nil, local \\ true) do
    with data <- make_follow_data(follower, followed, activity_id),
         {:ok, activity} <- insert(data, local),
         :ok <- maybe_federate(activity) do
      {:ok, activity}
    end
  end

  def unfollow(follower, followed, activity_id \\ nil, local \\ true) do
    with %Activity{} = follow_activity <- fetch_latest_follow(follower, followed),
         {:ok, follow_activity} <- update_follow_state(follow_activity, "cancelled"),
         unfollow_data <- make_unfollow_data(follower, followed, follow_activity, activity_id),
         {:ok, activity} <- insert(unfollow_data, local),
         :ok <- maybe_federate(activity) do
      {:ok, activity}
    end
  end

  def delete(%Object{data: %{"id" => id, "actor" => actor}} = object, local \\ true) do
    user = User.get_cached_by_ap_id(actor)
    to = (object.data["to"] || []) ++ (object.data["cc"] || [])

    with {:ok, object, activity} <- Object.delete(object),
         data <- %{
           "type" => "Delete",
           "actor" => actor,
           "object" => id,
           "to" => to,
           "deleted_activity_id" => activity && activity.id
         },
         {:ok, activity} <- insert(data, local),
         _ <- decrease_replies_count_if_reply(object),
         # Changing note count prior to enqueuing federation task in order to avoid
         # race conditions on updating user.info
         {:ok, _actor} <- decrease_note_count_if_public(user, object),
         :ok <- maybe_federate(activity) do
      {:ok, activity}
    end
  end

  def block(blocker, blocked, activity_id \\ nil, local \\ true) do
    ap_config = Application.get_env(:pleroma, :activitypub)
    unfollow_blocked = Keyword.get(ap_config, :unfollow_blocked)
    outgoing_blocks = Keyword.get(ap_config, :outgoing_blocks)

    with true <- unfollow_blocked do
      follow_activity = fetch_latest_follow(blocker, blocked)

      if follow_activity do
        unfollow(blocker, blocked, nil, local)
      end
    end

    with true <- outgoing_blocks,
         block_data <- make_block_data(blocker, blocked, activity_id),
         {:ok, activity} <- insert(block_data, local),
         :ok <- maybe_federate(activity) do
      {:ok, activity}
    else
      _e -> {:ok, nil}
    end
  end

  def unblock(blocker, blocked, activity_id \\ nil, local \\ true) do
    with %Activity{} = block_activity <- fetch_latest_block(blocker, blocked),
         unblock_data <- make_unblock_data(blocker, blocked, block_activity, activity_id),
         {:ok, activity} <- insert(unblock_data, local),
         :ok <- maybe_federate(activity) do
      {:ok, activity}
    end
  end

  def flag(
        %{
          actor: actor,
          context: context,
          account: account,
          statuses: statuses,
          content: content
        } = params
      ) do
    # only accept false as false value
    local = !(params[:local] == false)
    forward = !(params[:forward] == false)

    additional = params[:additional] || %{}

    params = %{
      actor: actor,
      context: context,
      account: account,
      statuses: statuses,
      content: content
    }

    additional =
      if forward do
        Map.merge(additional, %{"to" => [], "cc" => [account.ap_id]})
      else
        Map.merge(additional, %{"to" => [], "cc" => []})
      end

    with flag_data <- make_flag_data(params, additional),
         {:ok, activity} <- insert(flag_data, local),
         :ok <- maybe_federate(activity) do
      Enum.each(User.all_superusers(), fn superuser ->
        superuser
        |> Pleroma.AdminEmail.report(actor, account, statuses, content)
        |> Pleroma.Mailer.deliver_async()
      end)

      {:ok, activity}
    end
  end

  def fetch_activities_for_context(context, opts \\ %{}) do
    public = ["https://www.w3.org/ns/activitystreams#Public"]

    recipients =
      if opts["user"], do: [opts["user"].ap_id | opts["user"].following] ++ public, else: public

    query = from(activity in Activity)

    query =
      query
      |> restrict_blocked(opts)
      |> restrict_recipients(recipients, opts["user"])

    query =
      from(
        activity in query,
        where:
          fragment(
            "?->>'type' = ? and ?->>'context' = ?",
            activity.data,
            "Create",
            activity.data,
            ^context
          ),
        order_by: [desc: :id]
      )
      |> Activity.with_preloaded_object()

    Repo.all(query)
  end

  def fetch_public_activities(opts \\ %{}) do
    q = fetch_activities_query(["https://www.w3.org/ns/activitystreams#Public"], opts)

    q
    |> restrict_unlisted()
    |> Repo.all()
    |> Enum.reverse()
  end

  @valid_visibilities ~w[direct unlisted public private]

  defp restrict_visibility(query, %{visibility: visibility})
       when is_list(visibility) do
    if Enum.all?(visibility, &(&1 in @valid_visibilities)) do
      query =
        from(
          a in query,
          where:
            fragment(
              "activity_visibility(?, ?, ?) = ANY (?)",
              a.actor,
              a.recipients,
              a.data,
              ^visibility
            )
        )

      Ecto.Adapters.SQL.to_sql(:all, Repo, query)

      query
    else
      Logger.error("Could not restrict visibility to #{visibility}")
    end
  end

  defp restrict_visibility(query, %{visibility: visibility})
       when visibility in @valid_visibilities do
    query =
      from(
        a in query,
        where:
          fragment("activity_visibility(?, ?, ?) = ?", a.actor, a.recipients, a.data, ^visibility)
      )

    Ecto.Adapters.SQL.to_sql(:all, Repo, query)

    query
  end

  defp restrict_visibility(_query, %{visibility: visibility})
       when visibility not in @valid_visibilities do
    Logger.error("Could not restrict visibility to #{visibility}")
  end

  defp restrict_visibility(query, _visibility), do: query

  def fetch_user_activities(user, reading_user, params \\ %{}) do
    params =
      params
      |> Map.put("type", ["Create", "Announce"])
      |> Map.put("actor_id", user.ap_id)
      |> Map.put("whole_db", true)
      |> Map.put("pinned_activity_ids", user.info.pinned_activities)

    recipients =
      if reading_user do
        ["https://www.w3.org/ns/activitystreams#Public"] ++
          [reading_user.ap_id | reading_user.following]
      else
        ["https://www.w3.org/ns/activitystreams#Public"]
      end

    fetch_activities(recipients, params)
    |> Enum.reverse()
  end

  defp restrict_since(query, %{"since_id" => ""}), do: query

  defp restrict_since(query, %{"since_id" => since_id}) do
    from(activity in query, where: activity.id > ^since_id)
  end

  defp restrict_since(query, _), do: query

  defp restrict_tag_reject(query, %{"tag_reject" => tag_reject})
       when is_list(tag_reject) and tag_reject != [] do
    from(
      activity in query,
      where: fragment(~s(\(not \(? #> '{"object","tag"}'\) \\?| ?\)), activity.data, ^tag_reject)
    )
  end

  defp restrict_tag_reject(query, _), do: query

  defp restrict_tag_all(query, %{"tag_all" => tag_all})
       when is_list(tag_all) and tag_all != [] do
    from(
      activity in query,
      where: fragment(~s(\(? #> '{"object","tag"}'\) \\?& ?), activity.data, ^tag_all)
    )
  end

  defp restrict_tag_all(query, _), do: query

  defp restrict_tag(query, %{"tag" => tag}) when is_list(tag) do
    from(
      activity in query,
      where: fragment(~s(\(? #> '{"object","tag"}'\) \\?| ?), activity.data, ^tag)
    )
  end

  defp restrict_tag(query, %{"tag" => tag}) when is_binary(tag) do
    from(
      activity in query,
      where: fragment(~s(? <@ (? #> '{"object","tag"}'\)), ^tag, activity.data)
    )
  end

  defp restrict_tag(query, _), do: query

  defp restrict_to_cc(query, recipients_to, recipients_cc) do
    from(
      activity in query,
      where:
        fragment(
          "(?->'to' \\?| ?) or (?->'cc' \\?| ?)",
          activity.data,
          ^recipients_to,
          activity.data,
          ^recipients_cc
        )
    )
  end

  defp restrict_recipients(query, [], _user), do: query

  defp restrict_recipients(query, recipients, nil) do
    from(activity in query, where: fragment("? && ?", ^recipients, activity.recipients))
  end

  defp restrict_recipients(query, recipients, user) do
    from(
      activity in query,
      where: fragment("? && ?", ^recipients, activity.recipients),
      or_where: activity.actor == ^user.ap_id
    )
  end

  defp restrict_limit(query, %{"limit" => limit}) do
    from(activity in query, limit: ^limit)
  end

  defp restrict_limit(query, _), do: query

  defp restrict_local(query, %{"local_only" => true}) do
    from(activity in query, where: activity.local == true)
  end

  defp restrict_local(query, _), do: query

  defp restrict_max(query, %{"max_id" => ""}), do: query

  defp restrict_max(query, %{"max_id" => max_id}) do
    from(activity in query, where: activity.id < ^max_id)
  end

  defp restrict_max(query, _), do: query

  defp restrict_actor(query, %{"actor_id" => actor_id}) do
    from(activity in query, where: activity.actor == ^actor_id)
  end

  defp restrict_actor(query, _), do: query

  defp restrict_type(query, %{"type" => type}) when is_binary(type) do
    from(activity in query, where: fragment("?->>'type' = ?", activity.data, ^type))
  end

  defp restrict_type(query, %{"type" => type}) do
    from(activity in query, where: fragment("?->>'type' = ANY(?)", activity.data, ^type))
  end

  defp restrict_type(query, _), do: query

  defp restrict_favorited_by(query, %{"favorited_by" => ap_id}) do
    from(
      activity in query,
      where: fragment(~s(? <@ (? #> '{"object","likes"}'\)), ^ap_id, activity.data)
    )
  end

  defp restrict_favorited_by(query, _), do: query

  defp restrict_media(query, %{"only_media" => val}) when val == "true" or val == "1" do
    from(
      activity in query,
      where: fragment(~s(not (? #> '{"object","attachment"}' = ?\)), activity.data, ^[])
    )
  end

  defp restrict_media(query, _), do: query

  defp restrict_replies(query, %{"exclude_replies" => val}) when val == "true" or val == "1" do
    from(
      activity in query,
      where: fragment("?->'object'->>'inReplyTo' is null", activity.data)
    )
  end

  defp restrict_replies(query, _), do: query

  defp restrict_reblogs(query, %{"exclude_reblogs" => val}) when val == "true" or val == "1" do
    from(activity in query, where: fragment("?->>'type' != 'Announce'", activity.data))
  end

  defp restrict_reblogs(query, _), do: query

  defp restrict_muted(query, %{"with_muted" => val}) when val in [true, "true", "1"], do: query

  defp restrict_muted(query, %{"muting_user" => %User{info: info}}) do
    mutes = info.mutes

    from(
      activity in query,
      where: fragment("not (? = ANY(?))", activity.actor, ^mutes),
      where: fragment("not (?->'to' \\?| ?)", activity.data, ^mutes)
    )
  end

  defp restrict_muted(query, _), do: query

  defp restrict_blocked(query, %{"blocking_user" => %User{info: info}}) do
    blocks = info.blocks || []
    domain_blocks = info.domain_blocks || []

    from(
      activity in query,
      where: fragment("not (? = ANY(?))", activity.actor, ^blocks),
      where: fragment("not (?->'to' \\?| ?)", activity.data, ^blocks),
      where: fragment("not (split_part(?, '/', 3) = ANY(?))", activity.actor, ^domain_blocks)
    )
  end

  defp restrict_blocked(query, _), do: query

  defp restrict_unlisted(query) do
    from(
      activity in query,
      where:
        fragment(
          "not (coalesce(?->'cc', '{}'::jsonb) \\?| ?)",
          activity.data,
          ^["https://www.w3.org/ns/activitystreams#Public"]
        )
    )
  end

  defp restrict_pinned(query, %{"pinned" => "true", "pinned_activity_ids" => ids}) do
    from(activity in query, where: activity.id in ^ids)
  end

  defp restrict_pinned(query, _), do: query

  defp restrict_muted_reblogs(query, %{"muting_user" => %User{info: info}}) do
    muted_reblogs = info.muted_reblogs || []

    from(
      activity in query,
      where:
        fragment(
          "not ( ?->>'type' = 'Announce' and ? = ANY(?))",
          activity.data,
          activity.actor,
          ^muted_reblogs
        )
    )
  end

  defp restrict_muted_reblogs(query, _), do: query

  defp maybe_preload_objects(query, %{"skip_preload" => true}), do: query

  defp maybe_preload_objects(query, _) do
    query
    |> Activity.with_preloaded_object()
  end

  def fetch_activities_query(recipients, opts \\ %{}) do
    base_query =
      from(
        activity in Activity,
        limit: 20,
        order_by: [fragment("? desc nulls last", activity.id)]
      )

    base_query
    |> maybe_preload_objects(opts)
    |> restrict_recipients(recipients, opts["user"])
    |> restrict_tag(opts)
    |> restrict_tag_reject(opts)
    |> restrict_tag_all(opts)
    |> restrict_since(opts)
    |> restrict_local(opts)
    |> restrict_limit(opts)
    |> restrict_max(opts)
    |> restrict_actor(opts)
    |> restrict_type(opts)
    |> restrict_favorited_by(opts)
    |> restrict_blocked(opts)
    |> restrict_muted(opts)
    |> restrict_media(opts)
    |> restrict_visibility(opts)
    |> restrict_replies(opts)
    |> restrict_reblogs(opts)
    |> restrict_pinned(opts)
<<<<<<< HEAD
    |> Activity.restrict_disabled_users()
=======
    |> restrict_muted_reblogs(opts)
>>>>>>> e5d553aa
  end

  def fetch_activities(recipients, opts \\ %{}) do
    fetch_activities_query(recipients, opts)
    |> Repo.all()
    |> Enum.reverse()
  end

  def fetch_activities_bounded(recipients_to, recipients_cc, opts \\ %{}) do
    fetch_activities_query([], opts)
    |> restrict_to_cc(recipients_to, recipients_cc)
    |> Repo.all()
    |> Enum.reverse()
  end

  def upload(file, opts \\ []) do
    with {:ok, data} <- Upload.store(file, opts) do
      obj_data =
        if opts[:actor] do
          Map.put(data, "actor", opts[:actor])
        else
          data
        end

      Repo.insert(%Object{data: obj_data})
    end
  end

  def user_data_from_user_object(data) do
    avatar =
      data["icon"]["url"] &&
        %{
          "type" => "Image",
          "url" => [%{"href" => data["icon"]["url"]}]
        }

    banner =
      data["image"]["url"] &&
        %{
          "type" => "Image",
          "url" => [%{"href" => data["image"]["url"]}]
        }

    locked = data["manuallyApprovesFollowers"] || false
    data = Transmogrifier.maybe_fix_user_object(data)

    user_data = %{
      ap_id: data["id"],
      info: %{
        "ap_enabled" => true,
        "source_data" => data,
        "banner" => banner,
        "locked" => locked
      },
      avatar: avatar,
      name: data["name"],
      follower_address: data["followers"],
      bio: data["summary"]
    }

    # nickname can be nil because of virtual actors
    user_data =
      if data["preferredUsername"] do
        Map.put(
          user_data,
          :nickname,
          "#{data["preferredUsername"]}@#{URI.parse(data["id"]).host}"
        )
      else
        Map.put(user_data, :nickname, nil)
      end

    {:ok, user_data}
  end

  def fetch_and_prepare_user_from_ap_id(ap_id) do
    with {:ok, data} <- fetch_and_contain_remote_object_from_id(ap_id) do
      user_data_from_user_object(data)
    else
      e -> Logger.error("Could not decode user at fetch #{ap_id}, #{inspect(e)}")
    end
  end

  def make_user_from_ap_id(ap_id) do
    if _user = User.get_by_ap_id(ap_id) do
      Transmogrifier.upgrade_user_from_ap_id(ap_id)
    else
      with {:ok, data} <- fetch_and_prepare_user_from_ap_id(ap_id) do
        User.insert_or_update_user(data)
      else
        e -> {:error, e}
      end
    end
  end

  def make_user_from_nickname(nickname) do
    with {:ok, %{"ap_id" => ap_id}} when not is_nil(ap_id) <- WebFinger.finger(nickname) do
      make_user_from_ap_id(ap_id)
    else
      _e -> {:error, "No AP id in WebFinger"}
    end
  end

  def should_federate?(inbox, public) do
    if public do
      true
    else
      inbox_info = URI.parse(inbox)
      !Enum.member?(Pleroma.Config.get([:instance, :quarantined_instances], []), inbox_info.host)
    end
  end

  def publish(actor, activity) do
    remote_followers =
      if actor.follower_address in activity.recipients do
        {:ok, followers} = User.get_followers(actor)
        followers |> Enum.filter(&(!&1.local))
      else
        []
      end

    public = is_public?(activity)

    {:ok, data} = Transmogrifier.prepare_outgoing(activity.data)
    json = Jason.encode!(data)

    (Pleroma.Web.Salmon.remote_users(activity) ++ remote_followers)
    |> Enum.filter(fn user -> User.ap_enabled?(user) end)
    |> Enum.map(fn %{info: %{source_data: data}} ->
      (is_map(data["endpoints"]) && Map.get(data["endpoints"], "sharedInbox")) || data["inbox"]
    end)
    |> Enum.uniq()
    |> Enum.filter(fn inbox -> should_federate?(inbox, public) end)
    |> Instances.filter_reachable()
    |> Enum.each(fn {inbox, unreachable_since} ->
      Federator.publish_single_ap(%{
        inbox: inbox,
        json: json,
        actor: actor,
        id: activity.data["id"],
        unreachable_since: unreachable_since
      })
    end)
  end

  def publish_one(%{inbox: inbox, json: json, actor: actor, id: id} = params) do
    Logger.info("Federating #{id} to #{inbox}")
    host = URI.parse(inbox).host

    digest = "SHA-256=" <> (:crypto.hash(:sha256, json) |> Base.encode64())

    date =
      NaiveDateTime.utc_now()
      |> Timex.format!("{WDshort}, {0D} {Mshort} {YYYY} {h24}:{m}:{s} GMT")

    signature =
      Pleroma.Web.HTTPSignatures.sign(actor, %{
        host: host,
        "content-length": byte_size(json),
        digest: digest,
        date: date
      })

    with {:ok, %{status: code}} when code in 200..299 <-
           result =
             @httpoison.post(
               inbox,
               json,
               [
                 {"Content-Type", "application/activity+json"},
                 {"Date", date},
                 {"signature", signature},
                 {"digest", digest}
               ]
             ) do
      if !Map.has_key?(params, :unreachable_since) || params[:unreachable_since],
        do: Instances.set_reachable(inbox)

      result
    else
      {_post_result, response} ->
        unless params[:unreachable_since], do: Instances.set_unreachable(inbox)
        {:error, response}
    end
  end

  # TODO:
  # This will create a Create activity, which we need internally at the moment.
  def fetch_object_from_id(id) do
    if object = Object.get_cached_by_ap_id(id) do
      {:ok, object}
    else
      with {:ok, data} <- fetch_and_contain_remote_object_from_id(id),
           nil <- Object.normalize(data),
           params <- %{
             "type" => "Create",
             "to" => data["to"],
             "cc" => data["cc"],
             "actor" => data["actor"] || data["attributedTo"],
             "object" => data
           },
           :ok <- Transmogrifier.contain_origin(id, params),
           {:ok, activity} <- Transmogrifier.handle_incoming(params) do
        {:ok, Object.normalize(activity)}
      else
        {:error, {:reject, nil}} ->
          {:reject, nil}

        object = %Object{} ->
          {:ok, object}

        _e ->
          Logger.info("Couldn't get object via AP, trying out OStatus fetching...")

          case OStatus.fetch_activity_from_url(id) do
            {:ok, [activity | _]} -> {:ok, Object.normalize(activity)}
            e -> e
          end
      end
    end
  end

  def fetch_and_contain_remote_object_from_id(id) do
    Logger.info("Fetching object #{id} via AP")

    with true <- String.starts_with?(id, "http"),
         {:ok, %{body: body, status: code}} when code in 200..299 <-
           @httpoison.get(
             id,
             [{:Accept, "application/activity+json"}]
           ),
         {:ok, data} <- Jason.decode(body),
         :ok <- Transmogrifier.contain_origin_from_id(id, data) do
      {:ok, data}
    else
      e ->
        {:error, e}
    end
  end

  # filter out broken threads
  def contain_broken_threads(%Activity{} = activity, %User{} = user) do
    entire_thread_visible_for_user?(activity, user)
  end

  # do post-processing on a specific activity
  def contain_activity(%Activity{} = activity, %User{} = user) do
    contain_broken_threads(activity, user)
  end

  # do post-processing on a timeline
  def contain_timeline(timeline, user) do
    timeline
    |> Enum.filter(fn activity ->
      contain_activity(activity, user)
    end)
  end
end<|MERGE_RESOLUTION|>--- conflicted
+++ resolved
@@ -803,11 +803,8 @@
     |> restrict_replies(opts)
     |> restrict_reblogs(opts)
     |> restrict_pinned(opts)
-<<<<<<< HEAD
+    |> restrict_muted_reblogs(opts)
     |> Activity.restrict_disabled_users()
-=======
-    |> restrict_muted_reblogs(opts)
->>>>>>> e5d553aa
   end
 
   def fetch_activities(recipients, opts \\ %{}) do
