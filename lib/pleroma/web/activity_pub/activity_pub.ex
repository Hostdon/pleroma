# Pleroma: A lightweight social networking server
# Copyright © 2017-2020 Pleroma Authors <https://pleroma.social/>
# SPDX-License-Identifier: AGPL-3.0-only

defmodule Pleroma.Web.ActivityPub.ActivityPub do
  alias Pleroma.Activity
  alias Pleroma.Activity.Ir.Topics
  alias Pleroma.Config
  alias Pleroma.Constants
  alias Pleroma.Conversation
  alias Pleroma.Conversation.Participation
  alias Pleroma.Notification
  alias Pleroma.Object
  alias Pleroma.Object.Containment
  alias Pleroma.Object.Fetcher
  alias Pleroma.Pagination
  alias Pleroma.Repo
  alias Pleroma.Upload
  alias Pleroma.User
  alias Pleroma.Web.ActivityPub.MRF
  alias Pleroma.Web.ActivityPub.Transmogrifier
  alias Pleroma.Web.ActivityPub.Utils
  alias Pleroma.Web.Streamer
  alias Pleroma.Web.WebFinger
  alias Pleroma.Workers.BackgroundWorker

  import Ecto.Query
  import Pleroma.Web.ActivityPub.Utils
  import Pleroma.Web.ActivityPub.Visibility

  require Logger
  require Pleroma.Constants

  # For Announce activities, we filter the recipients based on following status for any actors
  # that match actual users.  See issue #164 for more information about why this is necessary.
  defp get_recipients(%{"type" => "Announce"} = data) do
    to = Map.get(data, "to", [])
    cc = Map.get(data, "cc", [])
    bcc = Map.get(data, "bcc", [])
    actor = User.get_cached_by_ap_id(data["actor"])

    recipients =
      Enum.filter(Enum.concat([to, cc, bcc]), fn recipient ->
        case User.get_cached_by_ap_id(recipient) do
          nil -> true
          user -> User.following?(user, actor)
        end
      end)

    {recipients, to, cc}
  end

  defp get_recipients(%{"type" => "Create"} = data) do
    to = Map.get(data, "to", [])
    cc = Map.get(data, "cc", [])
    bcc = Map.get(data, "bcc", [])
    actor = Map.get(data, "actor", [])
    recipients = [to, cc, bcc, [actor]] |> Enum.concat() |> Enum.uniq()
    {recipients, to, cc}
  end

  defp get_recipients(data) do
    to = Map.get(data, "to", [])
    cc = Map.get(data, "cc", [])
    bcc = Map.get(data, "bcc", [])
    recipients = Enum.concat([to, cc, bcc])
    {recipients, to, cc}
  end

  defp check_actor_is_active(actor) do
    if not is_nil(actor) do
      with user <- User.get_cached_by_ap_id(actor),
           false <- user.deactivated do
        true
      else
        _e -> false
      end
    else
      true
    end
  end

  defp check_remote_limit(%{"object" => %{"content" => content}}) when not is_nil(content) do
    limit = Config.get([:instance, :remote_limit])
    String.length(content) <= limit
  end

  defp check_remote_limit(_), do: true

  def increase_note_count_if_public(actor, object) do
    if is_public?(object), do: User.increase_note_count(actor), else: {:ok, actor}
  end

  def decrease_note_count_if_public(actor, object) do
    if is_public?(object), do: User.decrease_note_count(actor), else: {:ok, actor}
  end

  def increase_replies_count_if_reply(%{
        "object" => %{"inReplyTo" => reply_ap_id} = object,
        "type" => "Create"
      }) do
    if is_public?(object) do
      Object.increase_replies_count(reply_ap_id)
    end
  end

  def increase_replies_count_if_reply(_create_data), do: :noop

  def decrease_replies_count_if_reply(%Object{
        data: %{"inReplyTo" => reply_ap_id} = object
      }) do
    if is_public?(object) do
      Object.decrease_replies_count(reply_ap_id)
    end
  end

  def decrease_replies_count_if_reply(_object), do: :noop

  def increase_poll_votes_if_vote(%{
        "object" => %{"inReplyTo" => reply_ap_id, "name" => name},
        "type" => "Create",
        "actor" => actor
      }) do
    Object.increase_vote_count(reply_ap_id, name, actor)
  end

  def increase_poll_votes_if_vote(_create_data), do: :noop

  @spec persist(map(), keyword()) :: {:ok, Activity.t() | Object.t()}
  def persist(object, meta) do
    with local <- Keyword.fetch!(meta, :local),
         {recipients, _, _} <- get_recipients(object),
         {:ok, activity} <-
           Repo.insert(%Activity{
             data: object,
             local: local,
             recipients: recipients,
             actor: object["actor"]
           }) do
      {:ok, activity, meta}
    end
  end

  @spec insert(map(), boolean(), boolean(), boolean()) :: {:ok, Activity.t()} | {:error, any()}
  def insert(map, local \\ true, fake \\ false, bypass_actor_check \\ false) when is_map(map) do
    with nil <- Activity.normalize(map),
         map <- lazy_put_activity_defaults(map, fake),
         true <- bypass_actor_check || check_actor_is_active(map["actor"]),
         {_, true} <- {:remote_limit_error, check_remote_limit(map)},
         {:ok, map} <- MRF.filter(map),
         {recipients, _, _} = get_recipients(map),
         {:fake, false, map, recipients} <- {:fake, fake, map, recipients},
         {:containment, :ok} <- {:containment, Containment.contain_child(map)},
         {:ok, map, object} <- insert_full_object(map) do
      {:ok, activity} =
        Repo.insert(%Activity{
          data: map,
          local: local,
          actor: map["actor"],
          recipients: recipients
        })

      # Splice in the child object if we have one.
      activity =
        if not is_nil(object) do
          Map.put(activity, :object, object)
        else
          activity
        end

      BackgroundWorker.enqueue("fetch_data_for_activity", %{"activity_id" => activity.id})

      {:ok, activity}
    else
      %Activity{} = activity ->
        {:ok, activity}

      {:fake, true, map, recipients} ->
        activity = %Activity{
          data: map,
          local: local,
          actor: map["actor"],
          recipients: recipients,
          id: "pleroma:fakeid"
        }

        Pleroma.Web.RichMedia.Helpers.fetch_data_for_activity(activity)
        {:ok, activity}

      error ->
        {:error, error}
    end
  end

  def notify_and_stream(activity) do
    Notification.create_notifications(activity)

    conversation = create_or_bump_conversation(activity, activity.actor)
    participations = get_participations(conversation)
    stream_out(activity)
    stream_out_participations(participations)
  end

  defp create_or_bump_conversation(activity, actor) do
    with {:ok, conversation} <- Conversation.create_or_bump_for(activity),
         %User{} = user <- User.get_cached_by_ap_id(actor),
         Participation.mark_as_read(user, conversation) do
      {:ok, conversation}
    end
  end

  defp get_participations({:ok, conversation}) do
    conversation
    |> Repo.preload(:participations, force: true)
    |> Map.get(:participations)
  end

  defp get_participations(_), do: []

  def stream_out_participations(participations) do
    participations =
      participations
      |> Repo.preload(:user)

    Streamer.stream("participation", participations)
  end

  def stream_out_participations(%Object{data: %{"context" => context}}, user) do
    with %Conversation{} = conversation <- Conversation.get_for_ap_id(context),
         conversation = Repo.preload(conversation, :participations),
         last_activity_id =
           fetch_latest_activity_id_for_context(conversation.ap_id, %{
             "user" => user,
             "blocking_user" => user
           }) do
      if last_activity_id do
        stream_out_participations(conversation.participations)
      end
    end
  end

  def stream_out_participations(_, _), do: :noop

  def stream_out(%Activity{data: %{"type" => data_type}} = activity)
      when data_type in ["Create", "Announce", "Delete"] do
    activity
    |> Topics.get_activity_topics()
    |> Streamer.stream(activity)
  end

  def stream_out(_activity) do
    :noop
  end

  @spec create(map(), boolean()) :: {:ok, Activity.t()} | {:error, any()}
  def create(params, fake \\ false) do
    with {:ok, result} <- Repo.transaction(fn -> do_create(params, fake) end) do
      result
    end
  end

  defp do_create(%{to: to, actor: actor, context: context, object: object} = params, fake) do
    additional = params[:additional] || %{}
    # only accept false as false value
    local = !(params[:local] == false)
    published = params[:published]
    quick_insert? = Config.get([:env]) == :benchmark

    with create_data <-
           make_create_data(
             %{to: to, actor: actor, published: published, context: context, object: object},
             additional
           ),
         {:ok, activity} <- insert(create_data, local, fake),
         {:fake, false, activity} <- {:fake, fake, activity},
         _ <- increase_replies_count_if_reply(create_data),
         _ <- increase_poll_votes_if_vote(create_data),
         {:quick_insert, false, activity} <- {:quick_insert, quick_insert?, activity},
         {:ok, _actor} <- increase_note_count_if_public(actor, activity),
         _ <- notify_and_stream(activity),
         :ok <- maybe_federate(activity) do
      {:ok, activity}
    else
      {:quick_insert, true, activity} ->
        {:ok, activity}

      {:fake, true, activity} ->
        {:ok, activity}

      {:error, message} ->
        Repo.rollback(message)
    end
  end

  @spec listen(map()) :: {:ok, Activity.t()} | {:error, any()}
  def listen(%{to: to, actor: actor, context: context, object: object} = params) do
    additional = params[:additional] || %{}
    # only accept false as false value
    local = !(params[:local] == false)
    published = params[:published]

    with listen_data <-
           make_listen_data(
             %{to: to, actor: actor, published: published, context: context, object: object},
             additional
           ),
         {:ok, activity} <- insert(listen_data, local),
         _ <- notify_and_stream(activity),
         :ok <- maybe_federate(activity) do
      {:ok, activity}
    end
  end

  @spec accept(map()) :: {:ok, Activity.t()} | {:error, any()}
  def accept(params) do
    accept_or_reject("Accept", params)
  end

  @spec reject(map()) :: {:ok, Activity.t()} | {:error, any()}
  def reject(params) do
    accept_or_reject("Reject", params)
  end

  @spec accept_or_reject(String.t(), map()) :: {:ok, Activity.t()} | {:error, any()}
  def accept_or_reject(type, %{to: to, actor: actor, object: object} = params) do
    local = Map.get(params, :local, true)
    activity_id = Map.get(params, :activity_id, nil)

    with data <-
           %{"to" => to, "type" => type, "actor" => actor.ap_id, "object" => object}
           |> Utils.maybe_put("id", activity_id),
         {:ok, activity} <- insert(data, local),
         _ <- notify_and_stream(activity),
         :ok <- maybe_federate(activity) do
      {:ok, activity}
    end
  end

  @spec update(map()) :: {:ok, Activity.t()} | {:error, any()}
  def update(%{to: to, cc: cc, actor: actor, object: object} = params) do
    local = !(params[:local] == false)
    activity_id = params[:activity_id]

    with data <- %{
           "to" => to,
           "cc" => cc,
           "type" => "Update",
           "actor" => actor,
           "object" => object
         },
         data <- Utils.maybe_put(data, "id", activity_id),
         {:ok, activity} <- insert(data, local),
         _ <- notify_and_stream(activity),
         :ok <- maybe_federate(activity) do
      {:ok, activity}
    end
  end

<<<<<<< HEAD
  @spec unreact_with_emoji(User.t(), String.t(), keyword()) ::
          {:ok, Activity.t(), Object.t()} | {:error, any()}
  def unreact_with_emoji(user, reaction_id, options \\ []) do
    with {:ok, result} <-
           Repo.transaction(fn -> do_unreact_with_emoji(user, reaction_id, options) end) do
=======
  @spec react_with_emoji(User.t(), Object.t(), String.t(), keyword()) ::
          {:ok, Activity.t(), Object.t()} | {:error, any()}
  def react_with_emoji(user, object, emoji, options \\ []) do
    with {:ok, result} <-
           Repo.transaction(fn -> do_react_with_emoji(user, object, emoji, options) end) do
>>>>>>> bef08b85
      result
    end
  end

<<<<<<< HEAD
  defp do_unreact_with_emoji(user, reaction_id, options) do
    with local <- Keyword.get(options, :local, true),
         activity_id <- Keyword.get(options, :activity_id, nil),
         user_ap_id <- user.ap_id,
         %Activity{actor: ^user_ap_id} = reaction_activity <- Activity.get_by_ap_id(reaction_id),
         object <- Object.normalize(reaction_activity),
         unreact_data <- make_undo_data(user, reaction_activity, activity_id),
         {:ok, activity} <- insert(unreact_data, local),
         {:ok, object} <- remove_emoji_reaction_from_object(reaction_activity, object),
=======
  defp do_react_with_emoji(user, object, emoji, options) do
    with local <- Keyword.get(options, :local, true),
         activity_id <- Keyword.get(options, :activity_id, nil),
         true <- Pleroma.Emoji.is_unicode_emoji?(emoji),
         reaction_data <- make_emoji_reaction_data(user, object, emoji, activity_id),
         {:ok, activity} <- insert(reaction_data, local),
         {:ok, object} <- add_emoji_reaction_to_object(activity, object),
>>>>>>> bef08b85
         _ <- notify_and_stream(activity),
         :ok <- maybe_federate(activity) do
      {:ok, activity, object}
    else
<<<<<<< HEAD
      {:error, error} -> Repo.rollback(error)
    end
  end

  @spec unlike(User.t(), Object.t(), String.t() | nil, boolean()) ::
          {:ok, Activity.t(), Activity.t(), Object.t()} | {:ok, Object.t()} | {:error, any()}
  def unlike(%User{} = actor, %Object{} = object, activity_id \\ nil, local \\ true) do
    with {:ok, result} <-
           Repo.transaction(fn -> do_unlike(actor, object, activity_id, local) end) do
      result
    end
  end

  defp do_unlike(actor, object, activity_id, local) do
    with %Activity{} = like_activity <- get_existing_like(actor.ap_id, object),
         unlike_data <- make_unlike_data(actor, like_activity, activity_id),
         {:ok, unlike_activity} <- insert(unlike_data, local),
         {:ok, _activity} <- Repo.delete(like_activity),
         {:ok, object} <- remove_like_from_object(like_activity, object),
         _ <- notify_and_stream(unlike_activity),
         :ok <- maybe_federate(unlike_activity) do
      {:ok, unlike_activity, like_activity, object}
    else
      nil -> {:ok, object}
=======
      false -> {:error, false}
>>>>>>> bef08b85
      {:error, error} -> Repo.rollback(error)
    end
  end

  @spec announce(User.t(), Object.t(), String.t() | nil, boolean(), boolean()) ::
          {:ok, Activity.t(), Object.t()} | {:error, any()}
  def announce(
        %User{ap_id: _} = user,
        %Object{data: %{"id" => _}} = object,
        activity_id \\ nil,
        local \\ true,
        public \\ true
      ) do
    with {:ok, result} <-
           Repo.transaction(fn -> do_announce(user, object, activity_id, local, public) end) do
      result
    end
  end

  defp do_announce(user, object, activity_id, local, public) do
    with true <- is_announceable?(object, user, public),
         object <- Object.get_by_id(object.id),
         announce_data <- make_announce_data(user, object, activity_id, public),
         {:ok, activity} <- insert(announce_data, local),
         {:ok, object} <- add_announce_to_object(activity, object),
         _ <- notify_and_stream(activity),
         :ok <- maybe_federate(activity) do
      {:ok, activity, object}
    else
      false -> {:error, false}
      {:error, error} -> Repo.rollback(error)
    end
  end

  @spec follow(User.t(), User.t(), String.t() | nil, boolean()) ::
          {:ok, Activity.t()} | {:error, any()}
  def follow(follower, followed, activity_id \\ nil, local \\ true) do
    with {:ok, result} <-
           Repo.transaction(fn -> do_follow(follower, followed, activity_id, local) end) do
      result
    end
  end

  defp do_follow(follower, followed, activity_id, local) do
    with data <- make_follow_data(follower, followed, activity_id),
         {:ok, activity} <- insert(data, local),
         _ <- notify_and_stream(activity),
         :ok <- maybe_federate(activity) do
      {:ok, activity}
    else
      {:error, error} -> Repo.rollback(error)
    end
  end

  @spec unfollow(User.t(), User.t(), String.t() | nil, boolean()) ::
          {:ok, Activity.t()} | nil | {:error, any()}
  def unfollow(follower, followed, activity_id \\ nil, local \\ true) do
    with {:ok, result} <-
           Repo.transaction(fn -> do_unfollow(follower, followed, activity_id, local) end) do
      result
    end
  end

  defp do_unfollow(follower, followed, activity_id, local) do
    with %Activity{} = follow_activity <- fetch_latest_follow(follower, followed),
         {:ok, follow_activity} <- update_follow_state(follow_activity, "cancelled"),
         unfollow_data <- make_unfollow_data(follower, followed, follow_activity, activity_id),
         {:ok, activity} <- insert(unfollow_data, local),
         _ <- notify_and_stream(activity),
         :ok <- maybe_federate(activity) do
      {:ok, activity}
    else
      nil -> nil
      {:error, error} -> Repo.rollback(error)
    end
  end

  @spec block(User.t(), User.t(), String.t() | nil, boolean()) ::
          {:ok, Activity.t()} | {:error, any()}
  def block(blocker, blocked, activity_id \\ nil, local \\ true) do
    with {:ok, result} <-
           Repo.transaction(fn -> do_block(blocker, blocked, activity_id, local) end) do
      result
    end
  end

  defp do_block(blocker, blocked, activity_id, local) do
    outgoing_blocks = Config.get([:activitypub, :outgoing_blocks])
    unfollow_blocked = Config.get([:activitypub, :unfollow_blocked])

    if unfollow_blocked do
      follow_activity = fetch_latest_follow(blocker, blocked)
      if follow_activity, do: unfollow(blocker, blocked, nil, local)
    end

    with true <- outgoing_blocks,
         block_data <- make_block_data(blocker, blocked, activity_id),
         {:ok, activity} <- insert(block_data, local),
         _ <- notify_and_stream(activity),
         :ok <- maybe_federate(activity) do
      {:ok, activity}
    else
      {:error, error} -> Repo.rollback(error)
    end
  end

  @spec flag(map()) :: {:ok, Activity.t()} | {:error, any()}
  def flag(
        %{
          actor: actor,
          context: _context,
          account: account,
          statuses: statuses,
          content: content
        } = params
      ) do
    # only accept false as false value
    local = !(params[:local] == false)
    forward = !(params[:forward] == false)

    additional = params[:additional] || %{}

    additional =
      if forward do
        Map.merge(additional, %{"to" => [], "cc" => [account.ap_id]})
      else
        Map.merge(additional, %{"to" => [], "cc" => []})
      end

    with flag_data <- make_flag_data(params, additional),
         {:ok, activity} <- insert(flag_data, local),
         {:ok, stripped_activity} <- strip_report_status_data(activity),
         _ <- notify_and_stream(activity),
         :ok <- maybe_federate(stripped_activity) do
      User.all_superusers()
      |> Enum.filter(fn user -> not is_nil(user.email) end)
      |> Enum.each(fn superuser ->
        superuser
        |> Pleroma.Emails.AdminEmail.report(actor, account, statuses, content)
        |> Pleroma.Emails.Mailer.deliver_async()
      end)

      {:ok, activity}
    end
  end

  @spec move(User.t(), User.t(), boolean()) :: {:ok, Activity.t()} | {:error, any()}
  def move(%User{} = origin, %User{} = target, local \\ true) do
    params = %{
      "type" => "Move",
      "actor" => origin.ap_id,
      "object" => origin.ap_id,
      "target" => target.ap_id
    }

    with true <- origin.ap_id in target.also_known_as,
         {:ok, activity} <- insert(params, local),
         _ <- notify_and_stream(activity) do
      maybe_federate(activity)

      BackgroundWorker.enqueue("move_following", %{
        "origin_id" => origin.id,
        "target_id" => target.id
      })

      {:ok, activity}
    else
      false -> {:error, "Target account must have the origin in `alsoKnownAs`"}
      err -> err
    end
  end

  def fetch_activities_for_context_query(context, opts) do
    public = [Constants.as_public()]

    recipients =
      if opts["user"],
        do: [opts["user"].ap_id | User.following(opts["user"])] ++ public,
        else: public

    from(activity in Activity)
    |> maybe_preload_objects(opts)
    |> maybe_preload_bookmarks(opts)
    |> maybe_set_thread_muted_field(opts)
    |> restrict_blocked(opts)
    |> restrict_recipients(recipients, opts["user"])
    |> where(
      [activity],
      fragment(
        "?->>'type' = ? and ?->>'context' = ?",
        activity.data,
        "Create",
        activity.data,
        ^context
      )
    )
    |> exclude_poll_votes(opts)
    |> exclude_id(opts)
    |> order_by([activity], desc: activity.id)
  end

  @spec fetch_activities_for_context(String.t(), keyword() | map()) :: [Activity.t()]
  def fetch_activities_for_context(context, opts \\ %{}) do
    context
    |> fetch_activities_for_context_query(opts)
    |> Repo.all()
  end

  @spec fetch_latest_activity_id_for_context(String.t(), keyword() | map()) ::
          FlakeId.Ecto.CompatType.t() | nil
  def fetch_latest_activity_id_for_context(context, opts \\ %{}) do
    context
    |> fetch_activities_for_context_query(Map.merge(%{"skip_preload" => true}, opts))
    |> limit(1)
    |> select([a], a.id)
    |> Repo.one()
  end

  @spec fetch_public_activities(map(), Pagination.type()) :: [Activity.t()]
  def fetch_public_activities(opts \\ %{}, pagination \\ :keyset) do
    opts = Map.drop(opts, ["user"])

    [Constants.as_public()]
    |> fetch_activities_query(opts)
    |> restrict_unlisted()
    |> Pagination.fetch_paginated(opts, pagination)
  end

  @valid_visibilities ~w[direct unlisted public private]

  defp restrict_visibility(query, %{visibility: visibility})
       when is_list(visibility) do
    if Enum.all?(visibility, &(&1 in @valid_visibilities)) do
      query =
        from(
          a in query,
          where:
            fragment(
              "activity_visibility(?, ?, ?) = ANY (?)",
              a.actor,
              a.recipients,
              a.data,
              ^visibility
            )
        )

      query
    else
      Logger.error("Could not restrict visibility to #{visibility}")
    end
  end

  defp restrict_visibility(query, %{visibility: visibility})
       when visibility in @valid_visibilities do
    from(
      a in query,
      where:
        fragment("activity_visibility(?, ?, ?) = ?", a.actor, a.recipients, a.data, ^visibility)
    )
  end

  defp restrict_visibility(_query, %{visibility: visibility})
       when visibility not in @valid_visibilities do
    Logger.error("Could not restrict visibility to #{visibility}")
  end

  defp restrict_visibility(query, _visibility), do: query

  defp exclude_visibility(query, %{"exclude_visibilities" => visibility})
       when is_list(visibility) do
    if Enum.all?(visibility, &(&1 in @valid_visibilities)) do
      from(
        a in query,
        where:
          not fragment(
            "activity_visibility(?, ?, ?) = ANY (?)",
            a.actor,
            a.recipients,
            a.data,
            ^visibility
          )
      )
    else
      Logger.error("Could not exclude visibility to #{visibility}")
      query
    end
  end

  defp exclude_visibility(query, %{"exclude_visibilities" => visibility})
       when visibility in @valid_visibilities do
    from(
      a in query,
      where:
        not fragment(
          "activity_visibility(?, ?, ?) = ?",
          a.actor,
          a.recipients,
          a.data,
          ^visibility
        )
    )
  end

  defp exclude_visibility(query, %{"exclude_visibilities" => visibility})
       when visibility not in [nil | @valid_visibilities] do
    Logger.error("Could not exclude visibility to #{visibility}")
    query
  end

  defp exclude_visibility(query, _visibility), do: query

  defp restrict_thread_visibility(query, _, %{skip_thread_containment: true} = _),
    do: query

  defp restrict_thread_visibility(
         query,
         %{"user" => %User{skip_thread_containment: true}},
         _
       ),
       do: query

  defp restrict_thread_visibility(query, %{"user" => %User{ap_id: ap_id}}, _) do
    from(
      a in query,
      where: fragment("thread_visibility(?, (?)->>'id') = true", ^ap_id, a.data)
    )
  end

  defp restrict_thread_visibility(query, _, _), do: query

  def fetch_user_abstract_activities(user, reading_user, params \\ %{}) do
    params =
      params
      |> Map.put("user", reading_user)
      |> Map.put("actor_id", user.ap_id)

    recipients =
      user_activities_recipients(%{
        "godmode" => params["godmode"],
        "reading_user" => reading_user
      })

    fetch_activities(recipients, params)
    |> Enum.reverse()
  end

  def fetch_user_activities(user, reading_user, params \\ %{}) do
    params =
      params
      |> Map.put("type", ["Create", "Announce"])
      |> Map.put("user", reading_user)
      |> Map.put("actor_id", user.ap_id)
      |> Map.put("pinned_activity_ids", user.pinned_activities)

    params =
      if User.blocks?(reading_user, user) do
        params
      else
        params
        |> Map.put("blocking_user", reading_user)
        |> Map.put("muting_user", reading_user)
      end

    recipients =
      user_activities_recipients(%{
        "godmode" => params["godmode"],
        "reading_user" => reading_user
      })

    fetch_activities(recipients, params)
    |> Enum.reverse()
  end

  def fetch_statuses(reading_user, params) do
    params =
      params
      |> Map.put("type", ["Create", "Announce"])

    recipients =
      user_activities_recipients(%{
        "godmode" => params["godmode"],
        "reading_user" => reading_user
      })

    fetch_activities(recipients, params, :offset)
    |> Enum.reverse()
  end

  defp user_activities_recipients(%{"godmode" => true}) do
    []
  end

  defp user_activities_recipients(%{"reading_user" => reading_user}) do
    if reading_user do
      [Constants.as_public()] ++ [reading_user.ap_id | User.following(reading_user)]
    else
      [Constants.as_public()]
    end
  end

  defp restrict_since(query, %{"since_id" => ""}), do: query

  defp restrict_since(query, %{"since_id" => since_id}) do
    from(activity in query, where: activity.id > ^since_id)
  end

  defp restrict_since(query, _), do: query

  defp restrict_tag_reject(_query, %{"tag_reject" => _tag_reject, "skip_preload" => true}) do
    raise "Can't use the child object without preloading!"
  end

  defp restrict_tag_reject(query, %{"tag_reject" => tag_reject})
       when is_list(tag_reject) and tag_reject != [] do
    from(
      [_activity, object] in query,
      where: fragment("not (?)->'tag' \\?| (?)", object.data, ^tag_reject)
    )
  end

  defp restrict_tag_reject(query, _), do: query

  defp restrict_tag_all(_query, %{"tag_all" => _tag_all, "skip_preload" => true}) do
    raise "Can't use the child object without preloading!"
  end

  defp restrict_tag_all(query, %{"tag_all" => tag_all})
       when is_list(tag_all) and tag_all != [] do
    from(
      [_activity, object] in query,
      where: fragment("(?)->'tag' \\?& (?)", object.data, ^tag_all)
    )
  end

  defp restrict_tag_all(query, _), do: query

  defp restrict_tag(_query, %{"tag" => _tag, "skip_preload" => true}) do
    raise "Can't use the child object without preloading!"
  end

  defp restrict_tag(query, %{"tag" => tag}) when is_list(tag) do
    from(
      [_activity, object] in query,
      where: fragment("(?)->'tag' \\?| (?)", object.data, ^tag)
    )
  end

  defp restrict_tag(query, %{"tag" => tag}) when is_binary(tag) do
    from(
      [_activity, object] in query,
      where: fragment("(?)->'tag' \\? (?)", object.data, ^tag)
    )
  end

  defp restrict_tag(query, _), do: query

  defp restrict_recipients(query, [], _user), do: query

  defp restrict_recipients(query, recipients, nil) do
    from(activity in query, where: fragment("? && ?", ^recipients, activity.recipients))
  end

  defp restrict_recipients(query, recipients, user) do
    from(
      activity in query,
      where: fragment("? && ?", ^recipients, activity.recipients),
      or_where: activity.actor == ^user.ap_id
    )
  end

  defp restrict_local(query, %{"local_only" => true}) do
    from(activity in query, where: activity.local == true)
  end

  defp restrict_local(query, _), do: query

  defp restrict_actor(query, %{"actor_id" => actor_id}) do
    from(activity in query, where: activity.actor == ^actor_id)
  end

  defp restrict_actor(query, _), do: query

  defp restrict_type(query, %{"type" => type}) when is_binary(type) do
    from(activity in query, where: fragment("?->>'type' = ?", activity.data, ^type))
  end

  defp restrict_type(query, %{"type" => type}) do
    from(activity in query, where: fragment("?->>'type' = ANY(?)", activity.data, ^type))
  end

  defp restrict_type(query, _), do: query

  defp restrict_state(query, %{"state" => state}) do
    from(activity in query, where: fragment("?->>'state' = ?", activity.data, ^state))
  end

  defp restrict_state(query, _), do: query

  defp restrict_favorited_by(query, %{"favorited_by" => ap_id}) do
    from(
      [_activity, object] in query,
      where: fragment("(?)->'likes' \\? (?)", object.data, ^ap_id)
    )
  end

  defp restrict_favorited_by(query, _), do: query

  defp restrict_media(_query, %{"only_media" => _val, "skip_preload" => true}) do
    raise "Can't use the child object without preloading!"
  end

  defp restrict_media(query, %{"only_media" => val}) when val in [true, "true", "1"] do
    from(
      [_activity, object] in query,
      where: fragment("not (?)->'attachment' = (?)", object.data, ^[])
    )
  end

  defp restrict_media(query, _), do: query

  defp restrict_replies(query, %{"exclude_replies" => val}) when val in [true, "true", "1"] do
    from(
      [_activity, object] in query,
      where: fragment("?->>'inReplyTo' is null", object.data)
    )
  end

  defp restrict_replies(query, %{
         "reply_filtering_user" => user,
         "reply_visibility" => "self"
       }) do
    from(
      [activity, object] in query,
      where:
        fragment(
          "?->>'inReplyTo' is null OR ? = ANY(?)",
          object.data,
          ^user.ap_id,
          activity.recipients
        )
    )
  end

  defp restrict_replies(query, %{
         "reply_filtering_user" => user,
         "reply_visibility" => "following"
       }) do
    from(
      [activity, object] in query,
      where:
        fragment(
          "?->>'inReplyTo' is null OR ? && array_remove(?, ?) OR ? = ?",
          object.data,
          ^[user.ap_id | User.get_cached_user_friends_ap_ids(user)],
          activity.recipients,
          activity.actor,
          activity.actor,
          ^user.ap_id
        )
    )
  end

  defp restrict_replies(query, _), do: query

  defp restrict_reblogs(query, %{"exclude_reblogs" => val}) when val in [true, "true", "1"] do
    from(activity in query, where: fragment("?->>'type' != 'Announce'", activity.data))
  end

  defp restrict_reblogs(query, _), do: query

  defp restrict_muted(query, %{"with_muted" => val}) when val in [true, "true", "1"], do: query

  defp restrict_muted(query, %{"muting_user" => %User{} = user} = opts) do
    mutes = opts["muted_users_ap_ids"] || User.muted_users_ap_ids(user)

    query =
      from([activity] in query,
        where: fragment("not (? = ANY(?))", activity.actor, ^mutes),
        where: fragment("not (?->'to' \\?| ?)", activity.data, ^mutes)
      )

    unless opts["skip_preload"] do
      from([thread_mute: tm] in query, where: is_nil(tm.user_id))
    else
      query
    end
  end

  defp restrict_muted(query, _), do: query

  defp restrict_blocked(query, %{"blocking_user" => %User{} = user} = opts) do
    blocked_ap_ids = opts["blocked_users_ap_ids"] || User.blocked_users_ap_ids(user)
    domain_blocks = user.domain_blocks || []

    following_ap_ids = User.get_friends_ap_ids(user)

    query =
      if has_named_binding?(query, :object), do: query, else: Activity.with_joined_object(query)

    from(
      [activity, object: o] in query,
      where: fragment("not (? = ANY(?))", activity.actor, ^blocked_ap_ids),
      where: fragment("not (? && ?)", activity.recipients, ^blocked_ap_ids),
      where:
        fragment(
          "not (?->>'type' = 'Announce' and ?->'to' \\?| ?)",
          activity.data,
          activity.data,
          ^blocked_ap_ids
        ),
      where:
        fragment(
          "(not (split_part(?, '/', 3) = ANY(?))) or ? = ANY(?)",
          activity.actor,
          ^domain_blocks,
          activity.actor,
          ^following_ap_ids
        ),
      where:
        fragment(
          "(not (split_part(?->>'actor', '/', 3) = ANY(?))) or (?->>'actor') = ANY(?)",
          o.data,
          ^domain_blocks,
          o.data,
          ^following_ap_ids
        )
    )
  end

  defp restrict_blocked(query, _), do: query

  defp restrict_unlisted(query) do
    from(
      activity in query,
      where:
        fragment(
          "not (coalesce(?->'cc', '{}'::jsonb) \\?| ?)",
          activity.data,
          ^[Constants.as_public()]
        )
    )
  end

  # TODO: when all endpoints migrated to OpenAPI compare `pinned` with `true` (boolean) only,
  # the same for `restrict_media/2`, `restrict_replies/2`, 'restrict_reblogs/2'
  # and `restrict_muted/2`

  defp restrict_pinned(query, %{"pinned" => pinned, "pinned_activity_ids" => ids})
       when pinned in [true, "true", "1"] do
    from(activity in query, where: activity.id in ^ids)
  end

  defp restrict_pinned(query, _), do: query

  defp restrict_muted_reblogs(query, %{"muting_user" => %User{} = user} = opts) do
    muted_reblogs = opts["reblog_muted_users_ap_ids"] || User.reblog_muted_users_ap_ids(user)

    from(
      activity in query,
      where:
        fragment(
          "not ( ?->>'type' = 'Announce' and ? = ANY(?))",
          activity.data,
          activity.actor,
          ^muted_reblogs
        )
    )
  end

  defp restrict_muted_reblogs(query, _), do: query

  defp restrict_instance(query, %{"instance" => instance}) do
    users =
      from(
        u in User,
        select: u.ap_id,
        where: fragment("? LIKE ?", u.nickname, ^"%@#{instance}")
      )
      |> Repo.all()

    from(activity in query, where: activity.actor in ^users)
  end

  defp restrict_instance(query, _), do: query

  defp exclude_poll_votes(query, %{"include_poll_votes" => true}), do: query

  defp exclude_poll_votes(query, _) do
    if has_named_binding?(query, :object) do
      from([activity, object: o] in query,
        where: fragment("not(?->>'type' = ?)", o.data, "Answer")
      )
    else
      query
    end
  end

  defp exclude_id(query, %{"exclude_id" => id}) when is_binary(id) do
    from(activity in query, where: activity.id != ^id)
  end

  defp exclude_id(query, _), do: query

  defp maybe_preload_objects(query, %{"skip_preload" => true}), do: query

  defp maybe_preload_objects(query, _) do
    query
    |> Activity.with_preloaded_object()
  end

  defp maybe_preload_bookmarks(query, %{"skip_preload" => true}), do: query

  defp maybe_preload_bookmarks(query, opts) do
    query
    |> Activity.with_preloaded_bookmark(opts["user"])
  end

  defp maybe_preload_report_notes(query, %{"preload_report_notes" => true}) do
    query
    |> Activity.with_preloaded_report_notes()
  end

  defp maybe_preload_report_notes(query, _), do: query

  defp maybe_set_thread_muted_field(query, %{"skip_preload" => true}), do: query

  defp maybe_set_thread_muted_field(query, opts) do
    query
    |> Activity.with_set_thread_muted_field(opts["muting_user"] || opts["user"])
  end

  defp maybe_order(query, %{order: :desc}) do
    query
    |> order_by(desc: :id)
  end

  defp maybe_order(query, %{order: :asc}) do
    query
    |> order_by(asc: :id)
  end

  defp maybe_order(query, _), do: query

  defp fetch_activities_query_ap_ids_ops(opts) do
    source_user = opts["muting_user"]
    ap_id_relationships = if source_user, do: [:mute, :reblog_mute], else: []

    ap_id_relationships =
      ap_id_relationships ++
        if opts["blocking_user"] && opts["blocking_user"] == source_user do
          [:block]
        else
          []
        end

    preloaded_ap_ids = User.outgoing_relationships_ap_ids(source_user, ap_id_relationships)

    restrict_blocked_opts = Map.merge(%{"blocked_users_ap_ids" => preloaded_ap_ids[:block]}, opts)
    restrict_muted_opts = Map.merge(%{"muted_users_ap_ids" => preloaded_ap_ids[:mute]}, opts)

    restrict_muted_reblogs_opts =
      Map.merge(%{"reblog_muted_users_ap_ids" => preloaded_ap_ids[:reblog_mute]}, opts)

    {restrict_blocked_opts, restrict_muted_opts, restrict_muted_reblogs_opts}
  end

  def fetch_activities_query(recipients, opts \\ %{}) do
    {restrict_blocked_opts, restrict_muted_opts, restrict_muted_reblogs_opts} =
      fetch_activities_query_ap_ids_ops(opts)

    config = %{
      skip_thread_containment: Config.get([:instance, :skip_thread_containment])
    }

    Activity
    |> maybe_preload_objects(opts)
    |> maybe_preload_bookmarks(opts)
    |> maybe_preload_report_notes(opts)
    |> maybe_set_thread_muted_field(opts)
    |> maybe_order(opts)
    |> restrict_recipients(recipients, opts["user"])
    |> restrict_replies(opts)
    |> restrict_tag(opts)
    |> restrict_tag_reject(opts)
    |> restrict_tag_all(opts)
    |> restrict_since(opts)
    |> restrict_local(opts)
    |> restrict_actor(opts)
    |> restrict_type(opts)
    |> restrict_state(opts)
    |> restrict_favorited_by(opts)
    |> restrict_blocked(restrict_blocked_opts)
    |> restrict_muted(restrict_muted_opts)
    |> restrict_media(opts)
    |> restrict_visibility(opts)
    |> restrict_thread_visibility(opts, config)
    |> restrict_reblogs(opts)
    |> restrict_pinned(opts)
    |> restrict_muted_reblogs(restrict_muted_reblogs_opts)
    |> restrict_instance(opts)
    |> Activity.restrict_deactivated_users()
    |> exclude_poll_votes(opts)
    |> exclude_visibility(opts)
  end

  def fetch_activities(recipients, opts \\ %{}, pagination \\ :keyset) do
    list_memberships = Pleroma.List.memberships(opts["user"])

    fetch_activities_query(recipients ++ list_memberships, opts)
    |> Pagination.fetch_paginated(opts, pagination)
    |> Enum.reverse()
    |> maybe_update_cc(list_memberships, opts["user"])
  end

  @doc """
  Fetch favorites activities of user with order by sort adds to favorites
  """
  @spec fetch_favourites(User.t(), map(), Pagination.type()) :: list(Activity.t())
  def fetch_favourites(user, params \\ %{}, pagination \\ :keyset) do
    user.ap_id
    |> Activity.Queries.by_actor()
    |> Activity.Queries.by_type("Like")
    |> Activity.with_joined_object()
    |> Object.with_joined_activity()
    |> select([_like, object, activity], %{activity | object: object})
    |> order_by([like, _, _], desc: like.id)
    |> Pagination.fetch_paginated(
      Map.merge(params, %{"skip_order" => true}),
      pagination,
      :object_activity
    )
  end

  defp maybe_update_cc(activities, list_memberships, %User{ap_id: user_ap_id})
       when is_list(list_memberships) and length(list_memberships) > 0 do
    Enum.map(activities, fn
      %{data: %{"bcc" => bcc}} = activity when is_list(bcc) and length(bcc) > 0 ->
        if Enum.any?(bcc, &(&1 in list_memberships)) do
          update_in(activity.data["cc"], &[user_ap_id | &1])
        else
          activity
        end

      activity ->
        activity
    end)
  end

  defp maybe_update_cc(activities, _, _), do: activities

  def fetch_activities_bounded_query(query, recipients, recipients_with_public) do
    from(activity in query,
      where:
        fragment("? && ?", activity.recipients, ^recipients) or
          (fragment("? && ?", activity.recipients, ^recipients_with_public) and
             ^Constants.as_public() in activity.recipients)
    )
  end

  def fetch_activities_bounded(
        recipients,
        recipients_with_public,
        opts \\ %{},
        pagination \\ :keyset
      ) do
    fetch_activities_query([], opts)
    |> fetch_activities_bounded_query(recipients, recipients_with_public)
    |> Pagination.fetch_paginated(opts, pagination)
    |> Enum.reverse()
  end

  @spec upload(Upload.source(), keyword()) :: {:ok, Object.t()} | {:error, any()}
  def upload(file, opts \\ []) do
    with {:ok, data} <- Upload.store(file, opts) do
      obj_data =
        if opts[:actor] do
          Map.put(data, "actor", opts[:actor])
        else
          data
        end

      Repo.insert(%Object{data: obj_data})
    end
  end

  @spec get_actor_url(any()) :: binary() | nil
  defp get_actor_url(url) when is_binary(url), do: url
  defp get_actor_url(%{"href" => href}) when is_binary(href), do: href

  defp get_actor_url(url) when is_list(url) do
    url
    |> List.first()
    |> get_actor_url()
  end

  defp get_actor_url(_url), do: nil

  defp object_to_user_data(data) do
    avatar =
      data["icon"]["url"] &&
        %{
          "type" => "Image",
          "url" => [%{"href" => data["icon"]["url"]}]
        }

    banner =
      data["image"]["url"] &&
        %{
          "type" => "Image",
          "url" => [%{"href" => data["image"]["url"]}]
        }

    fields =
      data
      |> Map.get("attachment", [])
      |> Enum.filter(fn %{"type" => t} -> t == "PropertyValue" end)
      |> Enum.map(fn fields -> Map.take(fields, ["name", "value"]) end)

    emojis =
      data
      |> Map.get("tag", [])
      |> Enum.filter(fn
        %{"type" => "Emoji"} -> true
        _ -> false
      end)
      |> Enum.reduce(%{}, fn %{"icon" => %{"url" => url}, "name" => name}, acc ->
        Map.put(acc, String.trim(name, ":"), url)
      end)

    locked = data["manuallyApprovesFollowers"] || false
    data = Transmogrifier.maybe_fix_user_object(data)
    discoverable = data["discoverable"] || false
    invisible = data["invisible"] || false
    actor_type = data["type"] || "Person"

    public_key =
      if is_map(data["publicKey"]) && is_binary(data["publicKey"]["publicKeyPem"]) do
        data["publicKey"]["publicKeyPem"]
      else
        nil
      end

    shared_inbox =
      if is_map(data["endpoints"]) && is_binary(data["endpoints"]["sharedInbox"]) do
        data["endpoints"]["sharedInbox"]
      else
        nil
      end

    user_data = %{
      ap_id: data["id"],
      uri: get_actor_url(data["url"]),
      ap_enabled: true,
      banner: banner,
      fields: fields,
      emoji: emojis,
      locked: locked,
      discoverable: discoverable,
      invisible: invisible,
      avatar: avatar,
      name: data["name"],
      follower_address: data["followers"],
      following_address: data["following"],
      bio: data["summary"],
      actor_type: actor_type,
      also_known_as: Map.get(data, "alsoKnownAs", []),
      public_key: public_key,
      inbox: data["inbox"],
      shared_inbox: shared_inbox
    }

    # nickname can be nil because of virtual actors
    user_data =
      if data["preferredUsername"] do
        Map.put(
          user_data,
          :nickname,
          "#{data["preferredUsername"]}@#{URI.parse(data["id"]).host}"
        )
      else
        Map.put(user_data, :nickname, nil)
      end

    {:ok, user_data}
  end

  def fetch_follow_information_for_user(user) do
    with {:ok, following_data} <-
           Fetcher.fetch_and_contain_remote_object_from_id(user.following_address),
         {:ok, hide_follows} <- collection_private(following_data),
         {:ok, followers_data} <-
           Fetcher.fetch_and_contain_remote_object_from_id(user.follower_address),
         {:ok, hide_followers} <- collection_private(followers_data) do
      {:ok,
       %{
         hide_follows: hide_follows,
         follower_count: normalize_counter(followers_data["totalItems"]),
         following_count: normalize_counter(following_data["totalItems"]),
         hide_followers: hide_followers
       }}
    else
      {:error, _} = e -> e
      e -> {:error, e}
    end
  end

  defp normalize_counter(counter) when is_integer(counter), do: counter
  defp normalize_counter(_), do: 0

  def maybe_update_follow_information(user_data) do
    with {:enabled, true} <- {:enabled, Config.get([:instance, :external_user_synchronization])},
         {_, true} <- {:user_type_check, user_data[:type] in ["Person", "Service"]},
         {_, true} <-
           {:collections_available,
            !!(user_data[:following_address] && user_data[:follower_address])},
         {:ok, info} <-
           fetch_follow_information_for_user(user_data) do
      info = Map.merge(user_data[:info] || %{}, info)

      user_data
      |> Map.put(:info, info)
    else
      {:user_type_check, false} ->
        user_data

      {:collections_available, false} ->
        user_data

      {:enabled, false} ->
        user_data

      e ->
        Logger.error(
          "Follower/Following counter update for #{user_data.ap_id} failed.\n" <> inspect(e)
        )

        user_data
    end
  end

  defp collection_private(%{"first" => %{"type" => type}})
       when type in ["CollectionPage", "OrderedCollectionPage"],
       do: {:ok, false}

  defp collection_private(%{"first" => first}) do
    with {:ok, %{"type" => type}} when type in ["CollectionPage", "OrderedCollectionPage"] <-
           Fetcher.fetch_and_contain_remote_object_from_id(first) do
      {:ok, false}
    else
      {:error, {:ok, %{status: code}}} when code in [401, 403] -> {:ok, true}
      {:error, _} = e -> e
      e -> {:error, e}
    end
  end

  defp collection_private(_data), do: {:ok, true}

  def user_data_from_user_object(data) do
    with {:ok, data} <- MRF.filter(data),
         {:ok, data} <- object_to_user_data(data) do
      {:ok, data}
    else
      e -> {:error, e}
    end
  end

  def fetch_and_prepare_user_from_ap_id(ap_id) do
    with {:ok, data} <- Fetcher.fetch_and_contain_remote_object_from_id(ap_id),
         {:ok, data} <- user_data_from_user_object(data),
         data <- maybe_update_follow_information(data) do
      {:ok, data}
    else
      {:error, "Object has been deleted"} = e ->
        Logger.debug("Could not decode user at fetch #{ap_id}, #{inspect(e)}")
        {:error, e}

      e ->
        Logger.error("Could not decode user at fetch #{ap_id}, #{inspect(e)}")
        {:error, e}
    end
  end

  def make_user_from_ap_id(ap_id) do
    user = User.get_cached_by_ap_id(ap_id)

    if user && !User.ap_enabled?(user) do
      Transmogrifier.upgrade_user_from_ap_id(ap_id)
    else
      with {:ok, data} <- fetch_and_prepare_user_from_ap_id(ap_id) do
        if user do
          user
          |> User.remote_user_changeset(data)
          |> User.update_and_set_cache()
        else
          data
          |> User.remote_user_changeset()
          |> Repo.insert()
          |> User.set_cache()
        end
      else
        e -> {:error, e}
      end
    end
  end

  def make_user_from_nickname(nickname) do
    with {:ok, %{"ap_id" => ap_id}} when not is_nil(ap_id) <- WebFinger.finger(nickname) do
      make_user_from_ap_id(ap_id)
    else
      _e -> {:error, "No AP id in WebFinger"}
    end
  end

  # filter out broken threads
  def contain_broken_threads(%Activity{} = activity, %User{} = user) do
    entire_thread_visible_for_user?(activity, user)
  end

  # do post-processing on a specific activity
  def contain_activity(%Activity{} = activity, %User{} = user) do
    contain_broken_threads(activity, user)
  end

  def fetch_direct_messages_query do
    Activity
    |> restrict_type(%{"type" => "Create"})
    |> restrict_visibility(%{visibility: "direct"})
    |> order_by([activity], asc: activity.id)
  end
end<|MERGE_RESOLUTION|>--- conflicted
+++ resolved
@@ -353,78 +353,6 @@
          _ <- notify_and_stream(activity),
          :ok <- maybe_federate(activity) do
       {:ok, activity}
-    end
-  end
-
-<<<<<<< HEAD
-  @spec unreact_with_emoji(User.t(), String.t(), keyword()) ::
-          {:ok, Activity.t(), Object.t()} | {:error, any()}
-  def unreact_with_emoji(user, reaction_id, options \\ []) do
-    with {:ok, result} <-
-           Repo.transaction(fn -> do_unreact_with_emoji(user, reaction_id, options) end) do
-=======
-  @spec react_with_emoji(User.t(), Object.t(), String.t(), keyword()) ::
-          {:ok, Activity.t(), Object.t()} | {:error, any()}
-  def react_with_emoji(user, object, emoji, options \\ []) do
-    with {:ok, result} <-
-           Repo.transaction(fn -> do_react_with_emoji(user, object, emoji, options) end) do
->>>>>>> bef08b85
-      result
-    end
-  end
-
-<<<<<<< HEAD
-  defp do_unreact_with_emoji(user, reaction_id, options) do
-    with local <- Keyword.get(options, :local, true),
-         activity_id <- Keyword.get(options, :activity_id, nil),
-         user_ap_id <- user.ap_id,
-         %Activity{actor: ^user_ap_id} = reaction_activity <- Activity.get_by_ap_id(reaction_id),
-         object <- Object.normalize(reaction_activity),
-         unreact_data <- make_undo_data(user, reaction_activity, activity_id),
-         {:ok, activity} <- insert(unreact_data, local),
-         {:ok, object} <- remove_emoji_reaction_from_object(reaction_activity, object),
-=======
-  defp do_react_with_emoji(user, object, emoji, options) do
-    with local <- Keyword.get(options, :local, true),
-         activity_id <- Keyword.get(options, :activity_id, nil),
-         true <- Pleroma.Emoji.is_unicode_emoji?(emoji),
-         reaction_data <- make_emoji_reaction_data(user, object, emoji, activity_id),
-         {:ok, activity} <- insert(reaction_data, local),
-         {:ok, object} <- add_emoji_reaction_to_object(activity, object),
->>>>>>> bef08b85
-         _ <- notify_and_stream(activity),
-         :ok <- maybe_federate(activity) do
-      {:ok, activity, object}
-    else
-<<<<<<< HEAD
-      {:error, error} -> Repo.rollback(error)
-    end
-  end
-
-  @spec unlike(User.t(), Object.t(), String.t() | nil, boolean()) ::
-          {:ok, Activity.t(), Activity.t(), Object.t()} | {:ok, Object.t()} | {:error, any()}
-  def unlike(%User{} = actor, %Object{} = object, activity_id \\ nil, local \\ true) do
-    with {:ok, result} <-
-           Repo.transaction(fn -> do_unlike(actor, object, activity_id, local) end) do
-      result
-    end
-  end
-
-  defp do_unlike(actor, object, activity_id, local) do
-    with %Activity{} = like_activity <- get_existing_like(actor.ap_id, object),
-         unlike_data <- make_unlike_data(actor, like_activity, activity_id),
-         {:ok, unlike_activity} <- insert(unlike_data, local),
-         {:ok, _activity} <- Repo.delete(like_activity),
-         {:ok, object} <- remove_like_from_object(like_activity, object),
-         _ <- notify_and_stream(unlike_activity),
-         :ok <- maybe_federate(unlike_activity) do
-      {:ok, unlike_activity, like_activity, object}
-    else
-      nil -> {:ok, object}
-=======
-      false -> {:error, false}
->>>>>>> bef08b85
-      {:error, error} -> Repo.rollback(error)
     end
   end
 
