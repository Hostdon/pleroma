# Pleroma: A lightweight social networking server
# Copyright © 2017-2019 Pleroma Authors <https://pleroma.social/>
# SPDX-License-Identifier: AGPL-3.0-only

defmodule Pleroma.Web.Metadata.Utils do
  alias Pleroma.Emoji
  alias Pleroma.Formatter
  alias Pleroma.HTML
  alias Pleroma.Web.MediaProxy

  def scrub_html_and_truncate(%{data: %{"content" => content}} = object) do
    content
    # html content comes from DB already encoded, decode first and scrub after
    |> HtmlEntities.decode()
    |> String.replace(~r/<br\s?\/?>/, " ")
    |> HTML.get_cached_stripped_html_for_activity(object, "metadata")
    |> Emoji.Formatter.demojify()
    |> HtmlEntities.decode()
    |> Formatter.truncate()
  end

  def scrub_html_and_truncate(content, max_length \\ 200) when is_binary(content) do
    content
    |> scrub_html
    |> Emoji.Formatter.demojify()
    |> Formatter.truncate(max_length)
  end

  def scrub_html(content) when is_binary(content) do
    content
    # html content comes from DB already encoded, decode first and scrub after
    |> HtmlEntities.decode()
    |> String.replace(~r/<br\s?\/?>/, " ")
    |> HTML.strip_tags()
<<<<<<< HEAD
=======
    |> Emoji.Formatter.demojify()
    |> HtmlEntities.decode()
    |> Formatter.truncate(max_length)
>>>>>>> 12b28c89
  end

  def scrub_html(content), do: content

  def attachment_url(url) do
    MediaProxy.url(url)
  end

  def user_name_string(user) do
    "#{user.name} " <>
      if user.local do
        "(@#{user.nickname}@#{Pleroma.Web.Endpoint.host()})"
      else
        "(@#{user.nickname})"
      end
  end

  @spec fetch_media_type(list(String.t()), String.t()) :: String.t() | nil
  def fetch_media_type(supported_types, media_type) do
    Enum.find(supported_types, fn support_type ->
      String.starts_with?(media_type, support_type)
    end)
  end
end<|MERGE_RESOLUTION|>--- conflicted
+++ resolved
@@ -23,6 +23,7 @@
     content
     |> scrub_html
     |> Emoji.Formatter.demojify()
+    |> HtmlEntities.decode()
     |> Formatter.truncate(max_length)
   end
 
@@ -32,12 +33,6 @@
     |> HtmlEntities.decode()
     |> String.replace(~r/<br\s?\/?>/, " ")
     |> HTML.strip_tags()
-<<<<<<< HEAD
-=======
-    |> Emoji.Formatter.demojify()
-    |> HtmlEntities.decode()
-    |> Formatter.truncate(max_length)
->>>>>>> 12b28c89
   end
 
   def scrub_html(content), do: content
