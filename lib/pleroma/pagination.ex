--- conflicted
+++ resolved
@@ -37,16 +37,11 @@
     |> enforce_order(options)
   end
 
-<<<<<<< HEAD
-  def fetch_paginated(query, %{"total" => true} = params, :offset) do
+  def fetch_paginated(query, %{"total" => true} = params, :offset, table_binding) do
     total =
       query
       |> Ecto.Query.exclude(:left_join)
       |> Repo.aggregate(:count, :id)
-=======
-  def fetch_paginated(query, %{"total" => true} = params, :offset, table_binding) do
-    total = Repo.aggregate(query, :count, :id)
->>>>>>> fd697cf2
 
     %{
       total: total,
