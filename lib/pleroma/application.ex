# Pleroma: A lightweight social networking server
# Copyright © 2017-2021 Pleroma Authors <https://pleroma.social/>
# SPDX-License-Identifier: AGPL-3.0-only

defmodule Pleroma.Application do
  use Application

  import Cachex.Spec

  alias Pleroma.Config

  require Logger

  @name Mix.Project.config()[:name]
  @version Mix.Project.config()[:version]
  @repository Mix.Project.config()[:source_url]
  @mix_env Mix.env()

  def name, do: @name
  def version, do: @version
  def named_version, do: @name <> " " <> @version
  def repository, do: @repository

  def user_agent do
    if Process.whereis(Pleroma.Web.Endpoint) do
      case Config.get([:http, :user_agent], :default) do
        :default ->
          info = "#{Pleroma.Web.base_url()} <#{Config.get([:instance, :email], "")}>"
          named_version() <> "; " <> info

        custom ->
          custom
      end
    else
      # fallback, if endpoint is not started yet
      "Pleroma Data Loader"
    end
  end

  # See http://elixir-lang.org/docs/stable/elixir/Application.html
  # for more information on OTP Applications
  def start(_type, _args) do
    # Scrubbers are compiled at runtime and therefore will cause a conflict
    # every time the application is restarted, so we disable module
    # conflicts at runtime
    Code.compiler_options(ignore_module_conflict: true)
    # Disable warnings_as_errors at runtime, it breaks Phoenix live reload
    # due to protocol consolidation warnings
    Code.compiler_options(warnings_as_errors: false)
    Pleroma.Telemetry.Logger.attach()
    Config.Holder.save_default()
    Pleroma.HTML.compile_scrubbers()
    Pleroma.Config.Oban.warn()
    Config.DeprecationWarnings.warn()
    Pleroma.Web.Plugs.HTTPSecurityPlug.warn_if_disabled()
    Pleroma.ApplicationRequirements.verify!()
    setup_instrumenters()
    load_custom_modules()
    Pleroma.Docs.JSON.compile()
    limiters_setup()

    adapter = Application.get_env(:tesla, :adapter)

    if adapter == Tesla.Adapter.Gun do
      if version = Pleroma.OTPVersion.version() do
        [major, minor] =
          version
          |> String.split(".")
          |> Enum.map(&String.to_integer/1)
          |> Enum.take(2)

        if (major == 22 and minor < 2) or major < 22 do
          raise "
            !!!OTP VERSION WARNING!!!
            You are using gun adapter with OTP version #{version}, which doesn't support correct handling of unordered certificates chains. Please update your Erlang/OTP to at least 22.2.
            "
        end
      else
        raise "
          !!!OTP VERSION WARNING!!!
          To support correct handling of unordered certificates chains - OTP version must be > 22.2.
          "
      end
    end

    # Define workers and child supervisors to be supervised
    children =
      [
        Pleroma.Repo,
        Config.TransferTask,
        Pleroma.Emoji,
        Pleroma.Web.Plugs.RateLimiter.Supervisor
      ] ++
        cachex_children() ++
        http_children(adapter, @mix_env) ++
        [
          Pleroma.Stats,
          Pleroma.JobQueueMonitor,
          {Majic.Pool, [name: Pleroma.MajicPool, pool_size: Config.get([:majic_pool, :size], 2)]},
          {Oban, Config.get(Oban)},
          Pleroma.Web.Endpoint
        ] ++
        task_children(@mix_env) ++
        dont_run_in_test(@mix_env) ++
        chat_child(chat_enabled?()) ++
        [
<<<<<<< HEAD
          Pleroma.Web.Endpoint,
          Pleroma.Gopher.Server,
          Pleroma.Migrators.HashtagsTableMigrator
=======
          Pleroma.Gopher.Server
>>>>>>> 484ba5d0
        ]

    # See http://elixir-lang.org/docs/stable/elixir/Supervisor.html
    # for other strategies and supported options
    opts = [strategy: :one_for_one, name: Pleroma.Supervisor]
    result = Supervisor.start_link(children, opts)

    set_postgres_server_version()

    result
  end

  defp set_postgres_server_version do
    version =
      with %{rows: [[version]]} <- Ecto.Adapters.SQL.query!(Pleroma.Repo, "show server_version"),
           {num, _} <- Float.parse(version) do
        num
      else
        e ->
          Logger.warn(
            "Could not get the postgres version: #{inspect(e)}.\nSetting the default value of 9.6"
          )

          9.6
      end

    :persistent_term.put({Pleroma.Repo, :postgres_version}, version)
  end

  def load_custom_modules do
    dir = Config.get([:modules, :runtime_dir])

    if dir && File.exists?(dir) do
      dir
      |> Pleroma.Utils.compile_dir()
      |> case do
        {:error, _errors, _warnings} ->
          raise "Invalid custom modules"

        {:ok, modules, _warnings} ->
          if @mix_env != :test do
            Enum.each(modules, fn mod ->
              Logger.info("Custom module loaded: #{inspect(mod)}")
            end)
          end

          :ok
      end
    end
  end

  defp setup_instrumenters do
    require Prometheus.Registry

    if Application.get_env(:prometheus, Pleroma.Repo.Instrumenter) do
      :ok =
        :telemetry.attach(
          "prometheus-ecto",
          [:pleroma, :repo, :query],
          &Pleroma.Repo.Instrumenter.handle_event/4,
          %{}
        )

      Pleroma.Repo.Instrumenter.setup()
    end

    Pleroma.Web.Endpoint.MetricsExporter.setup()
    Pleroma.Web.Endpoint.PipelineInstrumenter.setup()

    # Note: disabled until prometheus-phx is integrated into prometheus-phoenix:
    # Pleroma.Web.Endpoint.Instrumenter.setup()
    PrometheusPhx.setup()
  end

  defp cachex_children do
    [
      build_cachex("used_captcha", ttl_interval: seconds_valid_interval()),
      build_cachex("user", default_ttl: 25_000, ttl_interval: 1000, limit: 2500),
      build_cachex("object", default_ttl: 25_000, ttl_interval: 1000, limit: 2500),
      build_cachex("rich_media", default_ttl: :timer.minutes(120), limit: 5000),
      build_cachex("scrubber", limit: 2500),
      build_cachex("idempotency", expiration: idempotency_expiration(), limit: 2500),
      build_cachex("web_resp", limit: 2500),
      build_cachex("emoji_packs", expiration: emoji_packs_expiration(), limit: 10),
      build_cachex("failed_proxy_url", limit: 2500),
      build_cachex("banned_urls", default_ttl: :timer.hours(24 * 30), limit: 5_000),
      build_cachex("chat_message_id_idempotency_key",
        expiration: chat_message_id_idempotency_key_expiration(),
        limit: 500_000
      )
    ]
  end

  defp emoji_packs_expiration,
    do: expiration(default: :timer.seconds(5 * 60), interval: :timer.seconds(60))

  defp idempotency_expiration,
    do: expiration(default: :timer.seconds(6 * 60 * 60), interval: :timer.seconds(60))

  defp chat_message_id_idempotency_key_expiration,
    do: expiration(default: :timer.minutes(2), interval: :timer.seconds(60))

  defp seconds_valid_interval,
    do: :timer.seconds(Config.get!([Pleroma.Captcha, :seconds_valid]))

  @spec build_cachex(String.t(), keyword()) :: map()
  def build_cachex(type, opts),
    do: %{
      id: String.to_atom("cachex_" <> type),
      start: {Cachex, :start_link, [String.to_atom(type <> "_cache"), opts]},
      type: :worker
    }

  defp chat_enabled?, do: Config.get([:chat, :enabled])

  defp dont_run_in_test(env) when env in [:test, :benchmark], do: []

  defp dont_run_in_test(_) do
    [
      {Registry,
       [
         name: Pleroma.Web.Streamer.registry(),
         keys: :duplicate,
         partitions: System.schedulers_online()
       ]}
    ]
  end

  defp chat_child(true) do
    [
      Pleroma.Web.ChatChannel.ChatChannelState,
      {Phoenix.PubSub, [name: Pleroma.PubSub, adapter: Phoenix.PubSub.PG2]}
    ]
  end

  defp chat_child(_), do: []

  defp task_children(:test) do
    [
      %{
        id: :web_push_init,
        start: {Task, :start_link, [&Pleroma.Web.Push.init/0]},
        restart: :temporary
      }
    ]
  end

  defp task_children(_) do
    [
      %{
        id: :web_push_init,
        start: {Task, :start_link, [&Pleroma.Web.Push.init/0]},
        restart: :temporary
      },
      %{
        id: :internal_fetch_init,
        start: {Task, :start_link, [&Pleroma.Web.ActivityPub.InternalFetchActor.init/0]},
        restart: :temporary
      }
    ]
  end

  # start hackney and gun pools in tests
  defp http_children(_, :test) do
    http_children(Tesla.Adapter.Hackney, nil) ++ http_children(Tesla.Adapter.Gun, nil)
  end

  defp http_children(Tesla.Adapter.Hackney, _) do
    pools = [:federation, :media]

    pools =
      if Config.get([Pleroma.Upload, :proxy_remote]) do
        [:upload | pools]
      else
        pools
      end

    for pool <- pools do
      options = Config.get([:hackney_pools, pool])
      :hackney_pool.child_spec(pool, options)
    end
  end

  defp http_children(Tesla.Adapter.Gun, _) do
    Pleroma.Gun.ConnectionPool.children() ++
      [{Task, &Pleroma.HTTP.AdapterHelper.Gun.limiter_setup/0}]
  end

  defp http_children(_, _), do: []

  @spec limiters_setup() :: :ok
  def limiters_setup do
    config = Config.get(ConcurrentLimiter, [])

    [Pleroma.Web.RichMedia.Helpers, Pleroma.Web.ActivityPub.MRF.MediaProxyWarmingPolicy]
    |> Enum.each(fn module ->
      mod_config = Keyword.get(config, module, [])

      max_running = Keyword.get(mod_config, :max_running, 5)
      max_waiting = Keyword.get(mod_config, :max_waiting, 5)

      ConcurrentLimiter.new(module, max_running, max_waiting)
    end)
  end
end<|MERGE_RESOLUTION|>--- conflicted
+++ resolved
@@ -104,13 +104,8 @@
         dont_run_in_test(@mix_env) ++
         chat_child(chat_enabled?()) ++
         [
-<<<<<<< HEAD
-          Pleroma.Web.Endpoint,
-          Pleroma.Gopher.Server,
-          Pleroma.Migrators.HashtagsTableMigrator
-=======
+          Pleroma.Migrators.HashtagsTableMigrator,
           Pleroma.Gopher.Server
->>>>>>> 484ba5d0
         ]
 
     # See http://elixir-lang.org/docs/stable/elixir/Supervisor.html
