--- conflicted
+++ resolved
@@ -99,23 +99,8 @@
   def oauth_consumer_strategies, do: get([:auth, :oauth_consumer_strategies], [])
 
   def oauth_consumer_enabled?, do: oauth_consumer_strategies() != []
-<<<<<<< HEAD
-
-  def enforce_oauth_admin_scope_usage?, do: !!get([:auth, :enforce_oauth_admin_scope_usage])
-
-  def oauth_admin_scopes(scopes) when is_list(scopes) do
-    Enum.flat_map(
-      scopes,
-      fn scope ->
-        ["admin:#{scope}"] ++
-          if enforce_oauth_admin_scope_usage?(), do: [], else: [scope]
-      end
-    )
-  end
 
   def feature_enabled?(feature_name) do
     get([:features, feature_name]) not in [nil, false, :disabled, :auto]
   end
-=======
->>>>>>> 484ba5d0
 end