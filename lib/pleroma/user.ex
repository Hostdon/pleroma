--- conflicted
+++ resolved
@@ -1096,19 +1096,9 @@
     friends
     |> Enum.each(fn followed -> User.unfollow(user, followed) end)
 
-<<<<<<< HEAD
-    delete_user_activities(user)
-
-    {:ok, user}
-  end
-
-  def delete_user_activities(user) do
-    query = from(a in Activity, where: a.actor == ^user.ap_id)
-=======
     query =
       from(a in Activity, where: a.actor == ^user.ap_id)
       |> Activity.with_preloaded_object()
->>>>>>> f8aa917e
 
     Repo.all(query)
     |> Enum.each(fn activity ->
