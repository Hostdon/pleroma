# Pleroma: A lightweight social networking server
# Copyright © 2017-2020 Pleroma Authors <https://pleroma.social/>
# SPDX-License-Identifier: AGPL-3.0-only

defmodule Pleroma.User do
  use Ecto.Schema

  import Ecto.Changeset
  import Ecto.Query
  import Ecto, only: [assoc: 2]

  alias Comeonin.Pbkdf2
  alias Ecto.Multi
  alias Pleroma.Activity
  alias Pleroma.Config
  alias Pleroma.Conversation.Participation
  alias Pleroma.Delivery
  alias Pleroma.Emoji
  alias Pleroma.FollowingRelationship
  alias Pleroma.Formatter
  alias Pleroma.HTML
  alias Pleroma.Keys
  alias Pleroma.MFA
  alias Pleroma.Notification
  alias Pleroma.Object
  alias Pleroma.Registration
  alias Pleroma.Repo
  alias Pleroma.RepoStreamer
  alias Pleroma.User
  alias Pleroma.UserRelationship
  alias Pleroma.Web
  alias Pleroma.Web.ActivityPub.ActivityPub
  alias Pleroma.Web.ActivityPub.Builder
  alias Pleroma.Web.ActivityPub.ObjectValidators.Types
  alias Pleroma.Web.ActivityPub.Pipeline
  alias Pleroma.Web.ActivityPub.Utils
  alias Pleroma.Web.CommonAPI
  alias Pleroma.Web.CommonAPI.Utils, as: CommonUtils
  alias Pleroma.Web.OAuth
  alias Pleroma.Web.RelMe
  alias Pleroma.Workers.BackgroundWorker

  require Logger

  @type t :: %__MODULE__{}
  @type account_status :: :active | :deactivated | :password_reset_pending | :confirmation_pending
  @primary_key {:id, FlakeId.Ecto.CompatType, autogenerate: true}

  # credo:disable-for-next-line Credo.Check.Readability.MaxLineLength
  @email_regex ~r/^[a-zA-Z0-9.!#$%&'*+\/=?^_`{|}~-]+@[a-zA-Z0-9](?:[a-zA-Z0-9-]{0,61}[a-zA-Z0-9])?(?:\.[a-zA-Z0-9](?:[a-zA-Z0-9-]{0,61}[a-zA-Z0-9])?)*$/

  @strict_local_nickname_regex ~r/^[a-zA-Z\d]+$/
  @extended_local_nickname_regex ~r/^[a-zA-Z\d_-]+$/

  # AP ID user relationships (blocks, mutes etc.)
  # Format: [rel_type: [outgoing_rel: :outgoing_rel_target, incoming_rel: :incoming_rel_source]]
  @user_relationships_config [
    block: [
      blocker_blocks: :blocked_users,
      blockee_blocks: :blocker_users
    ],
    mute: [
      muter_mutes: :muted_users,
      mutee_mutes: :muter_users
    ],
    reblog_mute: [
      reblog_muter_mutes: :reblog_muted_users,
      reblog_mutee_mutes: :reblog_muter_users
    ],
    notification_mute: [
      notification_muter_mutes: :notification_muted_users,
      notification_mutee_mutes: :notification_muter_users
    ],
    # Note: `inverse_subscription` relationship is inverse: subscriber acts as relationship target
    inverse_subscription: [
      subscribee_subscriptions: :subscriber_users,
      subscriber_subscriptions: :subscribee_users
    ]
  ]

  schema "users" do
    field(:bio, :string)
    field(:email, :string)
    field(:name, :string)
    field(:nickname, :string)
    field(:password_hash, :string)
    field(:password, :string, virtual: true)
    field(:password_confirmation, :string, virtual: true)
    field(:keys, :string)
    field(:public_key, :string)
    field(:ap_id, :string)
    field(:avatar, :map)
    field(:local, :boolean, default: true)
    field(:follower_address, :string)
    field(:following_address, :string)
    field(:search_rank, :float, virtual: true)
    field(:search_type, :integer, virtual: true)
    field(:tags, {:array, :string}, default: [])
    field(:last_refreshed_at, :naive_datetime_usec)
    field(:last_digest_emailed_at, :naive_datetime)
    field(:banner, :map, default: %{})
    field(:background, :map, default: %{})
    field(:note_count, :integer, default: 0)
    field(:follower_count, :integer, default: 0)
    field(:following_count, :integer, default: 0)
    field(:locked, :boolean, default: false)
    field(:confirmation_pending, :boolean, default: false)
    field(:password_reset_pending, :boolean, default: false)
    field(:confirmation_token, :string, default: nil)
    field(:default_scope, :string, default: "public")
    field(:domain_blocks, {:array, :string}, default: [])
    field(:deactivated, :boolean, default: false)
    field(:no_rich_text, :boolean, default: false)
    field(:ap_enabled, :boolean, default: false)
    field(:is_moderator, :boolean, default: false)
    field(:is_admin, :boolean, default: false)
    field(:show_role, :boolean, default: true)
    field(:settings, :map, default: nil)
    field(:uri, Types.Uri, default: nil)
    field(:hide_followers_count, :boolean, default: false)
    field(:hide_follows_count, :boolean, default: false)
    field(:hide_followers, :boolean, default: false)
    field(:hide_follows, :boolean, default: false)
    field(:hide_favorites, :boolean, default: true)
    field(:unread_conversation_count, :integer, default: 0)
    field(:pinned_activities, {:array, :string}, default: [])
    field(:email_notifications, :map, default: %{"digest" => false})
    field(:mascot, :map, default: nil)
    field(:emoji, :map, default: %{})
    field(:pleroma_settings_store, :map, default: %{})
    field(:fields, {:array, :map}, default: [])
    field(:raw_fields, {:array, :map}, default: [])
    field(:discoverable, :boolean, default: false)
    field(:invisible, :boolean, default: false)
    field(:allow_following_move, :boolean, default: true)
    field(:skip_thread_containment, :boolean, default: false)
    field(:actor_type, :string, default: "Person")
    field(:also_known_as, {:array, :string}, default: [])
    field(:inbox, :string)
    field(:shared_inbox, :string)

    embeds_one(
      :notification_settings,
      Pleroma.User.NotificationSetting,
      on_replace: :update
    )

    has_many(:notifications, Notification)
    has_many(:registrations, Registration)
    has_many(:deliveries, Delivery)

    has_many(:outgoing_relationships, UserRelationship, foreign_key: :source_id)
    has_many(:incoming_relationships, UserRelationship, foreign_key: :target_id)

    for {relationship_type,
         [
           {outgoing_relation, outgoing_relation_target},
           {incoming_relation, incoming_relation_source}
         ]} <- @user_relationships_config do
      # Definitions of `has_many` relations: :blocker_blocks, :muter_mutes, :reblog_muter_mutes,
      #   :notification_muter_mutes, :subscribee_subscriptions
      has_many(outgoing_relation, UserRelationship,
        foreign_key: :source_id,
        where: [relationship_type: relationship_type]
      )

      # Definitions of `has_many` relations: :blockee_blocks, :mutee_mutes, :reblog_mutee_mutes,
      #   :notification_mutee_mutes, :subscriber_subscriptions
      has_many(incoming_relation, UserRelationship,
        foreign_key: :target_id,
        where: [relationship_type: relationship_type]
      )

      # Definitions of `has_many` relations: :blocked_users, :muted_users, :reblog_muted_users,
      #   :notification_muted_users, :subscriber_users
      has_many(outgoing_relation_target, through: [outgoing_relation, :target])

      # Definitions of `has_many` relations: :blocker_users, :muter_users, :reblog_muter_users,
      #   :notification_muter_users, :subscribee_users
      has_many(incoming_relation_source, through: [incoming_relation, :source])
    end

    # `:blocks` is deprecated (replaced with `blocked_users` relation)
    field(:blocks, {:array, :string}, default: [])
    # `:mutes` is deprecated (replaced with `muted_users` relation)
    field(:mutes, {:array, :string}, default: [])
    # `:muted_reblogs` is deprecated (replaced with `reblog_muted_users` relation)
    field(:muted_reblogs, {:array, :string}, default: [])
    # `:muted_notifications` is deprecated (replaced with `notification_muted_users` relation)
    field(:muted_notifications, {:array, :string}, default: [])
    # `:subscribers` is deprecated (replaced with `subscriber_users` relation)
    field(:subscribers, {:array, :string}, default: [])

    embeds_one(
      :multi_factor_authentication_settings,
      MFA.Settings,
      on_replace: :delete
    )

    timestamps()
  end

  for {_relationship_type, [{_outgoing_relation, outgoing_relation_target}, _]} <-
        @user_relationships_config do
    # `def blocked_users_relation/2`, `def muted_users_relation/2`,
    #   `def reblog_muted_users_relation/2`, `def notification_muted_users/2`,
    #   `def subscriber_users/2`
    def unquote(:"#{outgoing_relation_target}_relation")(user, restrict_deactivated? \\ false) do
      target_users_query = assoc(user, unquote(outgoing_relation_target))

      if restrict_deactivated? do
        restrict_deactivated(target_users_query)
      else
        target_users_query
      end
    end

    # `def blocked_users/2`, `def muted_users/2`, `def reblog_muted_users/2`,
    #   `def notification_muted_users/2`, `def subscriber_users/2`
    def unquote(outgoing_relation_target)(user, restrict_deactivated? \\ false) do
      __MODULE__
      |> apply(unquote(:"#{outgoing_relation_target}_relation"), [
        user,
        restrict_deactivated?
      ])
      |> Repo.all()
    end

    # `def blocked_users_ap_ids/2`, `def muted_users_ap_ids/2`, `def reblog_muted_users_ap_ids/2`,
    #   `def notification_muted_users_ap_ids/2`, `def subscriber_users_ap_ids/2`
    def unquote(:"#{outgoing_relation_target}_ap_ids")(user, restrict_deactivated? \\ false) do
      __MODULE__
      |> apply(unquote(:"#{outgoing_relation_target}_relation"), [
        user,
        restrict_deactivated?
      ])
      |> select([u], u.ap_id)
      |> Repo.all()
    end
  end

  @doc """
  Dumps Flake Id to SQL-compatible format (16-byte UUID).
  E.g. "9pQtDGXuq4p3VlcJEm" -> <<0, 0, 1, 110, 179, 218, 42, 92, 213, 41, 44, 227, 95, 213, 0, 0>>
  """
  def binary_id(source_id) when is_binary(source_id) do
    with {:ok, dumped_id} <- FlakeId.Ecto.CompatType.dump(source_id) do
      dumped_id
    else
      _ -> source_id
    end
  end

  def binary_id(source_ids) when is_list(source_ids) do
    Enum.map(source_ids, &binary_id/1)
  end

  def binary_id(%User{} = user), do: binary_id(user.id)

  @doc "Returns status account"
  @spec account_status(User.t()) :: account_status()
  def account_status(%User{deactivated: true}), do: :deactivated
  def account_status(%User{password_reset_pending: true}), do: :password_reset_pending

  def account_status(%User{confirmation_pending: true}) do
    case Config.get([:instance, :account_activation_required]) do
      true -> :confirmation_pending
      _ -> :active
    end
  end

  def account_status(%User{}), do: :active

  @spec visible_for?(User.t(), User.t() | nil) :: boolean()
  def visible_for?(user, for_user \\ nil)

  def visible_for?(%User{invisible: true}, _), do: false

  def visible_for?(%User{id: user_id}, %User{id: user_id}), do: true

  def visible_for?(%User{local: local} = user, nil) do
    cfg_key =
      if local,
        do: :local,
        else: :remote

    if Config.get([:restrict_unauthenticated, :profiles, cfg_key]),
      do: false,
      else: account_status(user) == :active
  end

  def visible_for?(%User{} = user, for_user) do
    account_status(user) == :active || superuser?(for_user)
  end

  def visible_for?(_, _), do: false

  @spec superuser?(User.t()) :: boolean()
  def superuser?(%User{local: true, is_admin: true}), do: true
  def superuser?(%User{local: true, is_moderator: true}), do: true
  def superuser?(_), do: false

  @spec invisible?(User.t()) :: boolean()
  def invisible?(%User{invisible: true}), do: true
  def invisible?(_), do: false

  def avatar_url(user, options \\ []) do
    case user.avatar do
      %{"url" => [%{"href" => href} | _]} -> href
      _ -> !options[:no_default] && "#{Web.base_url()}/images/avi.png"
    end
  end

  def banner_url(user, options \\ []) do
    case user.banner do
      %{"url" => [%{"href" => href} | _]} -> href
      _ -> !options[:no_default] && "#{Web.base_url()}/images/banner.png"
    end
  end

  # Should probably be renamed or removed
  def ap_id(%User{nickname: nickname}), do: "#{Web.base_url()}/users/#{nickname}"

  def ap_followers(%User{follower_address: fa}) when is_binary(fa), do: fa
  def ap_followers(%User{} = user), do: "#{ap_id(user)}/followers"

  @spec ap_following(User.t()) :: String.t()
  def ap_following(%User{following_address: fa}) when is_binary(fa), do: fa
  def ap_following(%User{} = user), do: "#{ap_id(user)}/following"

  @spec restrict_deactivated(Ecto.Query.t()) :: Ecto.Query.t()
  def restrict_deactivated(query) do
    from(u in query, where: u.deactivated != ^true)
  end

  defdelegate following_count(user), to: FollowingRelationship

  defp truncate_fields_param(params) do
    if Map.has_key?(params, :fields) do
      Map.put(params, :fields, Enum.map(params[:fields], &truncate_field/1))
    else
      params
    end
  end

  defp truncate_if_exists(params, key, max_length) do
    if Map.has_key?(params, key) and is_binary(params[key]) do
      {value, _chopped} = String.split_at(params[key], max_length)
      Map.put(params, key, value)
    else
      params
    end
  end

  defp fix_follower_address(%{follower_address: _, following_address: _} = params), do: params

  defp fix_follower_address(%{nickname: nickname} = params),
    do: Map.put(params, :follower_address, ap_followers(%User{nickname: nickname}))

  defp fix_follower_address(params), do: params

  def remote_user_changeset(struct \\ %User{local: false}, params) do
    bio_limit = Pleroma.Config.get([:instance, :user_bio_length], 5000)
    name_limit = Pleroma.Config.get([:instance, :user_name_length], 100)

    name =
      case params[:name] do
        name when is_binary(name) and byte_size(name) > 0 -> name
        _ -> params[:nickname]
      end

    params =
      params
      |> Map.put(:name, name)
      |> Map.put_new(:last_refreshed_at, NaiveDateTime.utc_now())
      |> truncate_if_exists(:name, name_limit)
      |> truncate_if_exists(:bio, bio_limit)
      |> truncate_fields_param()
      |> fix_follower_address()

    struct
    |> cast(
      params,
      [
        :bio,
        :name,
        :emoji,
        :ap_id,
        :inbox,
        :shared_inbox,
        :nickname,
        :public_key,
        :avatar,
        :ap_enabled,
        :banner,
        :locked,
        :last_refreshed_at,
        :uri,
        :follower_address,
        :following_address,
        :hide_followers,
        :hide_follows,
        :hide_followers_count,
        :hide_follows_count,
        :follower_count,
        :fields,
        :following_count,
        :discoverable,
        :invisible,
        :actor_type,
        :also_known_as
      ]
    )
    |> validate_required([:name, :ap_id])
    |> unique_constraint(:nickname)
    |> validate_format(:nickname, @email_regex)
    |> validate_length(:bio, max: bio_limit)
    |> validate_length(:name, max: name_limit)
    |> validate_fields(true)
  end

  def update_changeset(struct, params \\ %{}) do
    bio_limit = Pleroma.Config.get([:instance, :user_bio_length], 5000)
    name_limit = Pleroma.Config.get([:instance, :user_name_length], 100)

    struct
    |> cast(
      params,
      [
        :bio,
        :name,
        :emoji,
        :avatar,
        :public_key,
        :inbox,
        :shared_inbox,
        :locked,
        :no_rich_text,
        :default_scope,
        :banner,
        :hide_follows,
        :hide_followers,
        :hide_followers_count,
        :hide_follows_count,
        :hide_favorites,
        :allow_following_move,
        :background,
        :show_role,
        :skip_thread_containment,
        :fields,
        :raw_fields,
        :pleroma_settings_store,
        :discoverable,
        :actor_type,
        :also_known_as
      ]
    )
    |> unique_constraint(:nickname)
    |> validate_format(:nickname, local_nickname_regex())
    |> validate_length(:bio, max: bio_limit)
    |> validate_length(:name, min: 1, max: name_limit)
    |> put_fields()
    |> put_emoji()
    |> put_change_if_present(:bio, &{:ok, parse_bio(&1, struct)})
    |> put_change_if_present(:avatar, &put_upload(&1, :avatar))
    |> put_change_if_present(:banner, &put_upload(&1, :banner))
    |> put_change_if_present(:background, &put_upload(&1, :background))
    |> put_change_if_present(
      :pleroma_settings_store,
      &{:ok, Map.merge(struct.pleroma_settings_store, &1)}
    )
    |> validate_fields(false)
  end

  defp put_fields(changeset) do
    if raw_fields = get_change(changeset, :raw_fields) do
      raw_fields =
        raw_fields
        |> Enum.filter(fn %{"name" => n} -> n != "" end)

      fields =
        raw_fields
        |> Enum.map(fn f -> Map.update!(f, "value", &parse_fields(&1)) end)

      changeset
      |> put_change(:raw_fields, raw_fields)
      |> put_change(:fields, fields)
    else
      changeset
    end
  end

  defp parse_fields(value) do
    value
    |> Formatter.linkify(mentions_format: :full)
    |> elem(0)
  end

  defp put_emoji(changeset) do
    bio = get_change(changeset, :bio)
    name = get_change(changeset, :name)

    if bio || name do
      emoji = Map.merge(Emoji.Formatter.get_emoji_map(bio), Emoji.Formatter.get_emoji_map(name))
      put_change(changeset, :emoji, emoji)
    else
      changeset
    end
  end

  defp put_change_if_present(changeset, map_field, value_function) do
    if value = get_change(changeset, map_field) do
      with {:ok, new_value} <- value_function.(value) do
        put_change(changeset, map_field, new_value)
      else
        _ -> changeset
      end
    else
      changeset
    end
  end

  defp put_upload(value, type) do
    with %Plug.Upload{} <- value,
         {:ok, object} <- ActivityPub.upload(value, type: type) do
      {:ok, object.data}
    end
  end

  def update_as_admin_changeset(struct, params) do
    struct
    |> update_changeset(params)
    |> cast(params, [:email])
    |> delete_change(:also_known_as)
    |> unique_constraint(:email)
    |> validate_format(:email, @email_regex)
  end

  @spec update_as_admin(%User{}, map) :: {:ok, User.t()} | {:error, Ecto.Changeset.t()}
  def update_as_admin(user, params) do
    params = Map.put(params, "password_confirmation", params["password"])
    changeset = update_as_admin_changeset(user, params)

    if params["password"] do
      reset_password(user, changeset, params)
    else
      User.update_and_set_cache(changeset)
    end
  end

  def password_update_changeset(struct, params) do
    struct
    |> cast(params, [:password, :password_confirmation])
    |> validate_required([:password, :password_confirmation])
    |> validate_confirmation(:password)
    |> put_password_hash()
    |> put_change(:password_reset_pending, false)
  end

  @spec reset_password(User.t(), map) :: {:ok, User.t()} | {:error, Ecto.Changeset.t()}
  def reset_password(%User{} = user, params) do
    reset_password(user, user, params)
  end

  def reset_password(%User{id: user_id} = user, struct, params) do
    multi =
      Multi.new()
      |> Multi.update(:user, password_update_changeset(struct, params))
      |> Multi.delete_all(:tokens, OAuth.Token.Query.get_by_user(user_id))
      |> Multi.delete_all(:auth, OAuth.Authorization.delete_by_user_query(user))

    case Repo.transaction(multi) do
      {:ok, %{user: user} = _} -> set_cache(user)
      {:error, _, changeset, _} -> {:error, changeset}
    end
  end

  def update_password_reset_pending(user, value) do
    user
    |> change()
    |> put_change(:password_reset_pending, value)
    |> update_and_set_cache()
  end

  def force_password_reset_async(user) do
    BackgroundWorker.enqueue("force_password_reset", %{"user_id" => user.id})
  end

  @spec force_password_reset(User.t()) :: {:ok, User.t()} | {:error, Ecto.Changeset.t()}
  def force_password_reset(user), do: update_password_reset_pending(user, true)

  def register_changeset(struct, params \\ %{}, opts \\ []) do
    bio_limit = Pleroma.Config.get([:instance, :user_bio_length], 5000)
    name_limit = Pleroma.Config.get([:instance, :user_name_length], 100)

    need_confirmation? =
      if is_nil(opts[:need_confirmation]) do
        Pleroma.Config.get([:instance, :account_activation_required])
      else
        opts[:need_confirmation]
      end

    struct
    |> confirmation_changeset(need_confirmation: need_confirmation?)
    |> cast(params, [:bio, :email, :name, :nickname, :password, :password_confirmation, :emoji])
    |> validate_required([:name, :nickname, :password, :password_confirmation])
    |> validate_confirmation(:password)
    |> unique_constraint(:email)
    |> unique_constraint(:nickname)
    |> validate_exclusion(:nickname, Pleroma.Config.get([User, :restricted_nicknames]))
    |> validate_format(:nickname, local_nickname_regex())
    |> validate_format(:email, @email_regex)
    |> validate_length(:bio, max: bio_limit)
    |> validate_length(:name, min: 1, max: name_limit)
    |> maybe_validate_required_email(opts[:external])
    |> put_password_hash
    |> put_ap_id()
    |> unique_constraint(:ap_id)
    |> put_following_and_follower_address()
  end

  def maybe_validate_required_email(changeset, true), do: changeset

  def maybe_validate_required_email(changeset, _) do
    if Pleroma.Config.get([:instance, :account_activation_required]) do
      validate_required(changeset, [:email])
    else
      changeset
    end
  end

  defp put_ap_id(changeset) do
    ap_id = ap_id(%User{nickname: get_field(changeset, :nickname)})
    put_change(changeset, :ap_id, ap_id)
  end

  defp put_following_and_follower_address(changeset) do
    followers = ap_followers(%User{nickname: get_field(changeset, :nickname)})

    changeset
    |> put_change(:follower_address, followers)
  end

  defp autofollow_users(user) do
    candidates = Pleroma.Config.get([:instance, :autofollowed_nicknames])

    autofollowed_users =
      User.Query.build(%{nickname: candidates, local: true, deactivated: false})
      |> Repo.all()

    follow_all(user, autofollowed_users)
  end

  @doc "Inserts provided changeset, performs post-registration actions (confirmation email sending etc.)"
  def register(%Ecto.Changeset{} = changeset) do
    with {:ok, user} <- Repo.insert(changeset) do
      post_register_action(user)
    end
  end

  def post_register_action(%User{} = user) do
    with {:ok, user} <- autofollow_users(user),
         {:ok, user} <- set_cache(user),
         {:ok, _} <- User.WelcomeMessage.post_welcome_message_to_user(user),
         {:ok, _} <- try_send_confirmation_email(user) do
      {:ok, user}
    end
  end

  def try_send_confirmation_email(%User{} = user) do
    if user.confirmation_pending &&
         Pleroma.Config.get([:instance, :account_activation_required]) do
      user
      |> Pleroma.Emails.UserEmail.account_confirmation_email()
      |> Pleroma.Emails.Mailer.deliver_async()

      {:ok, :enqueued}
    else
      {:ok, :noop}
    end
  end

  def try_send_confirmation_email(users) do
    Enum.each(users, &try_send_confirmation_email/1)
  end

  def needs_update?(%User{local: true}), do: false

  def needs_update?(%User{local: false, last_refreshed_at: nil}), do: true

  def needs_update?(%User{local: false} = user) do
    NaiveDateTime.diff(NaiveDateTime.utc_now(), user.last_refreshed_at) >= 86_400
  end

  def needs_update?(_), do: true

  @spec maybe_direct_follow(User.t(), User.t()) :: {:ok, User.t()} | {:error, String.t()}

  # "Locked" (self-locked) users demand explicit authorization of follow requests
  def maybe_direct_follow(%User{} = follower, %User{local: true, locked: true} = followed) do
    follow(follower, followed, :follow_pending)
  end

  def maybe_direct_follow(%User{} = follower, %User{local: true} = followed) do
    follow(follower, followed)
  end

  def maybe_direct_follow(%User{} = follower, %User{} = followed) do
    if not ap_enabled?(followed) do
      follow(follower, followed)
    else
      {:ok, follower}
    end
  end

  @doc "A mass follow for local users. Respects blocks in both directions but does not create activities."
  @spec follow_all(User.t(), list(User.t())) :: {atom(), User.t()}
  def follow_all(follower, followeds) do
    followeds
    |> Enum.reject(fn followed -> blocks?(follower, followed) || blocks?(followed, follower) end)
    |> Enum.each(&follow(follower, &1, :follow_accept))

    set_cache(follower)
  end

  defdelegate following(user), to: FollowingRelationship

  def follow(%User{} = follower, %User{} = followed, state \\ :follow_accept) do
    deny_follow_blocked = Pleroma.Config.get([:user, :deny_follow_blocked])

    cond do
      followed.deactivated ->
        {:error, "Could not follow user: #{followed.nickname} is deactivated."}

      deny_follow_blocked and blocks?(followed, follower) ->
        {:error, "Could not follow user: #{followed.nickname} blocked you."}

      true ->
        FollowingRelationship.follow(follower, followed, state)

        {:ok, _} = update_follower_count(followed)

        follower
        |> update_following_count()
        |> set_cache()
    end
  end

  def unfollow(%User{ap_id: ap_id}, %User{ap_id: ap_id}) do
    {:error, "Not subscribed!"}
  end

  def unfollow(%User{} = follower, %User{} = followed) do
    case get_follow_state(follower, followed) do
      state when state in [:follow_pending, :follow_accept] ->
        FollowingRelationship.unfollow(follower, followed)
        {:ok, followed} = update_follower_count(followed)

        {:ok, follower} =
          follower
          |> update_following_count()
          |> set_cache()

        {:ok, follower, Utils.fetch_latest_follow(follower, followed)}

      nil ->
        {:error, "Not subscribed!"}
    end
  end

  defdelegate following?(follower, followed), to: FollowingRelationship

  @doc "Returns follow state as Pleroma.FollowingRelationship.State value"
  def get_follow_state(%User{} = follower, %User{} = following) do
    following_relationship = FollowingRelationship.get(follower, following)
    get_follow_state(follower, following, following_relationship)
  end

  def get_follow_state(
        %User{} = follower,
        %User{} = following,
        following_relationship
      ) do
    case {following_relationship, following.local} do
      {nil, false} ->
        case Utils.fetch_latest_follow(follower, following) do
          %Activity{data: %{"state" => state}} when state in ["pending", "accept"] ->
            FollowingRelationship.state_to_enum(state)

          _ ->
            nil
        end

      {%{state: state}, _} ->
        state

      {nil, _} ->
        nil
    end
  end

  def locked?(%User{} = user) do
    user.locked || false
  end

  def get_by_id(id) do
    Repo.get_by(User, id: id)
  end

  def get_by_ap_id(ap_id) do
    Repo.get_by(User, ap_id: ap_id)
  end

  def get_all_by_ap_id(ap_ids) do
    from(u in __MODULE__,
      where: u.ap_id in ^ap_ids
    )
    |> Repo.all()
  end

  def get_all_by_ids(ids) do
    from(u in __MODULE__, where: u.id in ^ids)
    |> Repo.all()
  end

  # This is mostly an SPC migration fix. This guesses the user nickname by taking the last part
  # of the ap_id and the domain and tries to get that user
  def get_by_guessed_nickname(ap_id) do
    domain = URI.parse(ap_id).host
    name = List.last(String.split(ap_id, "/"))
    nickname = "#{name}@#{domain}"

    get_cached_by_nickname(nickname)
  end

  def set_cache({:ok, user}), do: set_cache(user)
  def set_cache({:error, err}), do: {:error, err}

  def set_cache(%User{} = user) do
    Cachex.put(:user_cache, "ap_id:#{user.ap_id}", user)
    Cachex.put(:user_cache, "nickname:#{user.nickname}", user)
    Cachex.put(:user_cache, "friends_ap_ids:#{user.nickname}", get_user_friends_ap_ids(user))
    {:ok, user}
  end

  def update_and_set_cache(struct, params) do
    struct
    |> update_changeset(params)
    |> update_and_set_cache()
  end

  def update_and_set_cache(changeset) do
    with {:ok, user} <- Repo.update(changeset, stale_error_field: :id) do
      set_cache(user)
    end
  end

  def get_user_friends_ap_ids(user) do
    from(u in User.get_friends_query(user), select: u.ap_id)
    |> Repo.all()
  end

  @spec get_cached_user_friends_ap_ids(User.t()) :: [String.t()]
  def get_cached_user_friends_ap_ids(user) do
    Cachex.fetch!(:user_cache, "friends_ap_ids:#{user.ap_id}", fn _ ->
      get_user_friends_ap_ids(user)
    end)
  end

  def invalidate_cache(user) do
    Cachex.del(:user_cache, "ap_id:#{user.ap_id}")
    Cachex.del(:user_cache, "nickname:#{user.nickname}")
    Cachex.del(:user_cache, "friends_ap_ids:#{user.ap_id}")
  end

  @spec get_cached_by_ap_id(String.t()) :: User.t() | nil
  def get_cached_by_ap_id(ap_id) do
    key = "ap_id:#{ap_id}"

    with {:ok, nil} <- Cachex.get(:user_cache, key),
         user when not is_nil(user) <- get_by_ap_id(ap_id),
         {:ok, true} <- Cachex.put(:user_cache, key, user) do
      user
    else
      {:ok, user} -> user
      nil -> nil
    end
  end

  def get_cached_by_id(id) do
    key = "id:#{id}"

    ap_id =
      Cachex.fetch!(:user_cache, key, fn _ ->
        user = get_by_id(id)

        if user do
          Cachex.put(:user_cache, "ap_id:#{user.ap_id}", user)
          {:commit, user.ap_id}
        else
          {:ignore, ""}
        end
      end)

    get_cached_by_ap_id(ap_id)
  end

  def get_cached_by_nickname(nickname) do
    key = "nickname:#{nickname}"

    Cachex.fetch!(:user_cache, key, fn ->
      case get_or_fetch_by_nickname(nickname) do
        {:ok, user} -> {:commit, user}
        {:error, _error} -> {:ignore, nil}
      end
    end)
  end

  def get_cached_by_nickname_or_id(nickname_or_id, opts \\ []) do
    restrict_to_local = Pleroma.Config.get([:instance, :limit_to_local_content])

    cond do
      is_integer(nickname_or_id) or FlakeId.flake_id?(nickname_or_id) ->
        get_cached_by_id(nickname_or_id) || get_cached_by_nickname(nickname_or_id)

      restrict_to_local == false or not String.contains?(nickname_or_id, "@") ->
        get_cached_by_nickname(nickname_or_id)

      restrict_to_local == :unauthenticated and match?(%User{}, opts[:for]) ->
        get_cached_by_nickname(nickname_or_id)

      true ->
        nil
    end
  end

  @spec get_by_nickname(String.t()) :: User.t() | nil
  def get_by_nickname(nickname) do
    Repo.get_by(User, nickname: nickname) ||
      if Regex.match?(~r(@#{Pleroma.Web.Endpoint.host()})i, nickname) do
        Repo.get_by(User, nickname: local_nickname(nickname))
      end
  end

  def get_by_email(email), do: Repo.get_by(User, email: email)

  def get_by_nickname_or_email(nickname_or_email) do
    get_by_nickname(nickname_or_email) || get_by_email(nickname_or_email)
  end

  def fetch_by_nickname(nickname), do: ActivityPub.make_user_from_nickname(nickname)

  def get_or_fetch_by_nickname(nickname) do
    with %User{} = user <- get_by_nickname(nickname) do
      {:ok, user}
    else
      _e ->
        with [_nick, _domain] <- String.split(nickname, "@"),
             {:ok, user} <- fetch_by_nickname(nickname) do
          {:ok, user}
        else
          _e -> {:error, "not found " <> nickname}
        end
    end
  end

  @spec get_followers_query(User.t(), pos_integer() | nil) :: Ecto.Query.t()
  def get_followers_query(%User{} = user, nil) do
    User.Query.build(%{followers: user, deactivated: false})
  end

  def get_followers_query(user, page) do
    user
    |> get_followers_query(nil)
    |> User.Query.paginate(page, 20)
  end

  @spec get_followers_query(User.t()) :: Ecto.Query.t()
  def get_followers_query(user), do: get_followers_query(user, nil)

  @spec get_followers(User.t(), pos_integer() | nil) :: {:ok, list(User.t())}
  def get_followers(user, page \\ nil) do
    user
    |> get_followers_query(page)
    |> Repo.all()
  end

  @spec get_external_followers(User.t(), pos_integer() | nil) :: {:ok, list(User.t())}
  def get_external_followers(user, page \\ nil) do
    user
    |> get_followers_query(page)
    |> User.Query.build(%{external: true})
    |> Repo.all()
  end

  def get_followers_ids(user, page \\ nil) do
    user
    |> get_followers_query(page)
    |> select([u], u.id)
    |> Repo.all()
  end

  @spec get_friends_query(User.t(), pos_integer() | nil) :: Ecto.Query.t()
  def get_friends_query(%User{} = user, nil) do
    User.Query.build(%{friends: user, deactivated: false})
  end

  def get_friends_query(user, page) do
    user
    |> get_friends_query(nil)
    |> User.Query.paginate(page, 20)
  end

  @spec get_friends_query(User.t()) :: Ecto.Query.t()
  def get_friends_query(user), do: get_friends_query(user, nil)

  def get_friends(user, page \\ nil) do
    user
    |> get_friends_query(page)
    |> Repo.all()
  end

  def get_friends_ap_ids(user) do
    user
    |> get_friends_query(nil)
    |> select([u], u.ap_id)
    |> Repo.all()
  end

  def get_friends_ids(user, page \\ nil) do
    user
    |> get_friends_query(page)
    |> select([u], u.id)
    |> Repo.all()
  end

  defdelegate get_follow_requests(user), to: FollowingRelationship

  def increase_note_count(%User{} = user) do
    User
    |> where(id: ^user.id)
    |> update([u], inc: [note_count: 1])
    |> select([u], u)
    |> Repo.update_all([])
    |> case do
      {1, [user]} -> set_cache(user)
      _ -> {:error, user}
    end
  end

  def decrease_note_count(%User{} = user) do
    User
    |> where(id: ^user.id)
    |> update([u],
      set: [
        note_count: fragment("greatest(0, note_count - 1)")
      ]
    )
    |> select([u], u)
    |> Repo.update_all([])
    |> case do
      {1, [user]} -> set_cache(user)
      _ -> {:error, user}
    end
  end

  def update_note_count(%User{} = user, note_count \\ nil) do
    note_count =
      note_count ||
        from(
          a in Object,
          where: fragment("?->>'actor' = ? and ?->>'type' = 'Note'", a.data, ^user.ap_id, a.data),
          select: count(a.id)
        )
        |> Repo.one()

    user
    |> cast(%{note_count: note_count}, [:note_count])
    |> update_and_set_cache()
  end

  @spec maybe_fetch_follow_information(User.t()) :: User.t()
  def maybe_fetch_follow_information(user) do
    with {:ok, user} <- fetch_follow_information(user) do
      user
    else
      e ->
        Logger.error("Follower/Following counter update for #{user.ap_id} failed.\n#{inspect(e)}")

        user
    end
  end

  def fetch_follow_information(user) do
    with {:ok, info} <- ActivityPub.fetch_follow_information_for_user(user) do
      user
      |> follow_information_changeset(info)
      |> update_and_set_cache()
    end
  end

  defp follow_information_changeset(user, params) do
    user
    |> cast(params, [
      :hide_followers,
      :hide_follows,
      :follower_count,
      :following_count,
      :hide_followers_count,
      :hide_follows_count
    ])
  end

  def update_follower_count(%User{} = user) do
    if user.local or !Pleroma.Config.get([:instance, :external_user_synchronization]) do
      follower_count_query =
        User.Query.build(%{followers: user, deactivated: false})
        |> select([u], %{count: count(u.id)})

      User
      |> where(id: ^user.id)
      |> join(:inner, [u], s in subquery(follower_count_query))
      |> update([u, s],
        set: [follower_count: s.count]
      )
      |> select([u], u)
      |> Repo.update_all([])
      |> case do
        {1, [user]} -> set_cache(user)
        _ -> {:error, user}
      end
    else
      {:ok, maybe_fetch_follow_information(user)}
    end
  end

  @spec update_following_count(User.t()) :: User.t()
  def update_following_count(%User{local: false} = user) do
    if Pleroma.Config.get([:instance, :external_user_synchronization]) do
      maybe_fetch_follow_information(user)
    else
      user
    end
  end

  def update_following_count(%User{local: true} = user) do
    following_count = FollowingRelationship.following_count(user)

    user
    |> follow_information_changeset(%{following_count: following_count})
    |> Repo.update!()
  end

  def set_unread_conversation_count(%User{local: true} = user) do
    unread_query = Participation.unread_conversation_count_for_user(user)

    User
    |> join(:inner, [u], p in subquery(unread_query))
    |> update([u, p],
      set: [unread_conversation_count: p.count]
    )
    |> where([u], u.id == ^user.id)
    |> select([u], u)
    |> Repo.update_all([])
    |> case do
      {1, [user]} -> set_cache(user)
      _ -> {:error, user}
    end
  end

  def set_unread_conversation_count(user), do: {:ok, user}

  def increment_unread_conversation_count(conversation, %User{local: true} = user) do
    unread_query =
      Participation.unread_conversation_count_for_user(user)
      |> where([p], p.conversation_id == ^conversation.id)

    User
    |> join(:inner, [u], p in subquery(unread_query))
    |> update([u, p],
      inc: [unread_conversation_count: 1]
    )
    |> where([u], u.id == ^user.id)
    |> where([u, p], p.count == 0)
    |> select([u], u)
    |> Repo.update_all([])
    |> case do
      {1, [user]} -> set_cache(user)
      _ -> {:error, user}
    end
  end

  def increment_unread_conversation_count(_, user), do: {:ok, user}

  @spec get_users_from_set([String.t()], boolean()) :: [User.t()]
  def get_users_from_set(ap_ids, local_only \\ true) do
    criteria = %{ap_id: ap_ids, deactivated: false}
    criteria = if local_only, do: Map.put(criteria, :local, true), else: criteria

    User.Query.build(criteria)
    |> Repo.all()
  end

  @spec get_recipients_from_activity(Activity.t()) :: [User.t()]
  def get_recipients_from_activity(%Activity{recipients: to, actor: actor}) do
    to = [actor | to]

    User.Query.build(%{recipients_from_activity: to, local: true, deactivated: false})
    |> Repo.all()
  end

  @spec mute(User.t(), User.t(), boolean()) ::
          {:ok, list(UserRelationship.t())} | {:error, String.t()}
  def mute(%User{} = muter, %User{} = mutee, notifications? \\ true) do
    add_to_mutes(muter, mutee, notifications?)
  end

  def unmute(%User{} = muter, %User{} = mutee) do
    remove_from_mutes(muter, mutee)
  end

  def subscribe(%User{} = subscriber, %User{} = target) do
    deny_follow_blocked = Pleroma.Config.get([:user, :deny_follow_blocked])

    if blocks?(target, subscriber) and deny_follow_blocked do
      {:error, "Could not subscribe: #{target.nickname} is blocking you"}
    else
      # Note: the relationship is inverse: subscriber acts as relationship target
      UserRelationship.create_inverse_subscription(target, subscriber)
    end
  end

  def subscribe(%User{} = subscriber, %{ap_id: ap_id}) do
    with %User{} = subscribee <- get_cached_by_ap_id(ap_id) do
      subscribe(subscriber, subscribee)
    end
  end

  def unsubscribe(%User{} = unsubscriber, %User{} = target) do
    # Note: the relationship is inverse: subscriber acts as relationship target
    UserRelationship.delete_inverse_subscription(target, unsubscriber)
  end

  def unsubscribe(%User{} = unsubscriber, %{ap_id: ap_id}) do
    with %User{} = user <- get_cached_by_ap_id(ap_id) do
      unsubscribe(unsubscriber, user)
    end
  end

  def block(%User{} = blocker, %User{} = blocked) do
    # sever any follow relationships to prevent leaks per activitypub (Pleroma issue #213)
    blocker =
      if following?(blocker, blocked) do
        {:ok, blocker, _} = unfollow(blocker, blocked)
        blocker
      else
        blocker
      end

    # clear any requested follows as well
    blocked =
      case CommonAPI.reject_follow_request(blocked, blocker) do
        {:ok, %User{} = updated_blocked} -> updated_blocked
        nil -> blocked
      end

    unsubscribe(blocked, blocker)

    if following?(blocked, blocker), do: unfollow(blocked, blocker)

    {:ok, blocker} = update_follower_count(blocker)
    {:ok, blocker, _} = Participation.mark_all_as_read(blocker, blocked)
    add_to_block(blocker, blocked)
  end

  # helper to handle the block given only an actor's AP id
  def block(%User{} = blocker, %{ap_id: ap_id}) do
    block(blocker, get_cached_by_ap_id(ap_id))
  end

  def unblock(%User{} = blocker, %User{} = blocked) do
    remove_from_block(blocker, blocked)
  end

  # helper to handle the block given only an actor's AP id
  def unblock(%User{} = blocker, %{ap_id: ap_id}) do
    unblock(blocker, get_cached_by_ap_id(ap_id))
  end

  def mutes?(nil, _), do: false
  def mutes?(%User{} = user, %User{} = target), do: mutes_user?(user, target)

  def mutes_user?(%User{} = user, %User{} = target) do
    UserRelationship.mute_exists?(user, target)
  end

  @spec muted_notifications?(User.t() | nil, User.t() | map()) :: boolean()
  def muted_notifications?(nil, _), do: false

  def muted_notifications?(%User{} = user, %User{} = target),
    do: UserRelationship.notification_mute_exists?(user, target)

  def blocks?(nil, _), do: false

  def blocks?(%User{} = user, %User{} = target) do
    blocks_user?(user, target) ||
      (blocks_domain?(user, target) and not User.following?(user, target))
  end

  def blocks_user?(%User{} = user, %User{} = target) do
    UserRelationship.block_exists?(user, target)
  end

  def blocks_user?(_, _), do: false

  def blocks_domain?(%User{} = user, %User{} = target) do
    domain_blocks = Pleroma.Web.ActivityPub.MRF.subdomains_regex(user.domain_blocks)
    %{host: host} = URI.parse(target.ap_id)
    Pleroma.Web.ActivityPub.MRF.subdomain_match?(domain_blocks, host)
  end

  def blocks_domain?(_, _), do: false

  def subscribed_to?(%User{} = user, %User{} = target) do
    # Note: the relationship is inverse: subscriber acts as relationship target
    UserRelationship.inverse_subscription_exists?(target, user)
  end

  def subscribed_to?(%User{} = user, %{ap_id: ap_id}) do
    with %User{} = target <- get_cached_by_ap_id(ap_id) do
      subscribed_to?(user, target)
    end
  end

  @doc """
  Returns map of outgoing (blocked, muted etc.) relationships' user AP IDs by relation type.
  E.g. `outgoing_relationships_ap_ids(user, [:block])` -> `%{block: ["https://some.site/users/userapid"]}`
  """
  @spec outgoing_relationships_ap_ids(User.t(), list(atom())) :: %{atom() => list(String.t())}
  def outgoing_relationships_ap_ids(_user, []), do: %{}

  def outgoing_relationships_ap_ids(nil, _relationship_types), do: %{}

  def outgoing_relationships_ap_ids(%User{} = user, relationship_types)
      when is_list(relationship_types) do
    db_result =
      user
      |> assoc(:outgoing_relationships)
      |> join(:inner, [user_rel], u in assoc(user_rel, :target))
      |> where([user_rel, u], user_rel.relationship_type in ^relationship_types)
      |> select([user_rel, u], [user_rel.relationship_type, fragment("array_agg(?)", u.ap_id)])
      |> group_by([user_rel, u], user_rel.relationship_type)
      |> Repo.all()
      |> Enum.into(%{}, fn [k, v] -> {k, v} end)

    Enum.into(
      relationship_types,
      %{},
      fn rel_type -> {rel_type, db_result[rel_type] || []} end
    )
  end

  def incoming_relationships_ungrouped_ap_ids(user, relationship_types, ap_ids \\ nil)

  def incoming_relationships_ungrouped_ap_ids(_user, [], _ap_ids), do: []

  def incoming_relationships_ungrouped_ap_ids(nil, _relationship_types, _ap_ids), do: []

  def incoming_relationships_ungrouped_ap_ids(%User{} = user, relationship_types, ap_ids)
      when is_list(relationship_types) do
    user
    |> assoc(:incoming_relationships)
    |> join(:inner, [user_rel], u in assoc(user_rel, :source))
    |> where([user_rel, u], user_rel.relationship_type in ^relationship_types)
    |> maybe_filter_on_ap_id(ap_ids)
    |> select([user_rel, u], u.ap_id)
    |> distinct(true)
    |> Repo.all()
  end

  defp maybe_filter_on_ap_id(query, ap_ids) when is_list(ap_ids) do
    where(query, [user_rel, u], u.ap_id in ^ap_ids)
  end

  defp maybe_filter_on_ap_id(query, _ap_ids), do: query

  def deactivate_async(user, status \\ true) do
    BackgroundWorker.enqueue("deactivate_user", %{"user_id" => user.id, "status" => status})
  end

  def deactivate(user, status \\ true)

  def deactivate(users, status) when is_list(users) do
    Repo.transaction(fn ->
      for user <- users, do: deactivate(user, status)
    end)
  end

  def deactivate(%User{} = user, status) do
    with {:ok, user} <- set_activation_status(user, status) do
      user
      |> get_followers()
      |> Enum.filter(& &1.local)
      |> Enum.each(fn follower ->
        follower |> update_following_count() |> set_cache()
      end)

      # Only update local user counts, remote will be update during the next pull.
      user
      |> get_friends()
      |> Enum.filter(& &1.local)
      |> Enum.each(&update_follower_count/1)

      {:ok, user}
    end
  end

  def update_notification_settings(%User{} = user, settings) do
    user
    |> cast(%{notification_settings: settings}, [])
    |> cast_embed(:notification_settings)
    |> validate_required([:notification_settings])
    |> update_and_set_cache()
  end

  def delete(users) when is_list(users) do
    for user <- users, do: delete(user)
  end

  def delete(%User{} = user) do
    BackgroundWorker.enqueue("delete_user", %{"user_id" => user.id})
  end

  def perform(:force_password_reset, user), do: force_password_reset(user)

  @spec perform(atom(), User.t()) :: {:ok, User.t()}
  def perform(:delete, %User{} = user) do
    # Remove all relationships
    user
    |> get_followers()
    |> Enum.each(fn follower ->
      ActivityPub.unfollow(follower, user)
      unfollow(follower, user)
    end)

    user
    |> get_friends()
    |> Enum.each(fn followed ->
      ActivityPub.unfollow(user, followed)
      unfollow(user, followed)
    end)

    delete_user_activities(user)

    if user.local do
      user
      |> change(%{deactivated: true, email: nil})
      |> update_and_set_cache()
    else
      invalidate_cache(user)
      Repo.delete(user)
    end
  end

  def perform(:deactivate_async, user, status), do: deactivate(user, status)

  @spec perform(atom(), User.t(), list()) :: list() | {:error, any()}
  def perform(:blocks_import, %User{} = blocker, blocked_identifiers)
      when is_list(blocked_identifiers) do
    Enum.map(
      blocked_identifiers,
      fn blocked_identifier ->
        with {:ok, %User{} = blocked} <- get_or_fetch(blocked_identifier),
             {:ok, _user_block} <- block(blocker, blocked),
             {:ok, _} <- ActivityPub.block(blocker, blocked) do
          blocked
        else
          err ->
            Logger.debug("blocks_import failed for #{blocked_identifier} with: #{inspect(err)}")
            err
        end
      end
    )
  end

  def perform(:follow_import, %User{} = follower, followed_identifiers)
      when is_list(followed_identifiers) do
    Enum.map(
      followed_identifiers,
      fn followed_identifier ->
        with {:ok, %User{} = followed} <- get_or_fetch(followed_identifier),
             {:ok, follower} <- maybe_direct_follow(follower, followed),
             {:ok, _} <- ActivityPub.follow(follower, followed) do
          followed
        else
          err ->
            Logger.debug("follow_import failed for #{followed_identifier} with: #{inspect(err)}")
            err
        end
      end
    )
  end

  @spec external_users_query() :: Ecto.Query.t()
  def external_users_query do
    User.Query.build(%{
      external: true,
      active: true,
      order_by: :id
    })
  end

  @spec external_users(keyword()) :: [User.t()]
  def external_users(opts \\ []) do
    query =
      external_users_query()
      |> select([u], struct(u, [:id, :ap_id]))

    query =
      if opts[:max_id],
        do: where(query, [u], u.id > ^opts[:max_id]),
        else: query

    query =
      if opts[:limit],
        do: limit(query, ^opts[:limit]),
        else: query

    Repo.all(query)
  end

  def blocks_import(%User{} = blocker, blocked_identifiers) when is_list(blocked_identifiers) do
    BackgroundWorker.enqueue("blocks_import", %{
      "blocker_id" => blocker.id,
      "blocked_identifiers" => blocked_identifiers
    })
  end

  def follow_import(%User{} = follower, followed_identifiers)
      when is_list(followed_identifiers) do
    BackgroundWorker.enqueue("follow_import", %{
      "follower_id" => follower.id,
      "followed_identifiers" => followed_identifiers
    })
  end

  def delete_user_activities(%User{ap_id: ap_id} = user) do
    ap_id
    |> Activity.Queries.by_actor()
    |> RepoStreamer.chunk_stream(50)
    |> Stream.each(fn activities ->
      Enum.each(activities, fn activity -> delete_activity(activity, user) end)
    end)
    |> Stream.run()
  end

  defp delete_activity(%{data: %{"type" => "Create", "object" => object}}, user) do
    {:ok, delete_data, _} = Builder.delete(user, object)

    Pipeline.common_pipeline(delete_data, local: true)
  end

<<<<<<< HEAD
  defp delete_activity(%{data: %{"type" => type}} = activity) when type in ["Like", "Announce"] do
    actor =
      activity.actor
      |> get_cached_by_ap_id()

    {:ok, undo, _} = Builder.undo(actor, activity)
=======
  defp delete_activity(%{data: %{"type" => "Like"}} = activity, _user) do
    object = Object.normalize(activity)

    activity.actor
    |> get_cached_by_ap_id()
    |> ActivityPub.unlike(object)
  end

  defp delete_activity(%{data: %{"type" => "Announce"}} = activity, _user) do
    object = Object.normalize(activity)
>>>>>>> 4c92dfb7

    Pipeline.common_pipeline(undo, local: true)
  end

  defp delete_activity(_activity, _user), do: "Doing nothing"

  def html_filter_policy(%User{no_rich_text: true}) do
    Pleroma.HTML.Scrubber.TwitterText
  end

  def html_filter_policy(_), do: Pleroma.Config.get([:markup, :scrub_policy])

  def fetch_by_ap_id(ap_id), do: ActivityPub.make_user_from_ap_id(ap_id)

  def get_or_fetch_by_ap_id(ap_id) do
    user = get_cached_by_ap_id(ap_id)

    if !is_nil(user) and !needs_update?(user) do
      {:ok, user}
    else
      fetch_by_ap_id(ap_id)
    end
  end

  @doc """
  Creates an internal service actor by URI if missing.
  Optionally takes nickname for addressing.
  """
  @spec get_or_create_service_actor_by_ap_id(String.t(), String.t()) :: User.t() | nil
  def get_or_create_service_actor_by_ap_id(uri, nickname) do
    {_, user} =
      case get_cached_by_ap_id(uri) do
        nil ->
          with {:error, %{errors: errors}} <- create_service_actor(uri, nickname) do
            Logger.error("Cannot create service actor: #{uri}/.\n#{inspect(errors)}")
            {:error, nil}
          end

        %User{invisible: false} = user ->
          set_invisible(user)

        user ->
          {:ok, user}
      end

    user
  end

  @spec set_invisible(User.t()) :: {:ok, User.t()}
  defp set_invisible(user) do
    user
    |> change(%{invisible: true})
    |> update_and_set_cache()
  end

  @spec create_service_actor(String.t(), String.t()) ::
          {:ok, User.t()} | {:error, Ecto.Changeset.t()}
  defp create_service_actor(uri, nickname) do
    %User{
      invisible: true,
      local: true,
      ap_id: uri,
      nickname: nickname,
      follower_address: uri <> "/followers"
    }
    |> change
    |> unique_constraint(:nickname)
    |> Repo.insert()
    |> set_cache()
  end

  def public_key(%{public_key: public_key_pem}) when is_binary(public_key_pem) do
    key =
      public_key_pem
      |> :public_key.pem_decode()
      |> hd()
      |> :public_key.pem_entry_decode()

    {:ok, key}
  end

  def public_key(_), do: {:error, "key not found"}

  def get_public_key_for_ap_id(ap_id) do
    with {:ok, %User{} = user} <- get_or_fetch_by_ap_id(ap_id),
         {:ok, public_key} <- public_key(user) do
      {:ok, public_key}
    else
      _ -> :error
    end
  end

  def ap_enabled?(%User{local: true}), do: true
  def ap_enabled?(%User{ap_enabled: ap_enabled}), do: ap_enabled
  def ap_enabled?(_), do: false

  @doc "Gets or fetch a user by uri or nickname."
  @spec get_or_fetch(String.t()) :: {:ok, User.t()} | {:error, String.t()}
  def get_or_fetch("http" <> _host = uri), do: get_or_fetch_by_ap_id(uri)
  def get_or_fetch(nickname), do: get_or_fetch_by_nickname(nickname)

  # wait a period of time and return newest version of the User structs
  # this is because we have synchronous follow APIs and need to simulate them
  # with an async handshake
  def wait_and_refresh(_, %User{local: true} = a, %User{local: true} = b) do
    with %User{} = a <- get_cached_by_id(a.id),
         %User{} = b <- get_cached_by_id(b.id) do
      {:ok, a, b}
    else
      nil -> :error
    end
  end

  def wait_and_refresh(timeout, %User{} = a, %User{} = b) do
    with :ok <- :timer.sleep(timeout),
         %User{} = a <- get_cached_by_id(a.id),
         %User{} = b <- get_cached_by_id(b.id) do
      {:ok, a, b}
    else
      nil -> :error
    end
  end

  def parse_bio(bio) when is_binary(bio) and bio != "" do
    bio
    |> CommonUtils.format_input("text/plain", mentions_format: :full)
    |> elem(0)
  end

  def parse_bio(_), do: ""

  def parse_bio(bio, user) when is_binary(bio) and bio != "" do
    # TODO: get profile URLs other than user.ap_id
    profile_urls = [user.ap_id]

    bio
    |> CommonUtils.format_input("text/plain",
      mentions_format: :full,
      rel: &RelMe.maybe_put_rel_me(&1, profile_urls)
    )
    |> elem(0)
  end

  def parse_bio(_, _), do: ""

  def tag(user_identifiers, tags) when is_list(user_identifiers) do
    Repo.transaction(fn ->
      for user_identifier <- user_identifiers, do: tag(user_identifier, tags)
    end)
  end

  def tag(nickname, tags) when is_binary(nickname),
    do: tag(get_by_nickname(nickname), tags)

  def tag(%User{} = user, tags),
    do: update_tags(user, Enum.uniq((user.tags || []) ++ normalize_tags(tags)))

  def untag(user_identifiers, tags) when is_list(user_identifiers) do
    Repo.transaction(fn ->
      for user_identifier <- user_identifiers, do: untag(user_identifier, tags)
    end)
  end

  def untag(nickname, tags) when is_binary(nickname),
    do: untag(get_by_nickname(nickname), tags)

  def untag(%User{} = user, tags),
    do: update_tags(user, (user.tags || []) -- normalize_tags(tags))

  defp update_tags(%User{} = user, new_tags) do
    {:ok, updated_user} =
      user
      |> change(%{tags: new_tags})
      |> update_and_set_cache()

    updated_user
  end

  defp normalize_tags(tags) do
    [tags]
    |> List.flatten()
    |> Enum.map(&String.downcase/1)
  end

  defp local_nickname_regex do
    if Pleroma.Config.get([:instance, :extended_nickname_format]) do
      @extended_local_nickname_regex
    else
      @strict_local_nickname_regex
    end
  end

  def local_nickname(nickname_or_mention) do
    nickname_or_mention
    |> full_nickname()
    |> String.split("@")
    |> hd()
  end

  def full_nickname(nickname_or_mention),
    do: String.trim_leading(nickname_or_mention, "@")

  def error_user(ap_id) do
    %User{
      name: ap_id,
      ap_id: ap_id,
      nickname: "erroruser@example.com",
      inserted_at: NaiveDateTime.utc_now()
    }
  end

  @spec all_superusers() :: [User.t()]
  def all_superusers do
    User.Query.build(%{super_users: true, local: true, deactivated: false})
    |> Repo.all()
  end

  def muting_reblogs?(%User{} = user, %User{} = target) do
    UserRelationship.reblog_mute_exists?(user, target)
  end

  def showing_reblogs?(%User{} = user, %User{} = target) do
    not muting_reblogs?(user, target)
  end

  @doc """
  The function returns a query to get users with no activity for given interval of days.
  Inactive users are those who didn't read any notification, or had any activity where
  the user is the activity's actor, during `inactivity_threshold` days.
  Deactivated users will not appear in this list.

  ## Examples

      iex> Pleroma.User.list_inactive_users()
      %Ecto.Query{}
  """
  @spec list_inactive_users_query(integer()) :: Ecto.Query.t()
  def list_inactive_users_query(inactivity_threshold \\ 7) do
    negative_inactivity_threshold = -inactivity_threshold
    now = NaiveDateTime.truncate(NaiveDateTime.utc_now(), :second)
    # Subqueries are not supported in `where` clauses, join gets too complicated.
    has_read_notifications =
      from(n in Pleroma.Notification,
        where: n.seen == true,
        group_by: n.id,
        having: max(n.updated_at) > datetime_add(^now, ^negative_inactivity_threshold, "day"),
        select: n.user_id
      )
      |> Pleroma.Repo.all()

    from(u in Pleroma.User,
      left_join: a in Pleroma.Activity,
      on: u.ap_id == a.actor,
      where: not is_nil(u.nickname),
      where: u.deactivated != ^true,
      where: u.id not in ^has_read_notifications,
      group_by: u.id,
      having:
        max(a.inserted_at) < datetime_add(^now, ^negative_inactivity_threshold, "day") or
          is_nil(max(a.inserted_at))
    )
  end

  @doc """
  Enable or disable email notifications for user

  ## Examples

      iex> Pleroma.User.switch_email_notifications(Pleroma.User{email_notifications: %{"digest" => false}}, "digest", true)
      Pleroma.User{email_notifications: %{"digest" => true}}

      iex> Pleroma.User.switch_email_notifications(Pleroma.User{email_notifications: %{"digest" => true}}, "digest", false)
      Pleroma.User{email_notifications: %{"digest" => false}}
  """
  @spec switch_email_notifications(t(), String.t(), boolean()) ::
          {:ok, t()} | {:error, Ecto.Changeset.t()}
  def switch_email_notifications(user, type, status) do
    User.update_email_notifications(user, %{type => status})
  end

  @doc """
  Set `last_digest_emailed_at` value for the user to current time
  """
  @spec touch_last_digest_emailed_at(t()) :: t()
  def touch_last_digest_emailed_at(user) do
    now = NaiveDateTime.truncate(NaiveDateTime.utc_now(), :second)

    {:ok, updated_user} =
      user
      |> change(%{last_digest_emailed_at: now})
      |> update_and_set_cache()

    updated_user
  end

  @spec toggle_confirmation(User.t()) :: {:ok, User.t()} | {:error, Changeset.t()}
  def toggle_confirmation(%User{} = user) do
    user
    |> confirmation_changeset(need_confirmation: !user.confirmation_pending)
    |> update_and_set_cache()
  end

  @spec toggle_confirmation([User.t()]) :: [{:ok, User.t()} | {:error, Changeset.t()}]
  def toggle_confirmation(users) do
    Enum.map(users, &toggle_confirmation/1)
  end

  def get_mascot(%{mascot: %{} = mascot}) when not is_nil(mascot) do
    mascot
  end

  def get_mascot(%{mascot: mascot}) when is_nil(mascot) do
    # use instance-default
    config = Pleroma.Config.get([:assets, :mascots])
    default_mascot = Pleroma.Config.get([:assets, :default_mascot])
    mascot = Keyword.get(config, default_mascot)

    %{
      "id" => "default-mascot",
      "url" => mascot[:url],
      "preview_url" => mascot[:url],
      "pleroma" => %{
        "mime_type" => mascot[:mime_type]
      }
    }
  end

  def ensure_keys_present(%{keys: keys} = user) when not is_nil(keys), do: {:ok, user}

  def ensure_keys_present(%User{} = user) do
    with {:ok, pem} <- Keys.generate_rsa_pem() do
      user
      |> cast(%{keys: pem}, [:keys])
      |> validate_required([:keys])
      |> update_and_set_cache()
    end
  end

  def get_ap_ids_by_nicknames(nicknames) do
    from(u in User,
      where: u.nickname in ^nicknames,
      select: u.ap_id
    )
    |> Repo.all()
  end

  defdelegate search(query, opts \\ []), to: User.Search

  defp put_password_hash(
         %Ecto.Changeset{valid?: true, changes: %{password: password}} = changeset
       ) do
    change(changeset, password_hash: Pbkdf2.hashpwsalt(password))
  end

  defp put_password_hash(changeset), do: changeset

  def is_internal_user?(%User{nickname: nil}), do: true
  def is_internal_user?(%User{local: true, nickname: "internal." <> _}), do: true
  def is_internal_user?(_), do: false

  # A hack because user delete activities have a fake id for whatever reason
  # TODO: Get rid of this
  def get_delivered_users_by_object_id("pleroma:fake_object_id"), do: []

  def get_delivered_users_by_object_id(object_id) do
    from(u in User,
      inner_join: delivery in assoc(u, :deliveries),
      where: delivery.object_id == ^object_id
    )
    |> Repo.all()
  end

  def change_email(user, email) do
    user
    |> cast(%{email: email}, [:email])
    |> validate_required([:email])
    |> unique_constraint(:email)
    |> validate_format(:email, @email_regex)
    |> update_and_set_cache()
  end

  # Internal function; public one is `deactivate/2`
  defp set_activation_status(user, deactivated) do
    user
    |> cast(%{deactivated: deactivated}, [:deactivated])
    |> update_and_set_cache()
  end

  def update_banner(user, banner) do
    user
    |> cast(%{banner: banner}, [:banner])
    |> update_and_set_cache()
  end

  def update_background(user, background) do
    user
    |> cast(%{background: background}, [:background])
    |> update_and_set_cache()
  end

  def roles(%{is_moderator: is_moderator, is_admin: is_admin}) do
    %{
      admin: is_admin,
      moderator: is_moderator
    }
  end

  def validate_fields(changeset, remote? \\ false) do
    limit_name = if remote?, do: :max_remote_account_fields, else: :max_account_fields
    limit = Pleroma.Config.get([:instance, limit_name], 0)

    changeset
    |> validate_length(:fields, max: limit)
    |> validate_change(:fields, fn :fields, fields ->
      if Enum.all?(fields, &valid_field?/1) do
        []
      else
        [fields: "invalid"]
      end
    end)
  end

  defp valid_field?(%{"name" => name, "value" => value}) do
    name_limit = Pleroma.Config.get([:instance, :account_field_name_length], 255)
    value_limit = Pleroma.Config.get([:instance, :account_field_value_length], 255)

    is_binary(name) && is_binary(value) && String.length(name) <= name_limit &&
      String.length(value) <= value_limit
  end

  defp valid_field?(_), do: false

  defp truncate_field(%{"name" => name, "value" => value}) do
    {name, _chopped} =
      String.split_at(name, Pleroma.Config.get([:instance, :account_field_name_length], 255))

    {value, _chopped} =
      String.split_at(value, Pleroma.Config.get([:instance, :account_field_value_length], 255))

    %{"name" => name, "value" => value}
  end

  def admin_api_update(user, params) do
    user
    |> cast(params, [
      :is_moderator,
      :is_admin,
      :show_role
    ])
    |> update_and_set_cache()
  end

  @doc "Signs user out of all applications"
  def global_sign_out(user) do
    OAuth.Authorization.delete_user_authorizations(user)
    OAuth.Token.delete_user_tokens(user)
  end

  def mascot_update(user, url) do
    user
    |> cast(%{mascot: url}, [:mascot])
    |> validate_required([:mascot])
    |> update_and_set_cache()
  end

  def mastodon_settings_update(user, settings) do
    user
    |> cast(%{settings: settings}, [:settings])
    |> validate_required([:settings])
    |> update_and_set_cache()
  end

  @spec confirmation_changeset(User.t(), keyword()) :: Changeset.t()
  def confirmation_changeset(user, need_confirmation: need_confirmation?) do
    params =
      if need_confirmation? do
        %{
          confirmation_pending: true,
          confirmation_token: :crypto.strong_rand_bytes(32) |> Base.url_encode64()
        }
      else
        %{
          confirmation_pending: false,
          confirmation_token: nil
        }
      end

    cast(user, params, [:confirmation_pending, :confirmation_token])
  end

  def add_pinnned_activity(user, %Pleroma.Activity{id: id}) do
    if id not in user.pinned_activities do
      max_pinned_statuses = Pleroma.Config.get([:instance, :max_pinned_statuses], 0)
      params = %{pinned_activities: user.pinned_activities ++ [id]}

      user
      |> cast(params, [:pinned_activities])
      |> validate_length(:pinned_activities,
        max: max_pinned_statuses,
        message: "You have already pinned the maximum number of statuses"
      )
    else
      change(user)
    end
    |> update_and_set_cache()
  end

  def remove_pinnned_activity(user, %Pleroma.Activity{id: id}) do
    params = %{pinned_activities: List.delete(user.pinned_activities, id)}

    user
    |> cast(params, [:pinned_activities])
    |> update_and_set_cache()
  end

  def update_email_notifications(user, settings) do
    email_notifications =
      user.email_notifications
      |> Map.merge(settings)
      |> Map.take(["digest"])

    params = %{email_notifications: email_notifications}
    fields = [:email_notifications]

    user
    |> cast(params, fields)
    |> validate_required(fields)
    |> update_and_set_cache()
  end

  defp set_domain_blocks(user, domain_blocks) do
    params = %{domain_blocks: domain_blocks}

    user
    |> cast(params, [:domain_blocks])
    |> validate_required([:domain_blocks])
    |> update_and_set_cache()
  end

  def block_domain(user, domain_blocked) do
    set_domain_blocks(user, Enum.uniq([domain_blocked | user.domain_blocks]))
  end

  def unblock_domain(user, domain_blocked) do
    set_domain_blocks(user, List.delete(user.domain_blocks, domain_blocked))
  end

  @spec add_to_block(User.t(), User.t()) ::
          {:ok, UserRelationship.t()} | {:error, Ecto.Changeset.t()}
  defp add_to_block(%User{} = user, %User{} = blocked) do
    UserRelationship.create_block(user, blocked)
  end

  @spec add_to_block(User.t(), User.t()) ::
          {:ok, UserRelationship.t()} | {:ok, nil} | {:error, Ecto.Changeset.t()}
  defp remove_from_block(%User{} = user, %User{} = blocked) do
    UserRelationship.delete_block(user, blocked)
  end

  defp add_to_mutes(%User{} = user, %User{} = muted_user, notifications?) do
    with {:ok, user_mute} <- UserRelationship.create_mute(user, muted_user),
         {:ok, user_notification_mute} <-
           (notifications? && UserRelationship.create_notification_mute(user, muted_user)) ||
             {:ok, nil} do
      {:ok, Enum.filter([user_mute, user_notification_mute], & &1)}
    end
  end

  defp remove_from_mutes(user, %User{} = muted_user) do
    with {:ok, user_mute} <- UserRelationship.delete_mute(user, muted_user),
         {:ok, user_notification_mute} <-
           UserRelationship.delete_notification_mute(user, muted_user) do
      {:ok, [user_mute, user_notification_mute]}
    end
  end

  def set_invisible(user, invisible) do
    params = %{invisible: invisible}

    user
    |> cast(params, [:invisible])
    |> validate_required([:invisible])
    |> update_and_set_cache()
  end

  def sanitize_html(%User{} = user) do
    sanitize_html(user, nil)
  end

  # User data that mastodon isn't filtering (treated as plaintext):
  # - field name
  # - display name
  def sanitize_html(%User{} = user, filter) do
    fields =
      Enum.map(user.fields, fn %{"name" => name, "value" => value} ->
        %{
          "name" => name,
          "value" => HTML.filter_tags(value, Pleroma.HTML.Scrubber.LinksOnly)
        }
      end)

    user
    |> Map.put(:bio, HTML.filter_tags(user.bio, filter))
    |> Map.put(:fields, fields)
  end
end<|MERGE_RESOLUTION|>--- conflicted
+++ resolved
@@ -1560,26 +1560,12 @@
     Pipeline.common_pipeline(delete_data, local: true)
   end
 
-<<<<<<< HEAD
   defp delete_activity(%{data: %{"type" => type}} = activity) when type in ["Like", "Announce"] do
     actor =
       activity.actor
       |> get_cached_by_ap_id()
 
     {:ok, undo, _} = Builder.undo(actor, activity)
-=======
-  defp delete_activity(%{data: %{"type" => "Like"}} = activity, _user) do
-    object = Object.normalize(activity)
-
-    activity.actor
-    |> get_cached_by_ap_id()
-    |> ActivityPub.unlike(object)
-  end
-
-  defp delete_activity(%{data: %{"type" => "Announce"}} = activity, _user) do
-    object = Object.normalize(activity)
->>>>>>> 4c92dfb7
-
     Pipeline.common_pipeline(undo, local: true)
   end
 
