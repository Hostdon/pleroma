# Pleroma: A lightweight social networking server
# Copyright © 2017-2019 Pleroma Authors <https://pleroma.social/>
# SPDX-License-Identifier: AGPL-3.0-only

defmodule Pleroma.User do
  use Ecto.Schema

  import Ecto.Changeset
  import Ecto.Query

  alias Comeonin.Pbkdf2
  alias Pleroma.Activity
  alias Pleroma.Bookmark
  alias Pleroma.Formatter
  alias Pleroma.Notification
  alias Pleroma.Object
  alias Pleroma.Registration
  alias Pleroma.Repo
  alias Pleroma.User
  alias Pleroma.Web
  alias Pleroma.Web.ActivityPub.ActivityPub
  alias Pleroma.Web.ActivityPub.Utils
  alias Pleroma.Web.CommonAPI.Utils, as: CommonUtils
  alias Pleroma.Web.OAuth
  alias Pleroma.Web.OStatus
  alias Pleroma.Web.RelMe
  alias Pleroma.Web.Websub

  require Logger

  @type t :: %__MODULE__{}

  @primary_key {:id, Pleroma.FlakeId, autogenerate: true}

  # credo:disable-for-next-line Credo.Check.Readability.MaxLineLength
  @email_regex ~r/^[a-zA-Z0-9.!#$%&'*+\/=?^_`{|}~-]+@[a-zA-Z0-9](?:[a-zA-Z0-9-]{0,61}[a-zA-Z0-9])?(?:\.[a-zA-Z0-9](?:[a-zA-Z0-9-]{0,61}[a-zA-Z0-9])?)*$/

  @strict_local_nickname_regex ~r/^[a-zA-Z\d]+$/
  @extended_local_nickname_regex ~r/^[a-zA-Z\d_-]+$/

  schema "users" do
    field(:bio, :string)
    field(:email, :string)
    field(:name, :string)
    field(:nickname, :string)
    field(:password_hash, :string)
    field(:password, :string, virtual: true)
    field(:password_confirmation, :string, virtual: true)
    field(:following, {:array, :string}, default: [])
    field(:ap_id, :string)
    field(:avatar, :map)
    field(:local, :boolean, default: true)
    field(:follower_address, :string)
    field(:search_rank, :float, virtual: true)
    field(:search_type, :integer, virtual: true)
    field(:tags, {:array, :string}, default: [])
    field(:last_refreshed_at, :naive_datetime_usec)
    has_many(:bookmarks, Bookmark)
    has_many(:notifications, Notification)
    has_many(:registrations, Registration)
    embeds_one(:info, Pleroma.User.Info)

    timestamps()
  end

  def auth_active?(%User{info: %User.Info{confirmation_pending: true}}),
    do: !Pleroma.Config.get([:instance, :account_activation_required])

  def auth_active?(%User{}), do: true

  def visible_for?(user, for_user \\ nil)

  def visible_for?(%User{id: user_id}, %User{id: for_id}) when user_id == for_id, do: true

  def visible_for?(%User{} = user, for_user) do
    auth_active?(user) || superuser?(for_user)
  end

  def visible_for?(_, _), do: false

  def superuser?(%User{local: true, info: %User.Info{is_admin: true}}), do: true
  def superuser?(%User{local: true, info: %User.Info{is_moderator: true}}), do: true
  def superuser?(_), do: false

  def avatar_url(user, options \\ []) do
    case user.avatar do
      %{"url" => [%{"href" => href} | _]} -> href
      _ -> !options[:no_default] && "#{Web.base_url()}/images/avi.png"
    end
  end

  def banner_url(user, options \\ []) do
    case user.info.banner do
      %{"url" => [%{"href" => href} | _]} -> href
      _ -> !options[:no_default] && "#{Web.base_url()}/images/banner.png"
    end
  end

  def profile_url(%User{info: %{source_data: %{"url" => url}}}), do: url
  def profile_url(%User{ap_id: ap_id}), do: ap_id
  def profile_url(_), do: nil

  def ap_id(%User{nickname: nickname}) do
    "#{Web.base_url()}/users/#{nickname}"
  end

  def ap_followers(%User{follower_address: fa}) when is_binary(fa), do: fa
  def ap_followers(%User{} = user), do: "#{ap_id(user)}/followers"

  def user_info(%User{} = user) do
    oneself = if user.local, do: 1, else: 0

    %{
      following_count: length(user.following) - oneself,
      note_count: user.info.note_count,
      follower_count: user.info.follower_count,
      locked: user.info.locked,
      confirmation_pending: user.info.confirmation_pending,
      default_scope: user.info.default_scope
    }
  end

  def remote_user_creation(params) do
    params =
      params
      |> Map.put(:info, params[:info] || %{})

    info_cng = User.Info.remote_user_creation(%User.Info{}, params[:info])

    changes =
      %User{}
      |> cast(params, [:bio, :name, :ap_id, :nickname, :avatar])
      |> validate_required([:name, :ap_id])
      |> unique_constraint(:nickname)
      |> validate_format(:nickname, @email_regex)
      |> validate_length(:bio, max: 5000)
      |> validate_length(:name, max: 100)
      |> put_change(:local, false)
      |> put_embed(:info, info_cng)

    if changes.valid? do
      case info_cng.changes[:source_data] do
        %{"followers" => followers} ->
          changes
          |> put_change(:follower_address, followers)

        _ ->
          followers = User.ap_followers(%User{nickname: changes.changes[:nickname]})

          changes
          |> put_change(:follower_address, followers)
      end
    else
      changes
    end
  end

  def update_changeset(struct, params \\ %{}) do
    struct
    |> cast(params, [:bio, :name, :avatar])
    |> unique_constraint(:nickname)
    |> validate_format(:nickname, local_nickname_regex())
    |> validate_length(:bio, max: 5000)
    |> validate_length(:name, min: 1, max: 100)
  end

  def upgrade_changeset(struct, params \\ %{}) do
    params =
      params
      |> Map.put(:last_refreshed_at, NaiveDateTime.utc_now())

    info_cng =
      struct.info
      |> User.Info.user_upgrade(params[:info])

    struct
    |> cast(params, [:bio, :name, :follower_address, :avatar, :last_refreshed_at])
    |> unique_constraint(:nickname)
    |> validate_format(:nickname, local_nickname_regex())
    |> validate_length(:bio, max: 5000)
    |> validate_length(:name, max: 100)
    |> put_embed(:info, info_cng)
  end

  def password_update_changeset(struct, params) do
    changeset =
      struct
      |> cast(params, [:password, :password_confirmation])
      |> validate_required([:password, :password_confirmation])
      |> validate_confirmation(:password)

    OAuth.Token.delete_user_tokens(struct)
    OAuth.Authorization.delete_user_authorizations(struct)

    if changeset.valid? do
      hashed = Pbkdf2.hashpwsalt(changeset.changes[:password])

      changeset
      |> put_change(:password_hash, hashed)
    else
      changeset
    end
  end

  def reset_password(user, data) do
    update_and_set_cache(password_update_changeset(user, data))
  end

  def register_changeset(struct, params \\ %{}, opts \\ []) do
    confirmation_status =
      if opts[:confirmed] || !Pleroma.Config.get([:instance, :account_activation_required]) do
        :confirmed
      else
        :unconfirmed
      end

    info_change = User.Info.confirmation_changeset(%User.Info{}, confirmation_status)

    changeset =
      struct
      |> cast(params, [:bio, :email, :name, :nickname, :password, :password_confirmation])
      |> validate_required([:name, :nickname, :password, :password_confirmation])
      |> validate_confirmation(:password)
      |> unique_constraint(:email)
      |> unique_constraint(:nickname)
      |> validate_exclusion(:nickname, Pleroma.Config.get([Pleroma.User, :restricted_nicknames]))
      |> validate_format(:nickname, local_nickname_regex())
      |> validate_format(:email, @email_regex)
      |> validate_length(:bio, max: 1000)
      |> validate_length(:name, min: 1, max: 100)
      |> put_change(:info, info_change)

    changeset =
      if opts[:external] do
        changeset
      else
        validate_required(changeset, [:email])
      end

    if changeset.valid? do
      hashed = Pbkdf2.hashpwsalt(changeset.changes[:password])
      ap_id = User.ap_id(%User{nickname: changeset.changes[:nickname]})
      followers = User.ap_followers(%User{nickname: changeset.changes[:nickname]})

      changeset
      |> put_change(:password_hash, hashed)
      |> put_change(:ap_id, ap_id)
      |> unique_constraint(:ap_id)
      |> put_change(:following, [followers])
      |> put_change(:follower_address, followers)
    else
      changeset
    end
  end

  defp autofollow_users(user) do
    candidates = Pleroma.Config.get([:instance, :autofollowed_nicknames])

    autofollowed_users =
      from(u in User,
        where: u.local == true,
        where: u.nickname in ^candidates
      )
      |> Repo.all()

    follow_all(user, autofollowed_users)
  end

  @doc "Inserts provided changeset, performs post-registration actions (confirmation email sending etc.)"
  def register(%Ecto.Changeset{} = changeset) do
    with {:ok, user} <- Repo.insert(changeset),
         {:ok, user} <- autofollow_users(user),
         {:ok, user} <- set_cache(user),
         {:ok, _} <- Pleroma.User.WelcomeMessage.post_welcome_message_to_user(user),
         {:ok, _} <- try_send_confirmation_email(user) do
      {:ok, user}
    end
  end

  def try_send_confirmation_email(%User{} = user) do
    if user.info.confirmation_pending &&
         Pleroma.Config.get([:instance, :account_activation_required]) do
      user
      |> Pleroma.Emails.UserEmail.account_confirmation_email()
      |> Pleroma.Emails.Mailer.deliver_async()

      {:ok, :enqueued}
    else
      {:ok, :noop}
    end
  end

  def needs_update?(%User{local: true}), do: false

  def needs_update?(%User{local: false, last_refreshed_at: nil}), do: true

  def needs_update?(%User{local: false} = user) do
    NaiveDateTime.diff(NaiveDateTime.utc_now(), user.last_refreshed_at) >= 86_400
  end

  def needs_update?(_), do: true

  def maybe_direct_follow(%User{} = follower, %User{local: true, info: %{locked: true}}) do
    {:ok, follower}
  end

  def maybe_direct_follow(%User{} = follower, %User{local: true} = followed) do
    follow(follower, followed)
  end

  def maybe_direct_follow(%User{} = follower, %User{} = followed) do
    if not User.ap_enabled?(followed) do
      follow(follower, followed)
    else
      {:ok, follower}
    end
  end

  def maybe_follow(%User{} = follower, %User{info: _info} = followed) do
    if not following?(follower, followed) do
      follow(follower, followed)
    else
      {:ok, follower}
    end
  end

  @doc "A mass follow for local users. Respects blocks in both directions but does not create activities."
  @spec follow_all(User.t(), list(User.t())) :: {atom(), User.t()}
  def follow_all(follower, followeds) do
    followed_addresses =
      followeds
      |> Enum.reject(fn followed -> blocks?(follower, followed) || blocks?(followed, follower) end)
      |> Enum.map(fn %{follower_address: fa} -> fa end)

    q =
      from(u in User,
        where: u.id == ^follower.id,
        update: [
          set: [
            following:
              fragment(
                "array(select distinct unnest (array_cat(?, ?)))",
                u.following,
                ^followed_addresses
              )
          ]
        ],
        select: u
      )

    {1, [follower]} = Repo.update_all(q, [])

    Enum.each(followeds, fn followed ->
      update_follower_count(followed)
    end)

    set_cache(follower)
  end

  def follow(%User{} = follower, %User{info: info} = followed) do
    user_config = Application.get_env(:pleroma, :user)
    deny_follow_blocked = Keyword.get(user_config, :deny_follow_blocked)

    ap_followers = followed.follower_address

    cond do
      following?(follower, followed) or info.deactivated ->
        {:error, "Could not follow user: #{followed.nickname} is already on your list."}

      deny_follow_blocked and blocks?(followed, follower) ->
        {:error, "Could not follow user: #{followed.nickname} blocked you."}

      true ->
        if !followed.local && follower.local && !ap_enabled?(followed) do
          Websub.subscribe(follower, followed)
        end

        q =
          from(u in User,
            where: u.id == ^follower.id,
            update: [push: [following: ^ap_followers]],
            select: u
          )

        {1, [follower]} = Repo.update_all(q, [])

        {:ok, _} = update_follower_count(followed)

        set_cache(follower)
    end
  end

  def unfollow(%User{} = follower, %User{} = followed) do
    ap_followers = followed.follower_address

    if following?(follower, followed) and follower.ap_id != followed.ap_id do
      q =
        from(u in User,
          where: u.id == ^follower.id,
          update: [pull: [following: ^ap_followers]],
          select: u
        )

      {1, [follower]} = Repo.update_all(q, [])

      {:ok, followed} = update_follower_count(followed)

      set_cache(follower)

      {:ok, follower, Utils.fetch_latest_follow(follower, followed)}
    else
      {:error, "Not subscribed!"}
    end
  end

  @spec following?(User.t(), User.t()) :: boolean
  def following?(%User{} = follower, %User{} = followed) do
    Enum.member?(follower.following, followed.follower_address)
  end

  def follow_import(%User{} = follower, followed_identifiers)
      when is_list(followed_identifiers) do
    Enum.map(
      followed_identifiers,
      fn followed_identifier ->
        with {:ok, %User{} = followed} <- get_or_fetch(followed_identifier),
             {:ok, follower} <- maybe_direct_follow(follower, followed),
             {:ok, _} <- ActivityPub.follow(follower, followed) do
          followed
        else
          err ->
            Logger.debug("follow_import failed for #{followed_identifier} with: #{inspect(err)}")
            err
        end
      end
    )
  end

  def locked?(%User{} = user) do
    user.info.locked || false
  end

  def get_by_id(id) do
    Repo.get_by(User, id: id)
  end

  def get_by_ap_id(ap_id) do
    Repo.get_by(User, ap_id: ap_id)
  end

  # This is mostly an SPC migration fix. This guesses the user nickname by taking the last part
  # of the ap_id and the domain and tries to get that user
  def get_by_guessed_nickname(ap_id) do
    domain = URI.parse(ap_id).host
    name = List.last(String.split(ap_id, "/"))
    nickname = "#{name}@#{domain}"

    get_cached_by_nickname(nickname)
  end

  def set_cache({:ok, user}), do: set_cache(user)
  def set_cache({:error, err}), do: {:error, err}

  def set_cache(%User{} = user) do
    Cachex.put(:user_cache, "ap_id:#{user.ap_id}", user)
    Cachex.put(:user_cache, "nickname:#{user.nickname}", user)
    Cachex.put(:user_cache, "user_info:#{user.id}", user_info(user))
    {:ok, user}
  end

  def update_and_set_cache(changeset) do
    with {:ok, user} <- Repo.update(changeset) do
      set_cache(user)
    else
      e -> e
    end
  end

  def invalidate_cache(user) do
    Cachex.del(:user_cache, "ap_id:#{user.ap_id}")
    Cachex.del(:user_cache, "nickname:#{user.nickname}")
    Cachex.del(:user_cache, "user_info:#{user.id}")
  end

  def get_cached_by_ap_id(ap_id) do
    key = "ap_id:#{ap_id}"
    Cachex.fetch!(:user_cache, key, fn _ -> get_by_ap_id(ap_id) end)
  end

  def get_cached_by_id(id) do
    key = "id:#{id}"

    ap_id =
      Cachex.fetch!(:user_cache, key, fn _ ->
        user = get_by_id(id)

        if user do
          Cachex.put(:user_cache, "ap_id:#{user.ap_id}", user)
          {:commit, user.ap_id}
        else
          {:ignore, ""}
        end
      end)

    get_cached_by_ap_id(ap_id)
  end

  def get_cached_by_nickname(nickname) do
    key = "nickname:#{nickname}"

    Cachex.fetch!(:user_cache, key, fn ->
      user_result = get_or_fetch_by_nickname(nickname)

      case user_result do
        {:ok, user} -> {:commit, user}
        {:error, error} -> {:ignore, error}
      end
    end)
  end

  def get_cached_by_nickname_or_id(nickname_or_id) do
    get_cached_by_id(nickname_or_id) || get_cached_by_nickname(nickname_or_id)
  end

  def get_by_nickname(nickname) do
    Repo.get_by(User, nickname: nickname) ||
      if Regex.match?(~r(@#{Pleroma.Web.Endpoint.host()})i, nickname) do
        Repo.get_by(User, nickname: local_nickname(nickname))
      end
  end

  def get_by_email(email), do: Repo.get_by(User, email: email)

  def get_by_nickname_or_email(nickname_or_email) do
    get_by_nickname(nickname_or_email) || get_by_email(nickname_or_email)
  end

  def get_cached_user_info(user) do
    key = "user_info:#{user.id}"
    Cachex.fetch!(:user_cache, key, fn _ -> user_info(user) end)
  end

  def fetch_by_nickname(nickname) do
    ap_try = ActivityPub.make_user_from_nickname(nickname)

    case ap_try do
      {:ok, user} -> {:ok, user}
      _ -> OStatus.make_user(nickname)
    end
  end

  def get_or_fetch_by_nickname(nickname) do
    with %User{} = user <- get_by_nickname(nickname) do
      {:ok, user}
    else
      _e ->
        with [_nick, _domain] <- String.split(nickname, "@"),
             {:ok, user} <- fetch_by_nickname(nickname) do
          if Pleroma.Config.get([:fetch_initial_posts, :enabled]) do
            # TODO turn into job
            {:ok, _} = Task.start(__MODULE__, :fetch_initial_posts, [user])
          end

          {:ok, user}
        else
          e -> {:error, e}
        end
    end
  end

  @doc "Fetch some posts when the user has just been federated with"
  def fetch_initial_posts(user) do
    pages = Pleroma.Config.get!([:fetch_initial_posts, :pages])

    Enum.each(
      # Insert all the posts in reverse order, so they're in the right order on the timeline
      Enum.reverse(Utils.fetch_ordered_collection(user.info.source_data["outbox"], pages)),
      &Pleroma.Web.Federator.incoming_ap_doc/1
    )
  end

  def get_followers_query(%User{id: id, follower_address: follower_address}, nil) do
    from(
      u in User,
      where: fragment("? <@ ?", ^[follower_address], u.following),
      where: u.id != ^id
    )
  end

  def get_followers_query(user, page) do
    from(u in get_followers_query(user, nil))
    |> paginate(page, 20)
  end

  def get_followers_query(user), do: get_followers_query(user, nil)

  def get_followers(user, page \\ nil) do
    q = get_followers_query(user, page)

    {:ok, Repo.all(q)}
  end

  def get_followers_ids(user, page \\ nil) do
    q = get_followers_query(user, page)

    Repo.all(from(u in q, select: u.id))
  end

  def get_friends_query(%User{id: id, following: following}, nil) do
    from(
      u in User,
      where: u.follower_address in ^following,
      where: u.id != ^id
    )
  end

  def get_friends_query(user, page) do
    from(u in get_friends_query(user, nil))
    |> paginate(page, 20)
  end

  def get_friends_query(user), do: get_friends_query(user, nil)

  def get_friends(user, page \\ nil) do
    q = get_friends_query(user, page)

    {:ok, Repo.all(q)}
  end

  def get_friends_ids(user, page \\ nil) do
    q = get_friends_query(user, page)

    Repo.all(from(u in q, select: u.id))
  end

  def get_follow_requests_query(%User{} = user) do
    from(
      a in Activity,
      where:
        fragment(
          "? ->> 'type' = 'Follow'",
          a.data
        ),
      where:
        fragment(
          "? ->> 'state' = 'pending'",
          a.data
        ),
      where:
        fragment(
          "coalesce((?)->'object'->>'id', (?)->>'object') = ?",
          a.data,
          a.data,
          ^user.ap_id
        )
    )
  end

  def get_follow_requests(%User{} = user) do
    users =
      user
      |> User.get_follow_requests_query()
      |> join(:inner, [a], u in User, on: a.actor == u.ap_id)
      |> where([a, u], not fragment("? @> ?", u.following, ^[user.follower_address]))
      |> group_by([a, u], u.id)
      |> select([a, u], u)
      |> Repo.all()

    {:ok, users}
  end

  def increase_note_count(%User{} = user) do
    User
    |> where(id: ^user.id)
    |> update([u],
      set: [
        info:
          fragment(
            "jsonb_set(?, '{note_count}', ((?->>'note_count')::int + 1)::varchar::jsonb, true)",
            u.info,
            u.info
          )
      ]
    )
    |> select([u], u)
    |> Repo.update_all([])
    |> case do
      {1, [user]} -> set_cache(user)
      _ -> {:error, user}
    end
  end

  def decrease_note_count(%User{} = user) do
    User
    |> where(id: ^user.id)
    |> update([u],
      set: [
        info:
          fragment(
            "jsonb_set(?, '{note_count}', (greatest(0, (?->>'note_count')::int - 1))::varchar::jsonb, true)",
            u.info,
            u.info
          )
      ]
    )
    |> select([u], u)
    |> Repo.update_all([])
    |> case do
      {1, [user]} -> set_cache(user)
      _ -> {:error, user}
    end
  end

  def update_note_count(%User{} = user) do
    note_count_query =
      from(
        a in Object,
        where: fragment("?->>'actor' = ? and ?->>'type' = 'Note'", a.data, ^user.ap_id, a.data),
        select: count(a.id)
      )

    note_count = Repo.one(note_count_query)

    info_cng = User.Info.set_note_count(user.info, note_count)

    cng =
      change(user)
      |> put_embed(:info, info_cng)

    update_and_set_cache(cng)
  end

  def update_follower_count(%User{} = user) do
    follower_count_query =
      User
      |> where([u], ^user.follower_address in u.following)
      |> where([u], u.id != ^user.id)
      |> select([u], %{count: count(u.id)})

    User
    |> where(id: ^user.id)
    |> join(:inner, [u], s in subquery(follower_count_query))
    |> update([u, s],
      set: [
        info:
          fragment(
            "jsonb_set(?, '{follower_count}', ?::varchar::jsonb, true)",
            u.info,
            s.count
          )
      ]
    )
    |> select([u], u)
    |> Repo.update_all([])
    |> case do
      {1, [user]} -> set_cache(user)
      _ -> {:error, user}
    end
  end

  def get_users_from_set_query(ap_ids, false) do
    from(
      u in User,
      where: u.ap_id in ^ap_ids
    )
  end

  def get_users_from_set_query(ap_ids, true) do
    query = get_users_from_set_query(ap_ids, false)

    from(
      u in query,
      where: u.local == true
    )
  end

  def get_users_from_set(ap_ids, local_only \\ true) do
    get_users_from_set_query(ap_ids, local_only)
    |> Repo.all()
  end

  def get_recipients_from_activity(%Activity{recipients: to}) do
    query =
      from(
        u in User,
        where: u.ap_id in ^to,
        or_where: fragment("? && ?", u.following, ^to)
      )

    query = from(u in query, where: u.local == true)

    Repo.all(query)
  end

  def search(query, resolve \\ false, for_user \\ nil) do
    # Strip the beginning @ off if there is a query
    query = String.trim_leading(query, "@")

    if resolve, do: get_or_fetch(query)

    {:ok, results} =
      Repo.transaction(fn ->
        Ecto.Adapters.SQL.query(Repo, "select set_limit(0.25)", [])
        Repo.all(search_query(query, for_user))
      end)

    results
  end

  def search_query(query, for_user) do
    fts_subquery = fts_search_subquery(query)
    trigram_subquery = trigram_search_subquery(query)
    union_query = from(s in trigram_subquery, union_all: ^fts_subquery)
    distinct_query = from(s in subquery(union_query), order_by: s.search_type, distinct: s.id)

    from(s in subquery(boost_search_rank_query(distinct_query, for_user)),
      order_by: [desc: s.search_rank],
      limit: 20
    )
  end

  defp boost_search_rank_query(query, nil), do: query

  defp boost_search_rank_query(query, for_user) do
    friends_ids = get_friends_ids(for_user)
    followers_ids = get_followers_ids(for_user)

    from(u in subquery(query),
      select_merge: %{
        search_rank:
          fragment(
            """
             CASE WHEN (?) THEN (?) * 1.3
             WHEN (?) THEN (?) * 1.2
             WHEN (?) THEN (?) * 1.1
             ELSE (?) END
            """,
            u.id in ^friends_ids and u.id in ^followers_ids,
            u.search_rank,
            u.id in ^friends_ids,
            u.search_rank,
            u.id in ^followers_ids,
            u.search_rank,
            u.search_rank
          )
      }
    )
  end

  defp fts_search_subquery(term, query \\ User) do
    processed_query =
      term
      |> String.replace(~r/\W+/, " ")
      |> String.trim()
      |> String.split()
      |> Enum.map(&(&1 <> ":*"))
      |> Enum.join(" | ")

    from(
      u in query,
      select_merge: %{
        search_type: ^0,
        search_rank:
          fragment(
            """
            ts_rank_cd(
              setweight(to_tsvector('simple', regexp_replace(?, '\\W', ' ', 'g')), 'A') ||
              setweight(to_tsvector('simple', regexp_replace(coalesce(?, ''), '\\W', ' ', 'g')), 'B'),
              to_tsquery('simple', ?),
              32
            )
            """,
            u.nickname,
            u.name,
            ^processed_query
          )
      },
      where:
        fragment(
          """
            (setweight(to_tsvector('simple', regexp_replace(?, '\\W', ' ', 'g')), 'A') ||
            setweight(to_tsvector('simple', regexp_replace(coalesce(?, ''), '\\W', ' ', 'g')), 'B')) @@ to_tsquery('simple', ?)
          """,
          u.nickname,
          u.name,
          ^processed_query
        )
    )
  end

  defp trigram_search_subquery(term) do
    from(
      u in User,
      select_merge: %{
        # ^1 gives 'Postgrex expected a binary, got 1' for some weird reason
        search_type: fragment("?", 1),
        search_rank:
          fragment(
            "similarity(?, trim(? || ' ' || coalesce(?, '')))",
            ^term,
            u.nickname,
            u.name
          )
      },
      where: fragment("trim(? || ' ' || coalesce(?, '')) % ?", u.nickname, u.name, ^term)
    )
  end

  def blocks_import(%User{} = blocker, blocked_identifiers) when is_list(blocked_identifiers) do
    Enum.map(
      blocked_identifiers,
      fn blocked_identifier ->
        with {:ok, %User{} = blocked} <- get_or_fetch(blocked_identifier),
             {:ok, blocker} <- block(blocker, blocked),
             {:ok, _} <- ActivityPub.block(blocker, blocked) do
          blocked
        else
          err ->
            Logger.debug("blocks_import failed for #{blocked_identifier} with: #{inspect(err)}")
            err
        end
      end
    )
  end

  def mute(muter, %User{ap_id: ap_id}) do
    info_cng =
      muter.info
      |> User.Info.add_to_mutes(ap_id)

    cng =
      change(muter)
      |> put_embed(:info, info_cng)

    update_and_set_cache(cng)
  end

  def unmute(muter, %{ap_id: ap_id}) do
    info_cng =
      muter.info
      |> User.Info.remove_from_mutes(ap_id)

    cng =
      change(muter)
      |> put_embed(:info, info_cng)

    update_and_set_cache(cng)
  end

  def subscribe(subscriber, %{ap_id: ap_id}) do
    deny_follow_blocked = Pleroma.Config.get([:user, :deny_follow_blocked])

    with %User{} = subscribed <- get_cached_by_ap_id(ap_id) do
      blocked = blocks?(subscribed, subscriber) and deny_follow_blocked

      if blocked do
        {:error, "Could not subscribe: #{subscribed.nickname} is blocking you"}
      else
        info_cng =
          subscribed.info
          |> User.Info.add_to_subscribers(subscriber.ap_id)

        change(subscribed)
        |> put_embed(:info, info_cng)
        |> update_and_set_cache()
      end
    end
  end

  def unsubscribe(unsubscriber, %{ap_id: ap_id}) do
    with %User{} = user <- get_cached_by_ap_id(ap_id) do
      info_cng =
        user.info
        |> User.Info.remove_from_subscribers(unsubscriber.ap_id)

      change(user)
      |> put_embed(:info, info_cng)
      |> update_and_set_cache()
    end
  end

  def block(blocker, %User{ap_id: ap_id} = blocked) do
    # sever any follow relationships to prevent leaks per activitypub (Pleroma issue #213)
    blocker =
      if following?(blocker, blocked) do
        {:ok, blocker, _} = unfollow(blocker, blocked)
        blocker
      else
        blocker
      end

    blocker =
      if subscribed_to?(blocked, blocker) do
        {:ok, blocker} = unsubscribe(blocked, blocker)
        blocker
      else
        blocker
      end

    if following?(blocked, blocker) do
      unfollow(blocked, blocker)
    end

    {:ok, blocker} = update_follower_count(blocker)

    info_cng =
      blocker.info
      |> User.Info.add_to_block(ap_id)

    cng =
      change(blocker)
      |> put_embed(:info, info_cng)

    update_and_set_cache(cng)
  end

  # helper to handle the block given only an actor's AP id
  def block(blocker, %{ap_id: ap_id}) do
    block(blocker, get_cached_by_ap_id(ap_id))
  end

  def unblock(blocker, %{ap_id: ap_id}) do
    info_cng =
      blocker.info
      |> User.Info.remove_from_block(ap_id)

    cng =
      change(blocker)
      |> put_embed(:info, info_cng)

    update_and_set_cache(cng)
  end

  def mutes?(nil, _), do: false
  def mutes?(user, %{ap_id: ap_id}), do: Enum.member?(user.info.mutes, ap_id)

  def blocks?(user, %{ap_id: ap_id}) do
    blocks = user.info.blocks
    domain_blocks = user.info.domain_blocks
    %{host: host} = URI.parse(ap_id)

    Enum.member?(blocks, ap_id) ||
      Enum.any?(domain_blocks, fn domain ->
        host == domain
      end)
  end

  def subscribed_to?(user, %{ap_id: ap_id}) do
    with %User{} = target <- get_cached_by_ap_id(ap_id) do
      Enum.member?(target.info.subscribers, user.ap_id)
    end
  end

  def muted_users(user),
    do: Repo.all(from(u in User, where: u.ap_id in ^user.info.mutes))

  def blocked_users(user),
    do: Repo.all(from(u in User, where: u.ap_id in ^user.info.blocks))

  def subscribers(user),
    do: Repo.all(from(u in User, where: u.ap_id in ^user.info.subscribers))

  def block_domain(user, domain) do
    info_cng =
      user.info
      |> User.Info.add_to_domain_block(domain)

    cng =
      change(user)
      |> put_embed(:info, info_cng)

    update_and_set_cache(cng)
  end

  def unblock_domain(user, domain) do
    info_cng =
      user.info
      |> User.Info.remove_from_domain_block(domain)

    cng =
      change(user)
      |> put_embed(:info, info_cng)

    update_and_set_cache(cng)
  end

  def maybe_local_user_query(query, local) do
    if local, do: local_user_query(query), else: query
  end

  def local_user_query(query \\ User) do
    from(
      u in query,
      where: u.local == true,
      where: not is_nil(u.nickname)
    )
  end

  def maybe_external_user_query(query, external) do
    if external, do: external_user_query(query), else: query
  end

  def external_user_query(query \\ User) do
    from(
      u in query,
      where: u.local == false,
      where: not is_nil(u.nickname)
    )
  end

  def maybe_active_user_query(query, active) do
    if active, do: active_user_query(query), else: query
  end

  def active_user_query(query \\ User) do
    from(
      u in query,
      where: fragment("not (?->'deactivated' @> 'true')", u.info),
      where: not is_nil(u.nickname)
    )
  end

  def maybe_deactivated_user_query(query, deactivated) do
    if deactivated, do: deactivated_user_query(query), else: query
  end

  def deactivated_user_query(query \\ User) do
    from(
      u in query,
      where: fragment("(?->'deactivated' @> 'true')", u.info),
      where: not is_nil(u.nickname)
    )
  end

  def active_local_user_query do
    from(
      u in local_user_query(),
      where: fragment("not (?->'deactivated' @> 'true')", u.info)
    )
  end

  def moderator_user_query do
    from(
      u in User,
      where: u.local == true,
      where: fragment("?->'is_moderator' @> 'true'", u.info)
    )
  end

  def deactivate(%User{} = user, status \\ true) do
    info_cng = User.Info.set_activation_status(user.info, status)

    cng =
      change(user)
      |> put_embed(:info, info_cng)

    update_and_set_cache(cng)
  end

  def update_notification_settings(%User{} = user, settings \\ %{}) do
    info_changeset = User.Info.update_notification_settings(user.info, settings)

    change(user)
    |> put_embed(:info, info_changeset)
    |> update_and_set_cache()
  end

  def delete(%User{} = user) do
    {:ok, user} = User.deactivate(user)

    # Remove all relationships
    {:ok, followers} = User.get_followers(user)

    Enum.each(followers, fn follower -> User.unfollow(follower, user) end)

    {:ok, friends} = User.get_friends(user)

    Enum.each(friends, fn followed -> User.unfollow(user, followed) end)

    delete_user_activities(user)
  end

  def delete_user_activities(%User{ap_id: ap_id} = user) do
    Activity
    |> where(actor: ^ap_id)
    |> Activity.with_preloaded_object()
    |> Repo.all()
    |> Enum.each(fn
      %{data: %{"type" => "Create"}} = activity ->
        activity |> Object.normalize() |> ActivityPub.delete()

      # TODO: Do something with likes, follows, repeats.
      _ ->
        "Doing nothing"
    end)

    {:ok, user}
  end

  def html_filter_policy(%User{info: %{no_rich_text: true}}) do
    Pleroma.HTML.Scrubber.TwitterText
  end

  @default_scrubbers Pleroma.Config.get([:markup, :scrub_policy])

  def html_filter_policy(_), do: @default_scrubbers

  def fetch_by_ap_id(ap_id) do
    ap_try = ActivityPub.make_user_from_ap_id(ap_id)

    case ap_try do
      {:ok, user} ->
        user

      _ ->
        case OStatus.make_user(ap_id) do
          {:ok, user} -> user
          _ -> {:error, "Could not fetch by AP id"}
        end
    end
  end

  def get_or_fetch_by_ap_id(ap_id) do
    user = get_cached_by_ap_id(ap_id)

    if !is_nil(user) and !User.needs_update?(user) do
      {:ok, user}
    else
<<<<<<< HEAD
      with %User{} = user <- fetch_by_ap_id(ap_id) do
        if Pleroma.Config.get([:fetch_initial_posts, :enabled]) do
=======
      # Whether to fetch initial posts for the user (if it's a new user & the fetching is enabled)
      should_fetch_initial = is_nil(user) and Pleroma.Config.get([:fetch_initial_posts, :enabled])

      user = fetch_by_ap_id(ap_id)

      if should_fetch_initial do
        with %User{} = user do
>>>>>>> 77690b9d
          {:ok, _} = Task.start(__MODULE__, :fetch_initial_posts, [user])
        end

        {:ok, user}
      else
        _ -> {:error, "Could not fetch by AP id"}
      end
    end
  end

  def get_or_create_instance_user do
    relay_uri = "#{Pleroma.Web.Endpoint.url()}/relay"

    if user = get_cached_by_ap_id(relay_uri) do
      user
    else
      changes =
        %User{info: %User.Info{}}
        |> cast(%{}, [:ap_id, :nickname, :local])
        |> put_change(:ap_id, relay_uri)
        |> put_change(:nickname, nil)
        |> put_change(:local, true)
        |> put_change(:follower_address, relay_uri <> "/followers")

      {:ok, user} = Repo.insert(changes)
      user
    end
  end

  # AP style
  def public_key_from_info(%{
        source_data: %{"publicKey" => %{"publicKeyPem" => public_key_pem}}
      }) do
    key =
      public_key_pem
      |> :public_key.pem_decode()
      |> hd()
      |> :public_key.pem_entry_decode()

    {:ok, key}
  end

  # OStatus Magic Key
  def public_key_from_info(%{magic_key: magic_key}) do
    {:ok, Pleroma.Web.Salmon.decode_key(magic_key)}
  end

  def get_public_key_for_ap_id(ap_id) do
    with {:ok, %User{} = user} <- get_or_fetch_by_ap_id(ap_id),
         {:ok, public_key} <- public_key_from_info(user.info) do
      {:ok, public_key}
    else
      _ -> :error
    end
  end

  defp blank?(""), do: nil
  defp blank?(n), do: n

  def insert_or_update_user(data) do
    data
    |> Map.put(:name, blank?(data[:name]) || data[:nickname])
    |> remote_user_creation()
    |> Repo.insert(on_conflict: :replace_all, conflict_target: :nickname)
    |> set_cache()
  end

  def ap_enabled?(%User{local: true}), do: true
  def ap_enabled?(%User{info: info}), do: info.ap_enabled
  def ap_enabled?(_), do: false

  @doc "Gets or fetch a user by uri or nickname."
  @spec get_or_fetch(String.t()) :: User.t()
  def get_or_fetch("http" <> _host = uri), do: get_or_fetch_by_ap_id(uri)
  def get_or_fetch(nickname), do: get_or_fetch_by_nickname(nickname)

  # wait a period of time and return newest version of the User structs
  # this is because we have synchronous follow APIs and need to simulate them
  # with an async handshake
  def wait_and_refresh(_, %User{local: true} = a, %User{local: true} = b) do
    with %User{} = a <- User.get_cached_by_id(a.id),
         %User{} = b <- User.get_cached_by_id(b.id) do
      {:ok, a, b}
    else
      _e ->
        :error
    end
  end

  def wait_and_refresh(timeout, %User{} = a, %User{} = b) do
    with :ok <- :timer.sleep(timeout),
         %User{} = a <- User.get_cached_by_id(a.id),
         %User{} = b <- User.get_cached_by_id(b.id) do
      {:ok, a, b}
    else
      _e ->
        :error
    end
  end

  def parse_bio(bio, user \\ %User{info: %{source_data: %{}}})
  def parse_bio(nil, _user), do: ""
  def parse_bio(bio, _user) when bio == "", do: bio

  def parse_bio(bio, user) do
    emoji =
      (user.info.source_data["tag"] || [])
      |> Enum.filter(fn %{"type" => t} -> t == "Emoji" end)
      |> Enum.map(fn %{"icon" => %{"url" => url}, "name" => name} ->
        {String.trim(name, ":"), url}
      end)

    # TODO: get profile URLs other than user.ap_id
    profile_urls = [user.ap_id]

    bio
    |> CommonUtils.format_input("text/plain",
      mentions_format: :full,
      rel: &RelMe.maybe_put_rel_me(&1, profile_urls)
    )
    |> elem(0)
    |> Formatter.emojify(emoji)
  end

  def tag(user_identifiers, tags) when is_list(user_identifiers) do
    Repo.transaction(fn ->
      for user_identifier <- user_identifiers, do: tag(user_identifier, tags)
    end)
  end

  def tag(nickname, tags) when is_binary(nickname),
    do: tag(get_by_nickname(nickname), tags)

  def tag(%User{} = user, tags),
    do: update_tags(user, Enum.uniq((user.tags || []) ++ normalize_tags(tags)))

  def untag(user_identifiers, tags) when is_list(user_identifiers) do
    Repo.transaction(fn ->
      for user_identifier <- user_identifiers, do: untag(user_identifier, tags)
    end)
  end

  def untag(nickname, tags) when is_binary(nickname),
    do: untag(get_by_nickname(nickname), tags)

  def untag(%User{} = user, tags),
    do: update_tags(user, (user.tags || []) -- normalize_tags(tags))

  defp update_tags(%User{} = user, new_tags) do
    {:ok, updated_user} =
      user
      |> change(%{tags: new_tags})
      |> update_and_set_cache()

    updated_user
  end

  defp normalize_tags(tags) do
    [tags]
    |> List.flatten()
    |> Enum.map(&String.downcase(&1))
  end

  defp local_nickname_regex do
    if Pleroma.Config.get([:instance, :extended_nickname_format]) do
      @extended_local_nickname_regex
    else
      @strict_local_nickname_regex
    end
  end

  def local_nickname(nickname_or_mention) do
    nickname_or_mention
    |> full_nickname()
    |> String.split("@")
    |> hd()
  end

  def full_nickname(nickname_or_mention),
    do: String.trim_leading(nickname_or_mention, "@")

  def error_user(ap_id) do
    %User{
      name: ap_id,
      ap_id: ap_id,
      info: %User.Info{},
      nickname: "erroruser@example.com",
      inserted_at: NaiveDateTime.utc_now()
    }
  end

  def all_superusers do
    from(
      u in User,
      where: u.local == true,
      where: fragment("?->'is_admin' @> 'true' OR ?->'is_moderator' @> 'true'", u.info, u.info)
    )
    |> Repo.all()
  end

  defp paginate(query, page, page_size) do
    from(u in query,
      limit: ^page_size,
      offset: ^((page - 1) * page_size)
    )
  end

  def showing_reblogs?(%User{} = user, %User{} = target) do
    target.ap_id not in user.info.muted_reblogs
  end
end<|MERGE_RESOLUTION|>--- conflicted
+++ resolved
@@ -1226,18 +1226,11 @@
     if !is_nil(user) and !User.needs_update?(user) do
       {:ok, user}
     else
-<<<<<<< HEAD
-      with %User{} = user <- fetch_by_ap_id(ap_id) do
-        if Pleroma.Config.get([:fetch_initial_posts, :enabled]) do
-=======
       # Whether to fetch initial posts for the user (if it's a new user & the fetching is enabled)
       should_fetch_initial = is_nil(user) and Pleroma.Config.get([:fetch_initial_posts, :enabled])
 
-      user = fetch_by_ap_id(ap_id)
-
       if should_fetch_initial do
-        with %User{} = user do
->>>>>>> 77690b9d
+        with {:ok, %User{} = user} = fetch_by_ap_id(ap_id) do
           {:ok, _} = Task.start(__MODULE__, :fetch_initial_posts, [user])
         end
 
