defmodule Pleroma.User do
  use Ecto.Schema

  import Ecto.{Changeset, Query}
  alias Pleroma.{Repo, User, Object, Web, Activity, Notification}
  alias Comeonin.Pbkdf2
  alias Pleroma.Web.{OStatus, Websub}
  alias Pleroma.Web.ActivityPub.{Utils, ActivityPub}

  schema "users" do
    field :bio, :string
    field :email, :string
    field :name, :string
    field :nickname, :string
    field :password_hash, :string
    field :password, :string, virtual: true
    field :password_confirmation, :string, virtual: true
    field :following, {:array, :string}, default: []
    field :ap_id, :string
    field :avatar, :map
    field :local, :boolean, default: true
    field :info, :map, default: %{}
    field :follower_address, :string
    has_many :notifications, Notification

    timestamps()
  end

  def avatar_url(user) do
    case user.avatar do
      %{"url" => [%{"href" => href} | _]} -> href
      _ -> "#{Web.base_url()}/images/avi.png"
    end
  end

  def banner_url(user) do
    case user.info["banner"] do
      %{"url" => [%{"href" => href} | _]} -> href
      _ -> "#{Web.base_url()}/images/banner.png"
    end
  end

  def ap_id(%User{nickname: nickname}) do
    "#{Web.base_url}/users/#{nickname}"
  end

  def ap_followers(%User{} = user) do
    "#{ap_id(user)}/followers"
  end

  def follow_changeset(struct, params \\ %{}) do
    struct
    |> cast(params, [:following])
    |> validate_required([:following])
  end

  def info_changeset(struct, params \\ %{}) do
    struct
    |> cast(params, [:info])
    |> validate_required([:info])
  end

  def user_info(%User{} = user) do
    oneself = if user.local, do: 1, else: 0
    %{
      following_count: length(user.following) - oneself,
      note_count: user.info["note_count"] || 0,
      follower_count: user.info["follower_count"] || 0
    }
  end

  @email_regex ~r/^[a-zA-Z0-9.!#$%&'*+\/=?^_`{|}~-]+@[a-zA-Z0-9](?:[a-zA-Z0-9-]{0,61}[a-zA-Z0-9])?(?:\.[a-zA-Z0-9](?:[a-zA-Z0-9-]{0,61}[a-zA-Z0-9])?)*$/
  def remote_user_creation(params) do
    changes = %User{}
    |> cast(params, [:bio, :name, :ap_id, :nickname, :info, :avatar])
    |> validate_required([:name, :ap_id, :nickname])
    |> unique_constraint(:nickname)
    |> validate_format(:nickname, @email_regex)
    |> validate_length(:bio, max: 5000)
    |> validate_length(:name, max: 100)
    |> put_change(:local, false)
    if changes.valid? do
      case changes.changes[:info]["source_data"] do
        %{"followers" => followers} ->
          changes
          |> put_change(:follower_address, followers)
        _ ->
          followers = User.ap_followers(%User{nickname: changes.changes[:nickname]})
          changes
          |> put_change(:follower_address, followers)
      end
    else
      changes
    end
  end

  def update_changeset(struct, params \\ %{}) do
    struct
    |> cast(params, [:bio, :name])
    |> unique_constraint(:nickname)
    |> validate_format(:nickname, ~r/^[a-zA-Z\d]+$/)
<<<<<<< HEAD
    |> validate_length(:bio, min: 1, max: 5000)
=======
    |> validate_length(:bio, max: 1000)
>>>>>>> 0f2bf3ee
    |> validate_length(:name, min: 1, max: 100)
  end

  def upgrade_changeset(struct, params \\ %{}) do
    struct
    |> cast(params, [:bio, :name, :info, :follower_address, :avatar])
    |> unique_constraint(:nickname)
    |> validate_format(:nickname, ~r/^[a-zA-Z\d]+$/)
    |> validate_length(:bio, max: 5000)
    |> validate_length(:name, max: 100)
  end

  def password_update_changeset(struct, params) do
    changeset = struct
    |> cast(params, [:password, :password_confirmation])
    |> validate_required([:password, :password_confirmation])
    |> validate_confirmation(:password)

    if changeset.valid? do
      hashed = Pbkdf2.hashpwsalt(changeset.changes[:password])
      changeset
      |> put_change(:password_hash, hashed)
    else
      changeset
    end
  end

  def reset_password(user, data) do
    update_and_set_cache(password_update_changeset(user, data))
  end

  def register_changeset(struct, params \\ %{}) do
    changeset = struct
    |> cast(params, [:bio, :email, :name, :nickname, :password, :password_confirmation])
    |> validate_required([:email, :name, :nickname, :password, :password_confirmation])
    |> validate_confirmation(:password)
    |> unique_constraint(:email)
    |> unique_constraint(:nickname)
    |> validate_format(:nickname, ~r/^[a-zA-Z\d]+$/)
    |> validate_format(:email, @email_regex)
    |> validate_length(:bio, max: 1000)
    |> validate_length(:name, min: 1, max: 100)

    if changeset.valid? do
      hashed = Pbkdf2.hashpwsalt(changeset.changes[:password])
      ap_id = User.ap_id(%User{nickname: changeset.changes[:nickname]})
      followers = User.ap_followers(%User{nickname: changeset.changes[:nickname]})
      changeset
      |> put_change(:password_hash, hashed)
      |> put_change(:ap_id, ap_id)
      |> put_change(:following, [followers])
      |> put_change(:follower_address, followers)
    else
      changeset
    end
  end

  def follow(%User{} = follower, %User{info: info} = followed) do
    ap_followers = followed.follower_address

    if following?(follower, followed) or info["deactivated"] do
      {:error,
       "Could not follow user: #{followed.nickname} is already on your list."}
    else
      if !followed.local && follower.local && !ap_enabled?(followed) do
        Websub.subscribe(follower, followed)
      end

      following = [ap_followers | follower.following]
      |> Enum.uniq

      follower = follower
      |> follow_changeset(%{following: following})
      |> update_and_set_cache

      {:ok, _} = update_follower_count(followed)

      follower
    end
  end

  def unfollow(%User{} = follower, %User{} = followed) do
    ap_followers = followed.follower_address
    if following?(follower, followed) and follower.ap_id != followed.ap_id do
      following = follower.following
      |> List.delete(ap_followers)

      { :ok, follower } = follower
      |> follow_changeset(%{following: following})
      |> update_and_set_cache

      {:ok, followed} = update_follower_count(followed)

      {:ok, follower, Utils.fetch_latest_follow(follower, followed)}
    else
      {:error, "Not subscribed!"}
    end
  end

  def following?(%User{} = follower, %User{} = followed) do
    Enum.member?(follower.following, followed.follower_address)
  end

  def get_by_ap_id(ap_id) do
    Repo.get_by(User, ap_id: ap_id)
  end

  def update_and_set_cache(changeset) do
    with {:ok, user} <- Repo.update(changeset) do
      Cachex.set(:user_cache, "ap_id:#{user.ap_id}", user)
      Cachex.set(:user_cache, "nickname:#{user.nickname}", user)
      Cachex.set(:user_cache, "user_info:#{user.id}", user_info(user))
      {:ok, user}
    else
      e -> e
    end
  end

  def invalidate_cache(user) do
    Cachex.del(:user_cache, "ap_id:#{user.ap_id}")
    Cachex.del(:user_cache, "nickname:#{user.nickname}")
  end

  def get_cached_by_ap_id(ap_id) do
    key = "ap_id:#{ap_id}"
    Cachex.get!(:user_cache, key, fallback: fn(_) -> get_by_ap_id(ap_id) end)
  end

  def get_cached_by_nickname(nickname) do
    key = "nickname:#{nickname}"
    Cachex.get!(:user_cache, key, fallback: fn(_) -> get_or_fetch_by_nickname(nickname) end)
  end

  def get_by_nickname(nickname) do
    Repo.get_by(User, nickname: nickname)
  end

  def get_cached_user_info(user) do
    key = "user_info:#{user.id}"
    Cachex.get!(:user_cache, key, fallback: fn(_) -> user_info(user) end)
  end

  def fetch_by_nickname(nickname) do
    ap_try = ActivityPub.make_user_from_nickname(nickname)

    case ap_try do
      {:ok, user} -> {:ok, user}
      _ -> OStatus.make_user(nickname)
    end
  end

  def get_or_fetch_by_nickname(nickname) do
    with %User{} = user <- get_by_nickname(nickname)  do
      user
    else _e ->
      with [_nick, _domain] <- String.split(nickname, "@"),
           {:ok, user} <- fetch_by_nickname(nickname) do
        user
      else _e -> nil
      end
    end
  end

  def get_followers(%User{id: id, follower_address: follower_address}) do
    q = from u in User,
      where: ^follower_address in u.following,
      where: u.id != ^id

    {:ok, Repo.all(q)}
  end

  def get_friends(%User{id: id, following: following}) do
    q = from u in User,
      where: u.follower_address in ^following,
      where: u.id != ^id

    {:ok, Repo.all(q)}
  end

  def increase_note_count(%User{} = user) do
    note_count = (user.info["note_count"] || 0) + 1
    new_info = Map.put(user.info, "note_count", note_count)

    cs = info_changeset(user, %{info: new_info})

    update_and_set_cache(cs)
  end

  def update_note_count(%User{} = user) do
    note_count_query = from a in Object,
      where: fragment("?->>'actor' = ? and ?->>'type' = 'Note'", a.data, ^user.ap_id, a.data),
      select: count(a.id)

    note_count = Repo.one(note_count_query)

    new_info = Map.put(user.info, "note_count", note_count)

    cs = info_changeset(user, %{info: new_info})

    update_and_set_cache(cs)
  end

  def update_follower_count(%User{} = user) do
    follower_count_query = from u in User,
      where: ^user.follower_address in u.following,
      where: u.id != ^user.id,
      select: count(u.id)

    follower_count = Repo.one(follower_count_query)

    new_info = Map.put(user.info, "follower_count", follower_count)

    cs = info_changeset(user, %{info: new_info})

    update_and_set_cache(cs)
  end

  def get_notified_from_activity(%Activity{recipients: to}) do
    query = from u in User,
      where: u.ap_id in ^to,
      where: u.local == true

    Repo.all(query)
  end

  def get_recipients_from_activity(%Activity{recipients: to}) do
    query = from u in User,
      where: u.ap_id in ^to,
      or_where: fragment("? && ?", u.following, ^to)

    query = from u in query,
      where: u.local == true

    Repo.all(query)
  end

  def search(query, resolve) do
    if resolve do
      User.get_or_fetch_by_nickname(query)
    end
    q = from u in User,
      where: fragment("(to_tsvector('english', ?) || to_tsvector('english', ?)) @@ plainto_tsquery('english', ?)", u.nickname, u.name, ^query),
      limit: 20
    Repo.all(q)
  end

  def block(user, %{ap_id: ap_id}) do
    blocks = user.info["blocks"] || []
    new_blocks = Enum.uniq([ap_id | blocks])
    new_info = Map.put(user.info, "blocks", new_blocks)

    cs = User.info_changeset(user, %{info: new_info})
    update_and_set_cache(cs)
  end

  def unblock(user, %{ap_id: ap_id}) do
    blocks = user.info["blocks"] || []
    new_blocks = List.delete(blocks, ap_id)
    new_info = Map.put(user.info, "blocks", new_blocks)

    cs = User.info_changeset(user, %{info: new_info})
    update_and_set_cache(cs)
  end

  def blocks?(user, %{ap_id: ap_id}) do
    blocks = user.info["blocks"] || []
    Enum.member?(blocks, ap_id)
  end

  def local_user_query() do
    from u in User,
      where: u.local == true
  end

  def deactivate (%User{} = user) do
    new_info = Map.put(user.info, "deactivated", true)
    cs = User.info_changeset(user, %{info: new_info})
    update_and_set_cache(cs)
  end

  def delete (%User{} = user) do
    {:ok, user} = User.deactivate(user)

    # Remove all relationships
    {:ok, followers } = User.get_followers(user)
    followers
    |> Enum.each(fn (follower) -> User.unfollow(follower, user) end)

    {:ok, friends} = User.get_friends(user)
    friends
    |> Enum.each(fn (followed) -> User.unfollow(user, followed) end)

    query = from a in Activity,
      where: a.actor == ^user.ap_id

    Repo.all(query)
    |> Enum.each(fn (activity) ->
      case activity.data["type"] do
        "Create" -> ActivityPub.delete(Object.get_by_ap_id(activity.data["object"]["id"]))
        _ -> "Doing nothing" # TODO: Do something with likes, follows, repeats.
      end
    end)

    :ok
  end

  def get_or_fetch_by_ap_id(ap_id) do
    if user = get_by_ap_id(ap_id) do
      user
    else
      ap_try = ActivityPub.make_user_from_ap_id(ap_id)

      case ap_try do
        {:ok, user} -> user
        _ ->
          case OStatus.make_user(ap_id) do
            {:ok, user} -> user
            _ -> {:error, "Could not fetch by ap id"}
          end
      end
    end
  end

  # AP style
  def public_key_from_info(%{"source_data" => %{"publicKey" => %{"publicKeyPem" => public_key_pem}}}) do
     key = :public_key.pem_decode(public_key_pem)
     |> hd()
     |> :public_key.pem_entry_decode()

     {:ok, key}
  end

  # OStatus Magic Key
  def public_key_from_info(%{"magic_key" => magic_key}) do
    {:ok, Pleroma.Web.Salmon.decode_key(magic_key)}
  end

  def get_public_key_for_ap_id(ap_id) do
    with %User{} = user <- get_or_fetch_by_ap_id(ap_id),
         {:ok, public_key} <- public_key_from_info(user.info) do
      {:ok, public_key}
    else
      _ -> :error
    end
  end

  defp blank?(""), do: nil
  defp blank?(n), do: n

  def insert_or_update_user(data) do
    data = data
    |> Map.put(:name, blank?(data[:name]) || data[:nickname])
    cs = User.remote_user_creation(data)
    Repo.insert(cs, on_conflict: :replace_all, conflict_target: :nickname)
  end

  def ap_enabled?(%User{info: info}), do: info["ap_enabled"]
  def ap_enabled?(_), do: false
end<|MERGE_RESOLUTION|>--- conflicted
+++ resolved
@@ -99,11 +99,7 @@
     |> cast(params, [:bio, :name])
     |> unique_constraint(:nickname)
     |> validate_format(:nickname, ~r/^[a-zA-Z\d]+$/)
-<<<<<<< HEAD
-    |> validate_length(:bio, min: 1, max: 5000)
-=======
     |> validate_length(:bio, max: 1000)
->>>>>>> 0f2bf3ee
     |> validate_length(:name, min: 1, max: 100)
   end
 
