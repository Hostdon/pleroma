# Pleroma: A lightweight social networking server
# Copyright © 2017-2020 Pleroma Authors <https://pleroma.social/>
# SPDX-License-Identifier: AGPL-3.0-only

defmodule Pleroma.User do
  use Ecto.Schema

  import Ecto.Changeset
  import Ecto.Query
  import Ecto, only: [assoc: 2]

  alias Ecto.Multi
  alias Pleroma.Activity
  alias Pleroma.Config
  alias Pleroma.Conversation.Participation
  alias Pleroma.Delivery
  alias Pleroma.EctoType.ActivityPub.ObjectValidators
  alias Pleroma.Emoji
  alias Pleroma.FollowingRelationship
  alias Pleroma.Formatter
  alias Pleroma.HTML
  alias Pleroma.Keys
  alias Pleroma.MFA
  alias Pleroma.Notification
  alias Pleroma.Object
  alias Pleroma.Registration
  alias Pleroma.Repo
  alias Pleroma.User
  alias Pleroma.UserRelationship
  alias Pleroma.Web
  alias Pleroma.Web.ActivityPub.ActivityPub
  alias Pleroma.Web.ActivityPub.Builder
  alias Pleroma.Web.ActivityPub.Pipeline
  alias Pleroma.Web.ActivityPub.Utils
  alias Pleroma.Web.CommonAPI
  alias Pleroma.Web.CommonAPI.Utils, as: CommonUtils
  alias Pleroma.Web.OAuth
  alias Pleroma.Web.RelMe
  alias Pleroma.Workers.BackgroundWorker

  require Logger

  @type t :: %__MODULE__{}
  @type account_status ::
          :active
          | :deactivated
          | :password_reset_pending
          | :confirmation_pending
          | :approval_pending
  @primary_key {:id, FlakeId.Ecto.CompatType, autogenerate: true}

  # credo:disable-for-next-line Credo.Check.Readability.MaxLineLength
  @email_regex ~r/^[a-zA-Z0-9.!#$%&'*+\/=?^_`{|}~-]+@[a-zA-Z0-9](?:[a-zA-Z0-9-]{0,61}[a-zA-Z0-9])?(?:\.[a-zA-Z0-9](?:[a-zA-Z0-9-]{0,61}[a-zA-Z0-9])?)*$/
  @url_regex ~r/^https?:\/\/[^\s]{1,256}$/

  @strict_local_nickname_regex ~r/^[a-zA-Z\d]+$/
  @extended_local_nickname_regex ~r/^[a-zA-Z\d_-]+$/

  # AP ID user relationships (blocks, mutes etc.)
  # Format: [rel_type: [outgoing_rel: :outgoing_rel_target, incoming_rel: :incoming_rel_source]]
  @user_relationships_config [
    block: [
      blocker_blocks: :blocked_users,
      blockee_blocks: :blocker_users
    ],
    mute: [
      muter_mutes: :muted_users,
      mutee_mutes: :muter_users
    ],
    reblog_mute: [
      reblog_muter_mutes: :reblog_muted_users,
      reblog_mutee_mutes: :reblog_muter_users
    ],
    notification_mute: [
      notification_muter_mutes: :notification_muted_users,
      notification_mutee_mutes: :notification_muter_users
    ],
    # Note: `inverse_subscription` relationship is inverse: subscriber acts as relationship target
    inverse_subscription: [
      subscribee_subscriptions: :subscriber_users,
      subscriber_subscriptions: :subscribee_users
    ]
  ]

  @cachex Pleroma.Config.get([:cachex, :provider], Cachex)

  schema "users" do
    field(:bio, :string, default: "")
    field(:raw_bio, :string)
    field(:email, :string)
    field(:name, :string)
    field(:nickname, :string)
    field(:password_hash, :string)
    field(:password, :string, virtual: true)
    field(:password_confirmation, :string, virtual: true)
    field(:keys, :string)
    field(:public_key, :string)
    field(:ap_id, :string)
    field(:avatar, :map, default: %{})
    field(:local, :boolean, default: true)
    field(:follower_address, :string)
    field(:following_address, :string)
    field(:search_rank, :float, virtual: true)
    field(:search_type, :integer, virtual: true)
    field(:tags, {:array, :string}, default: [])
    field(:last_refreshed_at, :naive_datetime_usec)
    field(:last_digest_emailed_at, :naive_datetime)
    field(:banner, :map, default: %{})
    field(:background, :map, default: %{})
    field(:note_count, :integer, default: 0)
    field(:follower_count, :integer, default: 0)
    field(:following_count, :integer, default: 0)
    field(:is_locked, :boolean, default: false)
    field(:confirmation_pending, :boolean, default: false)
    field(:password_reset_pending, :boolean, default: false)
    field(:approval_pending, :boolean, default: false)
    field(:registration_reason, :string, default: nil)
    field(:confirmation_token, :string, default: nil)
    field(:default_scope, :string, default: "public")
    field(:domain_blocks, {:array, :string}, default: [])
    field(:deactivated, :boolean, default: false)
    field(:no_rich_text, :boolean, default: false)
    field(:ap_enabled, :boolean, default: false)
    field(:is_moderator, :boolean, default: false)
    field(:is_admin, :boolean, default: false)
    field(:show_role, :boolean, default: true)
    field(:mastofe_settings, :map, default: nil)
    field(:uri, ObjectValidators.Uri, default: nil)
    field(:hide_followers_count, :boolean, default: false)
    field(:hide_follows_count, :boolean, default: false)
    field(:hide_followers, :boolean, default: false)
    field(:hide_follows, :boolean, default: false)
    field(:hide_favorites, :boolean, default: true)
    field(:pinned_activities, {:array, :string}, default: [])
    field(:email_notifications, :map, default: %{"digest" => false})
    field(:mascot, :map, default: nil)
    field(:emoji, :map, default: %{})
    field(:pleroma_settings_store, :map, default: %{})
    field(:fields, {:array, :map}, default: [])
    field(:raw_fields, {:array, :map}, default: [])
    field(:is_discoverable, :boolean, default: false)
    field(:invisible, :boolean, default: false)
    field(:allow_following_move, :boolean, default: true)
    field(:skip_thread_containment, :boolean, default: false)
    field(:actor_type, :string, default: "Person")
    field(:also_known_as, {:array, :string}, default: [])
    field(:inbox, :string)
    field(:shared_inbox, :string)
    field(:accepts_chat_messages, :boolean, default: nil)

    embeds_one(
      :notification_settings,
      Pleroma.User.NotificationSetting,
      on_replace: :update
    )

    has_many(:notifications, Notification)
    has_many(:registrations, Registration)
    has_many(:deliveries, Delivery)

    has_many(:outgoing_relationships, UserRelationship, foreign_key: :source_id)
    has_many(:incoming_relationships, UserRelationship, foreign_key: :target_id)

    for {relationship_type,
         [
           {outgoing_relation, outgoing_relation_target},
           {incoming_relation, incoming_relation_source}
         ]} <- @user_relationships_config do
      # Definitions of `has_many` relations: :blocker_blocks, :muter_mutes, :reblog_muter_mutes,
      #   :notification_muter_mutes, :subscribee_subscriptions
      has_many(outgoing_relation, UserRelationship,
        foreign_key: :source_id,
        where: [relationship_type: relationship_type]
      )

      # Definitions of `has_many` relations: :blockee_blocks, :mutee_mutes, :reblog_mutee_mutes,
      #   :notification_mutee_mutes, :subscriber_subscriptions
      has_many(incoming_relation, UserRelationship,
        foreign_key: :target_id,
        where: [relationship_type: relationship_type]
      )

      # Definitions of `has_many` relations: :blocked_users, :muted_users, :reblog_muted_users,
      #   :notification_muted_users, :subscriber_users
      has_many(outgoing_relation_target, through: [outgoing_relation, :target])

      # Definitions of `has_many` relations: :blocker_users, :muter_users, :reblog_muter_users,
      #   :notification_muter_users, :subscribee_users
      has_many(incoming_relation_source, through: [incoming_relation, :source])
    end

    # `:blocks` is deprecated (replaced with `blocked_users` relation)
    field(:blocks, {:array, :string}, default: [])
    # `:mutes` is deprecated (replaced with `muted_users` relation)
    field(:mutes, {:array, :string}, default: [])
    # `:muted_reblogs` is deprecated (replaced with `reblog_muted_users` relation)
    field(:muted_reblogs, {:array, :string}, default: [])
    # `:muted_notifications` is deprecated (replaced with `notification_muted_users` relation)
    field(:muted_notifications, {:array, :string}, default: [])
    # `:subscribers` is deprecated (replaced with `subscriber_users` relation)
    field(:subscribers, {:array, :string}, default: [])

    embeds_one(
      :multi_factor_authentication_settings,
      MFA.Settings,
      on_replace: :delete
    )

    timestamps()
  end

  for {_relationship_type, [{_outgoing_relation, outgoing_relation_target}, _]} <-
        @user_relationships_config do
    # `def blocked_users_relation/2`, `def muted_users_relation/2`,
    #   `def reblog_muted_users_relation/2`, `def notification_muted_users/2`,
    #   `def subscriber_users/2`
    def unquote(:"#{outgoing_relation_target}_relation")(user, restrict_deactivated? \\ false) do
      target_users_query = assoc(user, unquote(outgoing_relation_target))

      if restrict_deactivated? do
        restrict_deactivated(target_users_query)
      else
        target_users_query
      end
    end

    # `def blocked_users/2`, `def muted_users/2`, `def reblog_muted_users/2`,
    #   `def notification_muted_users/2`, `def subscriber_users/2`
    def unquote(outgoing_relation_target)(user, restrict_deactivated? \\ false) do
      __MODULE__
      |> apply(unquote(:"#{outgoing_relation_target}_relation"), [
        user,
        restrict_deactivated?
      ])
      |> Repo.all()
    end

    # `def blocked_users_ap_ids/2`, `def muted_users_ap_ids/2`, `def reblog_muted_users_ap_ids/2`,
    #   `def notification_muted_users_ap_ids/2`, `def subscriber_users_ap_ids/2`
    def unquote(:"#{outgoing_relation_target}_ap_ids")(user, restrict_deactivated? \\ false) do
      __MODULE__
      |> apply(unquote(:"#{outgoing_relation_target}_relation"), [
        user,
        restrict_deactivated?
      ])
      |> select([u], u.ap_id)
      |> Repo.all()
    end
  end

  def cached_blocked_users_ap_ids(user) do
    @cachex.fetch!(:user_cache, "blocked_users_ap_ids:#{user.ap_id}", fn _ ->
      blocked_users_ap_ids(user)
    end)
  end

  def cached_muted_users_ap_ids(user) do
    @cachex.fetch!(:user_cache, "muted_users_ap_ids:#{user.ap_id}", fn _ ->
      muted_users_ap_ids(user)
    end)
  end

  defdelegate following_count(user), to: FollowingRelationship
  defdelegate following(user), to: FollowingRelationship
  defdelegate following?(follower, followed), to: FollowingRelationship
  defdelegate following_ap_ids(user), to: FollowingRelationship
  defdelegate get_follow_requests(user), to: FollowingRelationship
  defdelegate search(query, opts \\ []), to: User.Search

  @doc """
  Dumps Flake Id to SQL-compatible format (16-byte UUID).
  E.g. "9pQtDGXuq4p3VlcJEm" -> <<0, 0, 1, 110, 179, 218, 42, 92, 213, 41, 44, 227, 95, 213, 0, 0>>
  """
  def binary_id(source_id) when is_binary(source_id) do
    with {:ok, dumped_id} <- FlakeId.Ecto.CompatType.dump(source_id) do
      dumped_id
    else
      _ -> source_id
    end
  end

  def binary_id(source_ids) when is_list(source_ids) do
    Enum.map(source_ids, &binary_id/1)
  end

  def binary_id(%User{} = user), do: binary_id(user.id)

  @doc "Returns status account"
  @spec account_status(User.t()) :: account_status()
  def account_status(%User{deactivated: true}), do: :deactivated
  def account_status(%User{password_reset_pending: true}), do: :password_reset_pending
  def account_status(%User{local: true, approval_pending: true}), do: :approval_pending

  def account_status(%User{local: true, confirmation_pending: true}) do
    if Config.get([:instance, :account_activation_required]) do
      :confirmation_pending
    else
      :active
    end
  end

  def account_status(%User{}), do: :active

  @spec visible_for(User.t(), User.t() | nil) ::
          :visible
          | :invisible
          | :restricted_unauthenticated
          | :deactivated
          | :confirmation_pending
  def visible_for(user, for_user \\ nil)

  def visible_for(%User{invisible: true}, _), do: :invisible

  def visible_for(%User{id: user_id}, %User{id: user_id}), do: :visible

  def visible_for(%User{} = user, nil) do
    if restrict_unauthenticated?(user) do
      :restrict_unauthenticated
    else
      visible_account_status(user)
    end
  end

  def visible_for(%User{} = user, for_user) do
    if superuser?(for_user) do
      :visible
    else
      visible_account_status(user)
    end
  end

  def visible_for(_, _), do: :invisible

  defp restrict_unauthenticated?(%User{local: true}) do
    Config.restrict_unauthenticated_access?(:profiles, :local)
  end

  defp restrict_unauthenticated?(%User{local: _}) do
    Config.restrict_unauthenticated_access?(:profiles, :remote)
  end

  defp visible_account_status(user) do
    status = account_status(user)

    if status in [:active, :password_reset_pending] do
      :visible
    else
      status
    end
  end

  @spec superuser?(User.t()) :: boolean()
  def superuser?(%User{local: true, is_admin: true}), do: true
  def superuser?(%User{local: true, is_moderator: true}), do: true
  def superuser?(_), do: false

  @spec invisible?(User.t()) :: boolean()
  def invisible?(%User{invisible: true}), do: true
  def invisible?(_), do: false

  def avatar_url(user, options \\ []) do
    case user.avatar do
      %{"url" => [%{"href" => href} | _]} ->
        href

      _ ->
        unless options[:no_default] do
          Config.get([:assets, :default_user_avatar], "#{Web.base_url()}/images/avi.png")
        end
    end
  end

  def banner_url(user, options \\ []) do
    case user.banner do
      %{"url" => [%{"href" => href} | _]} -> href
      _ -> !options[:no_default] && "#{Web.base_url()}/images/banner.png"
    end
  end

  # Should probably be renamed or removed
  def ap_id(%User{nickname: nickname}), do: "#{Web.base_url()}/users/#{nickname}"

  def ap_followers(%User{follower_address: fa}) when is_binary(fa), do: fa
  def ap_followers(%User{} = user), do: "#{ap_id(user)}/followers"

  @spec ap_following(User.t()) :: String.t()
  def ap_following(%User{following_address: fa}) when is_binary(fa), do: fa
  def ap_following(%User{} = user), do: "#{ap_id(user)}/following"

  @spec restrict_deactivated(Ecto.Query.t()) :: Ecto.Query.t()
  def restrict_deactivated(query) do
    from(u in query, where: u.deactivated != ^true)
  end

  defp truncate_fields_param(params) do
    if Map.has_key?(params, :fields) do
      Map.put(params, :fields, Enum.map(params[:fields], &truncate_field/1))
    else
      params
    end
  end

  defp truncate_if_exists(params, key, max_length) do
    if Map.has_key?(params, key) and is_binary(params[key]) do
      {value, _chopped} = String.split_at(params[key], max_length)
      Map.put(params, key, value)
    else
      params
    end
  end

  defp fix_follower_address(%{follower_address: _, following_address: _} = params), do: params

  defp fix_follower_address(%{nickname: nickname} = params),
    do: Map.put(params, :follower_address, ap_followers(%User{nickname: nickname}))

  defp fix_follower_address(params), do: params

  def remote_user_changeset(struct \\ %User{local: false}, params) do
    bio_limit = Config.get([:instance, :user_bio_length], 5000)
    name_limit = Config.get([:instance, :user_name_length], 100)

    name =
      case params[:name] do
        name when is_binary(name) and byte_size(name) > 0 -> name
        _ -> params[:nickname]
      end

    params =
      params
      |> Map.put(:name, name)
      |> Map.put_new(:last_refreshed_at, NaiveDateTime.utc_now())
      |> truncate_if_exists(:name, name_limit)
      |> truncate_if_exists(:bio, bio_limit)
      |> truncate_fields_param()
      |> fix_follower_address()

    struct
    |> cast(
      params,
      [
        :bio,
        :emoji,
        :ap_id,
        :inbox,
        :shared_inbox,
        :nickname,
        :public_key,
        :avatar,
        :ap_enabled,
        :banner,
        :is_locked,
        :last_refreshed_at,
        :uri,
        :follower_address,
        :following_address,
        :hide_followers,
        :hide_follows,
        :hide_followers_count,
        :hide_follows_count,
        :follower_count,
        :fields,
        :following_count,
        :is_discoverable,
        :invisible,
        :actor_type,
        :also_known_as,
        :accepts_chat_messages
      ]
    )
    |> cast(params, [:name], empty_values: [])
    |> validate_required([:ap_id])
    |> validate_required([:name], trim: false)
    |> unique_constraint(:nickname)
    |> validate_format(:nickname, @email_regex)
    |> validate_length(:bio, max: bio_limit)
    |> validate_length(:name, max: name_limit)
    |> validate_fields(true)
    |> validate_non_local()
  end

  defp validate_non_local(cng) do
    local? = get_field(cng, :local)

    if local? do
      cng
      |> add_error(:local, "User is local, can't update with this changeset.")
    else
      cng
    end
  end

  def update_changeset(struct, params \\ %{}) do
    bio_limit = Config.get([:instance, :user_bio_length], 5000)
    name_limit = Config.get([:instance, :user_name_length], 100)

    struct
    |> cast(
      params,
      [
        :bio,
        :raw_bio,
        :name,
        :emoji,
        :avatar,
        :public_key,
        :inbox,
        :shared_inbox,
        :is_locked,
        :no_rich_text,
        :default_scope,
        :banner,
        :hide_follows,
        :hide_followers,
        :hide_followers_count,
        :hide_follows_count,
        :hide_favorites,
        :allow_following_move,
        :also_known_as,
        :background,
        :show_role,
        :skip_thread_containment,
        :fields,
        :raw_fields,
        :pleroma_settings_store,
        :is_discoverable,
        :actor_type,
        :accepts_chat_messages
      ]
    )
    |> unique_constraint(:nickname)
    |> validate_format(:nickname, local_nickname_regex())
    |> validate_also_known_as()
    |> validate_length(:bio, max: bio_limit)
    |> validate_length(:name, min: 1, max: name_limit)
    |> validate_inclusion(:actor_type, ["Person", "Service"])
    |> put_fields()
    |> put_emoji()
    |> put_change_if_present(:bio, &{:ok, parse_bio(&1, struct)})
    |> put_change_if_present(:avatar, &put_upload(&1, :avatar))
    |> put_change_if_present(:banner, &put_upload(&1, :banner))
    |> put_change_if_present(:background, &put_upload(&1, :background))
    |> put_change_if_present(
      :pleroma_settings_store,
      &{:ok, Map.merge(struct.pleroma_settings_store, &1)}
    )
    |> validate_fields(false)
  end

  defp put_fields(changeset) do
    if raw_fields = get_change(changeset, :raw_fields) do
      raw_fields =
        raw_fields
        |> Enum.filter(fn %{"name" => n} -> n != "" end)

      fields =
        raw_fields
        |> Enum.map(fn f -> Map.update!(f, "value", &parse_fields(&1)) end)

      changeset
      |> put_change(:raw_fields, raw_fields)
      |> put_change(:fields, fields)
    else
      changeset
    end
  end

  defp parse_fields(value) do
    value
    |> Formatter.linkify(mentions_format: :full)
    |> elem(0)
  end

  defp put_emoji(changeset) do
    emojified_fields = [:bio, :name, :raw_fields]

    if Enum.any?(changeset.changes, fn {k, _} -> k in emojified_fields end) do
      bio = Emoji.Formatter.get_emoji_map(get_field(changeset, :bio))
      name = Emoji.Formatter.get_emoji_map(get_field(changeset, :name))

      emoji = Map.merge(bio, name)

      emoji =
        changeset
        |> get_field(:raw_fields)
        |> Enum.reduce(emoji, fn x, acc ->
          Map.merge(acc, Emoji.Formatter.get_emoji_map(x["name"] <> x["value"]))
        end)

      put_change(changeset, :emoji, emoji)
    else
      changeset
    end
  end

  defp put_change_if_present(changeset, map_field, value_function) do
    with {:ok, value} <- fetch_change(changeset, map_field),
         {:ok, new_value} <- value_function.(value) do
      put_change(changeset, map_field, new_value)
    else
      _ -> changeset
    end
  end

  defp put_upload(value, type) do
    with %Plug.Upload{} <- value,
         {:ok, object} <- ActivityPub.upload(value, type: type) do
      {:ok, object.data}
    end
  end

  def update_as_admin_changeset(struct, params) do
    struct
    |> update_changeset(params)
    |> cast(params, [:email])
    |> delete_change(:also_known_as)
    |> unique_constraint(:email)
    |> validate_format(:email, @email_regex)
    |> validate_inclusion(:actor_type, ["Person", "Service"])
  end

  @spec update_as_admin(User.t(), map()) :: {:ok, User.t()} | {:error, Changeset.t()}
  def update_as_admin(user, params) do
    params = Map.put(params, "password_confirmation", params["password"])
    changeset = update_as_admin_changeset(user, params)

    if params["password"] do
      reset_password(user, changeset, params)
    else
      User.update_and_set_cache(changeset)
    end
  end

  def password_update_changeset(struct, params) do
    struct
    |> cast(params, [:password, :password_confirmation])
    |> validate_required([:password, :password_confirmation])
    |> validate_confirmation(:password)
    |> put_password_hash()
    |> put_change(:password_reset_pending, false)
  end

  @spec reset_password(User.t(), map()) :: {:ok, User.t()} | {:error, Changeset.t()}
  def reset_password(%User{} = user, params) do
    reset_password(user, user, params)
  end

  def reset_password(%User{id: user_id} = user, struct, params) do
    multi =
      Multi.new()
      |> Multi.update(:user, password_update_changeset(struct, params))
      |> Multi.delete_all(:tokens, OAuth.Token.Query.get_by_user(user_id))
      |> Multi.delete_all(:auth, OAuth.Authorization.delete_by_user_query(user))

    case Repo.transaction(multi) do
      {:ok, %{user: user} = _} -> set_cache(user)
      {:error, _, changeset, _} -> {:error, changeset}
    end
  end

  def update_password_reset_pending(user, value) do
    user
    |> change()
    |> put_change(:password_reset_pending, value)
    |> update_and_set_cache()
  end

  def force_password_reset_async(user) do
    BackgroundWorker.enqueue("force_password_reset", %{"user_id" => user.id})
  end

  @spec force_password_reset(User.t()) :: {:ok, User.t()} | {:error, Ecto.Changeset.t()}
  def force_password_reset(user), do: update_password_reset_pending(user, true)

  # Used to auto-register LDAP accounts which won't have a password hash stored locally
  def register_changeset_ldap(struct, params = %{password: password})
      when is_nil(password) do
    params = Map.put_new(params, :accepts_chat_messages, true)

    params =
      if Map.has_key?(params, :email) do
        Map.put_new(params, :email, params[:email])
      else
        params
      end

    struct
    |> cast(params, [
      :name,
      :nickname,
      :email,
      :accepts_chat_messages
    ])
    |> validate_required([:name, :nickname])
    |> unique_constraint(:nickname)
    |> validate_exclusion(:nickname, Config.get([User, :restricted_nicknames]))
    |> validate_format(:nickname, local_nickname_regex())
    |> put_ap_id()
    |> unique_constraint(:ap_id)
    |> put_following_and_follower_address()
  end

  def register_changeset(struct, params \\ %{}, opts \\ []) do
    bio_limit = Config.get([:instance, :user_bio_length], 5000)
    name_limit = Config.get([:instance, :user_name_length], 100)
    reason_limit = Config.get([:instance, :registration_reason_length], 500)
    params = Map.put_new(params, :accepts_chat_messages, true)

    need_confirmation? =
      if is_nil(opts[:need_confirmation]) do
        Config.get([:instance, :account_activation_required])
      else
        opts[:need_confirmation]
      end

    need_approval? =
      if is_nil(opts[:need_approval]) do
        Config.get([:instance, :account_approval_required])
      else
        opts[:need_approval]
      end

    struct
    |> confirmation_changeset(need_confirmation: need_confirmation?)
    |> approval_changeset(need_approval: need_approval?)
    |> cast(params, [
      :bio,
      :raw_bio,
      :email,
      :name,
      :nickname,
      :password,
      :password_confirmation,
      :emoji,
      :accepts_chat_messages,
      :registration_reason
    ])
    |> validate_required([:name, :nickname, :password, :password_confirmation])
    |> validate_confirmation(:password)
    |> unique_constraint(:email)
    |> validate_format(:email, @email_regex)
    |> validate_change(:email, fn :email, email ->
      valid? =
        Config.get([User, :email_blacklist])
        |> Enum.all?(fn blacklisted_domain ->
          !String.ends_with?(email, ["@" <> blacklisted_domain, "." <> blacklisted_domain])
        end)

      if valid?, do: [], else: [email: "Invalid email"]
    end)
    |> unique_constraint(:nickname)
    |> validate_exclusion(:nickname, Config.get([User, :restricted_nicknames]))
    |> validate_format(:nickname, local_nickname_regex())
    |> validate_length(:bio, max: bio_limit)
    |> validate_length(:name, min: 1, max: name_limit)
    |> validate_length(:registration_reason, max: reason_limit)
    |> maybe_validate_required_email(opts[:external])
    |> put_password_hash
    |> put_ap_id()
    |> unique_constraint(:ap_id)
    |> put_following_and_follower_address()
  end

  def maybe_validate_required_email(changeset, true), do: changeset

  def maybe_validate_required_email(changeset, _) do
    if Config.get([:instance, :account_activation_required]) do
      validate_required(changeset, [:email])
    else
      changeset
    end
  end

  defp put_ap_id(changeset) do
    ap_id = ap_id(%User{nickname: get_field(changeset, :nickname)})
    put_change(changeset, :ap_id, ap_id)
  end

  defp put_following_and_follower_address(changeset) do
    followers = ap_followers(%User{nickname: get_field(changeset, :nickname)})

    changeset
    |> put_change(:follower_address, followers)
  end

  defp autofollow_users(user) do
    candidates = Config.get([:instance, :autofollowed_nicknames])

    autofollowed_users =
      User.Query.build(%{nickname: candidates, local: true, deactivated: false})
      |> Repo.all()

    follow_all(user, autofollowed_users)
  end

  defp autofollowing_users(user) do
    candidates = Config.get([:instance, :autofollowing_nicknames])

    User.Query.build(%{nickname: candidates, local: true, deactivated: false})
    |> Repo.all()
    |> Enum.each(&follow(&1, user, :follow_accept))

    {:ok, :success}
  end

  @doc "Inserts provided changeset, performs post-registration actions (confirmation email sending etc.)"
  def register(%Ecto.Changeset{} = changeset) do
    with {:ok, user} <- Repo.insert(changeset) do
      post_register_action(user)
    end
  end

  def post_register_action(%User{confirmation_pending: true} = user) do
    with {:ok, _} <- try_send_confirmation_email(user) do
      {:ok, user}
    end
  end

  def post_register_action(%User{approval_pending: true} = user) do
    with {:ok, _} <- send_user_approval_email(user),
         {:ok, _} <- send_admin_approval_emails(user) do
      {:ok, user}
    end
  end

  def post_register_action(%User{approval_pending: false, confirmation_pending: false} = user) do
    with {:ok, user} <- autofollow_users(user),
         {:ok, _} <- autofollowing_users(user),
         {:ok, user} <- set_cache(user),
         {:ok, _} <- send_welcome_email(user),
         {:ok, _} <- send_welcome_message(user),
         {:ok, _} <- send_welcome_chat_message(user) do
      {:ok, user}
    end
  end

  defp send_user_approval_email(user) do
    user
    |> Pleroma.Emails.UserEmail.approval_pending_email()
    |> Pleroma.Emails.Mailer.deliver_async()

    {:ok, :enqueued}
  end

  defp send_admin_approval_emails(user) do
    all_superusers()
    |> Enum.filter(fn user -> not is_nil(user.email) end)
    |> Enum.each(fn superuser ->
      superuser
      |> Pleroma.Emails.AdminEmail.new_unapproved_registration(user)
      |> Pleroma.Emails.Mailer.deliver_async()
    end)

    {:ok, :enqueued}
  end

  def send_welcome_message(user) do
    if User.WelcomeMessage.enabled?() do
      User.WelcomeMessage.post_message(user)
      {:ok, :enqueued}
    else
      {:ok, :noop}
    end
  end

  def send_welcome_chat_message(user) do
    if User.WelcomeChatMessage.enabled?() do
      User.WelcomeChatMessage.post_message(user)
      {:ok, :enqueued}
    else
      {:ok, :noop}
    end
  end

  def send_welcome_email(%User{email: email} = user) when is_binary(email) do
    if User.WelcomeEmail.enabled?() do
      User.WelcomeEmail.send_email(user)
      {:ok, :enqueued}
    else
      {:ok, :noop}
    end
  end

  def send_welcome_email(_), do: {:ok, :noop}

  @spec try_send_confirmation_email(User.t()) :: {:ok, :enqueued | :noop}
  def try_send_confirmation_email(%User{confirmation_pending: true, email: email} = user)
      when is_binary(email) do
    if Config.get([:instance, :account_activation_required]) do
      send_confirmation_email(user)
      {:ok, :enqueued}
    else
      {:ok, :noop}
    end
  end

  def try_send_confirmation_email(_), do: {:ok, :noop}

  @spec send_confirmation_email(Uset.t()) :: User.t()
  def send_confirmation_email(%User{} = user) do
    user
    |> Pleroma.Emails.UserEmail.account_confirmation_email()
    |> Pleroma.Emails.Mailer.deliver_async()

    user
  end

  def needs_update?(%User{local: true}), do: false

  def needs_update?(%User{local: false, last_refreshed_at: nil}), do: true

  def needs_update?(%User{local: false} = user) do
    NaiveDateTime.diff(NaiveDateTime.utc_now(), user.last_refreshed_at) >= 86_400
  end

  def needs_update?(_), do: true

  @spec maybe_direct_follow(User.t(), User.t()) :: {:ok, User.t()} | {:error, String.t()}

  # "Locked" (self-locked) users demand explicit authorization of follow requests
  def maybe_direct_follow(%User{} = follower, %User{local: true, is_locked: true} = followed) do
    follow(follower, followed, :follow_pending)
  end

  def maybe_direct_follow(%User{} = follower, %User{local: true} = followed) do
    follow(follower, followed)
  end

  def maybe_direct_follow(%User{} = follower, %User{} = followed) do
    if not ap_enabled?(followed) do
      follow(follower, followed)
    else
      {:ok, follower, followed}
    end
  end

  @doc "A mass follow for local users. Respects blocks in both directions but does not create activities."
  @spec follow_all(User.t(), list(User.t())) :: {atom(), User.t()}
  def follow_all(follower, followeds) do
    followeds
    |> Enum.reject(fn followed -> blocks?(follower, followed) || blocks?(followed, follower) end)
    |> Enum.each(&follow(follower, &1, :follow_accept))

    set_cache(follower)
  end

  def follow(%User{} = follower, %User{} = followed, state \\ :follow_accept) do
    deny_follow_blocked = Config.get([:user, :deny_follow_blocked])

    cond do
      followed.deactivated ->
        {:error, "Could not follow user: #{followed.nickname} is deactivated."}

      deny_follow_blocked and blocks?(followed, follower) ->
        {:error, "Could not follow user: #{followed.nickname} blocked you."}

      true ->
        FollowingRelationship.follow(follower, followed, state)
    end
  end

  def unfollow(%User{ap_id: ap_id}, %User{ap_id: ap_id}) do
    {:error, "Not subscribed!"}
  end

  @spec unfollow(User.t(), User.t()) :: {:ok, User.t(), Activity.t()} | {:error, String.t()}
  def unfollow(%User{} = follower, %User{} = followed) do
    case do_unfollow(follower, followed) do
      {:ok, follower, followed} ->
        {:ok, follower, Utils.fetch_latest_follow(follower, followed)}

      error ->
        error
    end
  end

  @spec do_unfollow(User.t(), User.t()) :: {:ok, User.t(), User.t()} | {:error, String.t()}
  defp do_unfollow(%User{} = follower, %User{} = followed) do
    case get_follow_state(follower, followed) do
      state when state in [:follow_pending, :follow_accept] ->
        FollowingRelationship.unfollow(follower, followed)

      nil ->
        {:error, "Not subscribed!"}
    end
  end

  @doc "Returns follow state as Pleroma.FollowingRelationship.State value"
  def get_follow_state(%User{} = follower, %User{} = following) do
    following_relationship = FollowingRelationship.get(follower, following)
    get_follow_state(follower, following, following_relationship)
  end

  def get_follow_state(
        %User{} = follower,
        %User{} = following,
        following_relationship
      ) do
    case {following_relationship, following.local} do
      {nil, false} ->
        case Utils.fetch_latest_follow(follower, following) do
          %Activity{data: %{"state" => state}} when state in ["pending", "accept"] ->
            FollowingRelationship.state_to_enum(state)

          _ ->
            nil
        end

      {%{state: state}, _} ->
        state

      {nil, _} ->
        nil
    end
  end

  def locked?(%User{} = user) do
    user.is_locked || false
  end

  def get_by_id(id) do
    Repo.get_by(User, id: id)
  end

  def get_by_ap_id(ap_id) do
    Repo.get_by(User, ap_id: ap_id)
  end

  def get_all_by_ap_id(ap_ids) do
    from(u in __MODULE__,
      where: u.ap_id in ^ap_ids
    )
    |> Repo.all()
  end

  def get_all_by_ids(ids) do
    from(u in __MODULE__, where: u.id in ^ids)
    |> Repo.all()
  end

  # This is mostly an SPC migration fix. This guesses the user nickname by taking the last part
  # of the ap_id and the domain and tries to get that user
  def get_by_guessed_nickname(ap_id) do
    domain = URI.parse(ap_id).host
    name = List.last(String.split(ap_id, "/"))
    nickname = "#{name}@#{domain}"

    get_cached_by_nickname(nickname)
  end

  def set_cache({:ok, user}), do: set_cache(user)
  def set_cache({:error, err}), do: {:error, err}

  def set_cache(%User{} = user) do
    @cachex.put(:user_cache, "ap_id:#{user.ap_id}", user)
    @cachex.put(:user_cache, "nickname:#{user.nickname}", user)
    @cachex.put(:user_cache, "friends_ap_ids:#{user.nickname}", get_user_friends_ap_ids(user))
    {:ok, user}
  end

  def update_and_set_cache(struct, params) do
    struct
    |> update_changeset(params)
    |> update_and_set_cache()
  end

  def update_and_set_cache(changeset) do
    with {:ok, user} <- Repo.update(changeset, stale_error_field: :id) do
      set_cache(user)
    end
  end

  def get_user_friends_ap_ids(user) do
    from(u in User.get_friends_query(user), select: u.ap_id)
    |> Repo.all()
  end

  @spec get_cached_user_friends_ap_ids(User.t()) :: [String.t()]
  def get_cached_user_friends_ap_ids(user) do
    @cachex.fetch!(:user_cache, "friends_ap_ids:#{user.ap_id}", fn _ ->
      get_user_friends_ap_ids(user)
    end)
  end

  def invalidate_cache(user) do
    @cachex.del(:user_cache, "ap_id:#{user.ap_id}")
    @cachex.del(:user_cache, "nickname:#{user.nickname}")
    @cachex.del(:user_cache, "friends_ap_ids:#{user.ap_id}")
    @cachex.del(:user_cache, "blocked_users_ap_ids:#{user.ap_id}")
    @cachex.del(:user_cache, "muted_users_ap_ids:#{user.ap_id}")
  end

  @spec get_cached_by_ap_id(String.t()) :: User.t() | nil
  def get_cached_by_ap_id(ap_id) do
    key = "ap_id:#{ap_id}"

    with {:ok, nil} <- @cachex.get(:user_cache, key),
         user when not is_nil(user) <- get_by_ap_id(ap_id),
         {:ok, true} <- @cachex.put(:user_cache, key, user) do
      user
    else
      {:ok, user} -> user
      nil -> nil
    end
  end

  def get_cached_by_id(id) do
    key = "id:#{id}"

    ap_id =
      @cachex.fetch!(:user_cache, key, fn _ ->
        user = get_by_id(id)

        if user do
          @cachex.put(:user_cache, "ap_id:#{user.ap_id}", user)
          {:commit, user.ap_id}
        else
          {:ignore, ""}
        end
      end)

    get_cached_by_ap_id(ap_id)
  end

  def get_cached_by_nickname(nickname) do
    key = "nickname:#{nickname}"

    @cachex.fetch!(:user_cache, key, fn _ ->
      case get_or_fetch_by_nickname(nickname) do
        {:ok, user} -> {:commit, user}
        {:error, _error} -> {:ignore, nil}
      end
    end)
  end

  def get_cached_by_nickname_or_id(nickname_or_id, opts \\ []) do
    restrict_to_local = Config.get([:instance, :limit_to_local_content])

    cond do
      is_integer(nickname_or_id) or FlakeId.flake_id?(nickname_or_id) ->
        get_cached_by_id(nickname_or_id) || get_cached_by_nickname(nickname_or_id)

      restrict_to_local == false or not String.contains?(nickname_or_id, "@") ->
        get_cached_by_nickname(nickname_or_id)

      restrict_to_local == :unauthenticated and match?(%User{}, opts[:for]) ->
        get_cached_by_nickname(nickname_or_id)

      true ->
        nil
    end
  end

  @spec get_by_nickname(String.t()) :: User.t() | nil
  def get_by_nickname(nickname) do
    Repo.get_by(User, nickname: nickname) ||
      if Regex.match?(~r(@#{Pleroma.Web.Endpoint.host()})i, nickname) do
        Repo.get_by(User, nickname: local_nickname(nickname))
      end
  end

  def get_by_email(email), do: Repo.get_by(User, email: email)

  def get_by_nickname_or_email(nickname_or_email) do
    get_by_nickname(nickname_or_email) || get_by_email(nickname_or_email)
  end

  def fetch_by_nickname(nickname), do: ActivityPub.make_user_from_nickname(nickname)

  def get_or_fetch_by_nickname(nickname) do
    with %User{} = user <- get_by_nickname(nickname) do
      {:ok, user}
    else
      _e ->
        with [_nick, _domain] <- String.split(nickname, "@"),
             {:ok, user} <- fetch_by_nickname(nickname) do
          {:ok, user}
        else
          _e -> {:error, "not found " <> nickname}
        end
    end
  end

  @spec get_followers_query(User.t(), pos_integer() | nil) :: Ecto.Query.t()
  def get_followers_query(%User{} = user, nil) do
    User.Query.build(%{followers: user, deactivated: false})
  end

  def get_followers_query(%User{} = user, page) do
    user
    |> get_followers_query(nil)
    |> User.Query.paginate(page, 20)
  end

  @spec get_followers_query(User.t()) :: Ecto.Query.t()
  def get_followers_query(%User{} = user), do: get_followers_query(user, nil)

  @spec get_followers(User.t(), pos_integer() | nil) :: {:ok, list(User.t())}
  def get_followers(%User{} = user, page \\ nil) do
    user
    |> get_followers_query(page)
    |> Repo.all()
  end

  @spec get_external_followers(User.t(), pos_integer() | nil) :: {:ok, list(User.t())}
  def get_external_followers(%User{} = user, page \\ nil) do
    user
    |> get_followers_query(page)
    |> User.Query.build(%{external: true})
    |> Repo.all()
  end

  def get_followers_ids(%User{} = user, page \\ nil) do
    user
    |> get_followers_query(page)
    |> select([u], u.id)
    |> Repo.all()
  end

  @spec get_friends_query(User.t(), pos_integer() | nil) :: Ecto.Query.t()
  def get_friends_query(%User{} = user, nil) do
    User.Query.build(%{friends: user, deactivated: false})
  end

  def get_friends_query(%User{} = user, page) do
    user
    |> get_friends_query(nil)
    |> User.Query.paginate(page, 20)
  end

  @spec get_friends_query(User.t()) :: Ecto.Query.t()
  def get_friends_query(%User{} = user), do: get_friends_query(user, nil)

  def get_friends(%User{} = user, page \\ nil) do
    user
    |> get_friends_query(page)
    |> Repo.all()
  end

  def get_friends_ap_ids(%User{} = user) do
    user
    |> get_friends_query(nil)
    |> select([u], u.ap_id)
    |> Repo.all()
  end

  def get_friends_ids(%User{} = user, page \\ nil) do
    user
    |> get_friends_query(page)
    |> select([u], u.id)
    |> Repo.all()
  end

  def increase_note_count(%User{} = user) do
    User
    |> where(id: ^user.id)
    |> update([u], inc: [note_count: 1])
    |> select([u], u)
    |> Repo.update_all([])
    |> case do
      {1, [user]} -> set_cache(user)
      _ -> {:error, user}
    end
  end

  def decrease_note_count(%User{} = user) do
    User
    |> where(id: ^user.id)
    |> update([u],
      set: [
        note_count: fragment("greatest(0, note_count - 1)")
      ]
    )
    |> select([u], u)
    |> Repo.update_all([])
    |> case do
      {1, [user]} -> set_cache(user)
      _ -> {:error, user}
    end
  end

  def update_note_count(%User{} = user, note_count \\ nil) do
    note_count =
      note_count ||
        from(
          a in Object,
          where: fragment("?->>'actor' = ? and ?->>'type' = 'Note'", a.data, ^user.ap_id, a.data),
          select: count(a.id)
        )
        |> Repo.one()

    user
    |> cast(%{note_count: note_count}, [:note_count])
    |> update_and_set_cache()
  end

  @spec maybe_fetch_follow_information(User.t()) :: User.t()
  def maybe_fetch_follow_information(user) do
    with {:ok, user} <- fetch_follow_information(user) do
      user
    else
      e ->
        Logger.error("Follower/Following counter update for #{user.ap_id} failed.\n#{inspect(e)}")

        user
    end
  end

  def fetch_follow_information(user) do
    with {:ok, info} <- ActivityPub.fetch_follow_information_for_user(user) do
      user
      |> follow_information_changeset(info)
      |> update_and_set_cache()
    end
  end

  defp follow_information_changeset(user, params) do
    user
    |> cast(params, [
      :hide_followers,
      :hide_follows,
      :follower_count,
      :following_count,
      :hide_followers_count,
      :hide_follows_count
    ])
  end

  @spec update_follower_count(User.t()) :: {:ok, User.t()}
  def update_follower_count(%User{} = user) do
    if user.local or !Config.get([:instance, :external_user_synchronization]) do
      follower_count = FollowingRelationship.follower_count(user)

      user
      |> follow_information_changeset(%{follower_count: follower_count})
      |> update_and_set_cache
    else
      {:ok, maybe_fetch_follow_information(user)}
    end
  end

  @spec update_following_count(User.t()) :: {:ok, User.t()}
  def update_following_count(%User{local: false} = user) do
    if Config.get([:instance, :external_user_synchronization]) do
      {:ok, maybe_fetch_follow_information(user)}
    else
      {:ok, user}
    end
  end

  def update_following_count(%User{local: true} = user) do
    following_count = FollowingRelationship.following_count(user)

    user
    |> follow_information_changeset(%{following_count: following_count})
    |> update_and_set_cache()
  end

  @spec get_users_from_set([String.t()], keyword()) :: [User.t()]
  def get_users_from_set(ap_ids, opts \\ []) do
    local_only = Keyword.get(opts, :local_only, true)
    criteria = %{ap_id: ap_ids, deactivated: false}
    criteria = if local_only, do: Map.put(criteria, :local, true), else: criteria

    User.Query.build(criteria)
    |> Repo.all()
  end

  @spec get_recipients_from_activity(Activity.t()) :: [User.t()]
  def get_recipients_from_activity(%Activity{recipients: to, actor: actor}) do
    to = [actor | to]

    query = User.Query.build(%{recipients_from_activity: to, local: true, deactivated: false})

    query
    |> Repo.all()
  end

  @spec mute(User.t(), User.t(), map()) ::
          {:ok, list(UserRelationship.t())} | {:error, String.t()}
  def mute(%User{} = muter, %User{} = mutee, params \\ %{}) do
    notifications? = Map.get(params, :notifications, true)
    expires_in = Map.get(params, :expires_in, 0)

    with {:ok, user_mute} <- UserRelationship.create_mute(muter, mutee),
         {:ok, user_notification_mute} <-
           (notifications? && UserRelationship.create_notification_mute(muter, mutee)) ||
             {:ok, nil} do
      if expires_in > 0 do
        Pleroma.Workers.MuteExpireWorker.enqueue(
          "unmute_user",
          %{"muter_id" => muter.id, "mutee_id" => mutee.id},
          schedule_in: expires_in
        )
      end

      @cachex.del(:user_cache, "muted_users_ap_ids:#{muter.ap_id}")

      {:ok, Enum.filter([user_mute, user_notification_mute], & &1)}
    end
  end

  def unmute(%User{} = muter, %User{} = mutee) do
    with {:ok, user_mute} <- UserRelationship.delete_mute(muter, mutee),
         {:ok, user_notification_mute} <-
           UserRelationship.delete_notification_mute(muter, mutee) do
      @cachex.del(:user_cache, "muted_users_ap_ids:#{muter.ap_id}")
      {:ok, [user_mute, user_notification_mute]}
    end
  end

  def unmute(muter_id, mutee_id) do
    with {:muter, %User{} = muter} <- {:muter, User.get_by_id(muter_id)},
         {:mutee, %User{} = mutee} <- {:mutee, User.get_by_id(mutee_id)} do
      unmute(muter, mutee)
    else
      {who, result} = error ->
        Logger.warn(
          "User.unmute/2 failed. #{who}: #{result}, muter_id: #{muter_id}, mutee_id: #{mutee_id}"
        )

        {:error, error}
    end
  end

  def subscribe(%User{} = subscriber, %User{} = target) do
    deny_follow_blocked = Config.get([:user, :deny_follow_blocked])

    if blocks?(target, subscriber) and deny_follow_blocked do
      {:error, "Could not subscribe: #{target.nickname} is blocking you"}
    else
      # Note: the relationship is inverse: subscriber acts as relationship target
      UserRelationship.create_inverse_subscription(target, subscriber)
    end
  end

  def subscribe(%User{} = subscriber, %{ap_id: ap_id}) do
    with %User{} = subscribee <- get_cached_by_ap_id(ap_id) do
      subscribe(subscriber, subscribee)
    end
  end

  def unsubscribe(%User{} = unsubscriber, %User{} = target) do
    # Note: the relationship is inverse: subscriber acts as relationship target
    UserRelationship.delete_inverse_subscription(target, unsubscriber)
  end

  def unsubscribe(%User{} = unsubscriber, %{ap_id: ap_id}) do
    with %User{} = user <- get_cached_by_ap_id(ap_id) do
      unsubscribe(unsubscriber, user)
    end
  end

  def block(%User{} = blocker, %User{} = blocked) do
    # sever any follow relationships to prevent leaks per activitypub (Pleroma issue #213)
    blocker =
      if following?(blocker, blocked) do
        {:ok, blocker, _} = unfollow(blocker, blocked)
        blocker
      else
        blocker
      end

    # clear any requested follows as well
    blocked =
      case CommonAPI.reject_follow_request(blocked, blocker) do
        {:ok, %User{} = updated_blocked} -> updated_blocked
        nil -> blocked
      end

    unsubscribe(blocked, blocker)

    unfollowing_blocked = Config.get([:activitypub, :unfollow_blocked], true)
    if unfollowing_blocked && following?(blocked, blocker), do: unfollow(blocked, blocker)

    {:ok, blocker} = update_follower_count(blocker)
    {:ok, blocker, _} = Participation.mark_all_as_read(blocker, blocked)
    add_to_block(blocker, blocked)
  end

  # helper to handle the block given only an actor's AP id
  def block(%User{} = blocker, %{ap_id: ap_id}) do
    block(blocker, get_cached_by_ap_id(ap_id))
  end

  def unblock(%User{} = blocker, %User{} = blocked) do
    remove_from_block(blocker, blocked)
  end

  # helper to handle the block given only an actor's AP id
  def unblock(%User{} = blocker, %{ap_id: ap_id}) do
    unblock(blocker, get_cached_by_ap_id(ap_id))
  end

  def mutes?(nil, _), do: false
  def mutes?(%User{} = user, %User{} = target), do: mutes_user?(user, target)

  def mutes_user?(%User{} = user, %User{} = target) do
    UserRelationship.mute_exists?(user, target)
  end

  @spec muted_notifications?(User.t() | nil, User.t() | map()) :: boolean()
  def muted_notifications?(nil, _), do: false

  def muted_notifications?(%User{} = user, %User{} = target),
    do: UserRelationship.notification_mute_exists?(user, target)

  def blocks?(nil, _), do: false

  def blocks?(%User{} = user, %User{} = target) do
    blocks_user?(user, target) ||
      (blocks_domain?(user, target) and not User.following?(user, target))
  end

  def blocks_user?(%User{} = user, %User{} = target) do
    UserRelationship.block_exists?(user, target)
  end

  def blocks_user?(_, _), do: false

  def blocks_domain?(%User{} = user, %User{} = target) do
    domain_blocks = Pleroma.Web.ActivityPub.MRF.subdomains_regex(user.domain_blocks)
    %{host: host} = URI.parse(target.ap_id)
    Pleroma.Web.ActivityPub.MRF.subdomain_match?(domain_blocks, host)
  end

  def blocks_domain?(_, _), do: false

  def subscribed_to?(%User{} = user, %User{} = target) do
    # Note: the relationship is inverse: subscriber acts as relationship target
    UserRelationship.inverse_subscription_exists?(target, user)
  end

  def subscribed_to?(%User{} = user, %{ap_id: ap_id}) do
    with %User{} = target <- get_cached_by_ap_id(ap_id) do
      subscribed_to?(user, target)
    end
  end

  @doc """
  Returns map of outgoing (blocked, muted etc.) relationships' user AP IDs by relation type.
  E.g. `outgoing_relationships_ap_ids(user, [:block])` -> `%{block: ["https://some.site/users/userapid"]}`
  """
  @spec outgoing_relationships_ap_ids(User.t(), list(atom())) :: %{atom() => list(String.t())}
  def outgoing_relationships_ap_ids(_user, []), do: %{}

  def outgoing_relationships_ap_ids(nil, _relationship_types), do: %{}

  def outgoing_relationships_ap_ids(%User{} = user, relationship_types)
      when is_list(relationship_types) do
    db_result =
      user
      |> assoc(:outgoing_relationships)
      |> join(:inner, [user_rel], u in assoc(user_rel, :target))
      |> where([user_rel, u], user_rel.relationship_type in ^relationship_types)
      |> select([user_rel, u], [user_rel.relationship_type, fragment("array_agg(?)", u.ap_id)])
      |> group_by([user_rel, u], user_rel.relationship_type)
      |> Repo.all()
      |> Enum.into(%{}, fn [k, v] -> {k, v} end)

    Enum.into(
      relationship_types,
      %{},
      fn rel_type -> {rel_type, db_result[rel_type] || []} end
    )
  end

  def incoming_relationships_ungrouped_ap_ids(user, relationship_types, ap_ids \\ nil)

  def incoming_relationships_ungrouped_ap_ids(_user, [], _ap_ids), do: []

  def incoming_relationships_ungrouped_ap_ids(nil, _relationship_types, _ap_ids), do: []

  def incoming_relationships_ungrouped_ap_ids(%User{} = user, relationship_types, ap_ids)
      when is_list(relationship_types) do
    user
    |> assoc(:incoming_relationships)
    |> join(:inner, [user_rel], u in assoc(user_rel, :source))
    |> where([user_rel, u], user_rel.relationship_type in ^relationship_types)
    |> maybe_filter_on_ap_id(ap_ids)
    |> select([user_rel, u], u.ap_id)
    |> distinct(true)
    |> Repo.all()
  end

  defp maybe_filter_on_ap_id(query, ap_ids) when is_list(ap_ids) do
    where(query, [user_rel, u], u.ap_id in ^ap_ids)
  end

  defp maybe_filter_on_ap_id(query, _ap_ids), do: query

  def deactivate_async(user, status \\ true) do
    BackgroundWorker.enqueue("deactivate_user", %{"user_id" => user.id, "status" => status})
  end

  def deactivate(user, status \\ true)

  def deactivate(users, status) when is_list(users) do
    Repo.transaction(fn ->
      for user <- users, do: deactivate(user, status)
    end)
  end

  def deactivate(%User{} = user, status) do
    with {:ok, user} <- set_activation_status(user, status) do
      user
      |> get_followers()
      |> Enum.filter(& &1.local)
      |> Enum.each(&set_cache(update_following_count(&1)))

      # Only update local user counts, remote will be update during the next pull.
      user
      |> get_friends()
      |> Enum.filter(& &1.local)
      |> Enum.each(&do_unfollow(user, &1))

      {:ok, user}
    end
  end

  def approve(users) when is_list(users) do
    Repo.transaction(fn ->
      Enum.map(users, fn user ->
        with {:ok, user} <- approve(user), do: user
      end)
    end)
  end

  def approve(%User{approval_pending: true} = user) do
    with chg <- change(user, approval_pending: false),
         {:ok, user} <- update_and_set_cache(chg) do
      post_register_action(user)
      {:ok, user}
    end
  end

  def approve(%User{} = user), do: {:ok, user}

  def confirm(users) when is_list(users) do
    Repo.transaction(fn ->
      Enum.map(users, fn user ->
        with {:ok, user} <- confirm(user), do: user
      end)
    end)
  end

  def confirm(%User{confirmation_pending: true} = user) do
    with chg <- confirmation_changeset(user, need_confirmation: false),
         {:ok, user} <- update_and_set_cache(chg) do
      post_register_action(user)
      {:ok, user}
    end
  end

  def confirm(%User{} = user), do: {:ok, user}

  def update_notification_settings(%User{} = user, settings) do
    user
    |> cast(%{notification_settings: settings}, [])
    |> cast_embed(:notification_settings)
    |> validate_required([:notification_settings])
    |> update_and_set_cache()
  end

  @spec purge_user_changeset(User.t()) :: Changeset.t()
  def purge_user_changeset(user) do
    # "Right to be forgotten"
    # https://gdpr.eu/right-to-be-forgotten/
    change(user, %{
      bio: "",
      raw_bio: nil,
      email: nil,
      name: nil,
      password_hash: nil,
      keys: nil,
      public_key: nil,
      avatar: %{},
      tags: [],
      last_refreshed_at: nil,
      last_digest_emailed_at: nil,
      banner: %{},
      background: %{},
      note_count: 0,
      follower_count: 0,
      following_count: 0,
      is_locked: false,
      confirmation_pending: false,
      password_reset_pending: false,
      approval_pending: false,
      registration_reason: nil,
      confirmation_token: nil,
      domain_blocks: [],
      deactivated: true,
      ap_enabled: false,
      is_moderator: false,
      is_admin: false,
      mastofe_settings: nil,
      mascot: nil,
      emoji: %{},
      pleroma_settings_store: %{},
      fields: [],
      raw_fields: [],
      is_discoverable: false,
      also_known_as: []
    })
  end

  def delete(users) when is_list(users) do
    for user <- users, do: delete(user)
  end

  def delete(%User{} = user) do
    BackgroundWorker.enqueue("delete_user", %{"user_id" => user.id})
  end

  defp delete_and_invalidate_cache(%User{} = user) do
    invalidate_cache(user)
    Repo.delete(user)
  end

  defp delete_or_deactivate(%User{local: false} = user), do: delete_and_invalidate_cache(user)

  defp delete_or_deactivate(%User{local: true} = user) do
    status = account_status(user)

    case status do
      :confirmation_pending ->
        delete_and_invalidate_cache(user)

      :approval_pending ->
        delete_and_invalidate_cache(user)

      _ ->
        user
        |> purge_user_changeset()
        |> update_and_set_cache()
    end
  end

  def perform(:force_password_reset, user), do: force_password_reset(user)

  @spec perform(atom(), User.t()) :: {:ok, User.t()}
  def perform(:delete, %User{} = user) do
    # Remove all relationships
    user
    |> get_followers()
    |> Enum.each(fn follower ->
      ActivityPub.unfollow(follower, user)
      unfollow(follower, user)
    end)

    user
    |> get_friends()
    |> Enum.each(fn followed ->
      ActivityPub.unfollow(user, followed)
      unfollow(user, followed)
    end)

    delete_user_activities(user)
    delete_notifications_from_user_activities(user)

    delete_outgoing_pending_follow_requests(user)

    delete_or_deactivate(user)
  end

  def perform(:deactivate_async, user, status), do: deactivate(user, status)

  @spec external_users_query() :: Ecto.Query.t()
  def external_users_query do
    User.Query.build(%{
      external: true,
      active: true,
      order_by: :id
    })
  end

  @spec external_users(keyword()) :: [User.t()]
  def external_users(opts \\ []) do
    query =
      external_users_query()
      |> select([u], struct(u, [:id, :ap_id]))

    query =
      if opts[:max_id],
        do: where(query, [u], u.id > ^opts[:max_id]),
        else: query

    query =
      if opts[:limit],
        do: limit(query, ^opts[:limit]),
        else: query

    Repo.all(query)
  end

  def delete_notifications_from_user_activities(%User{ap_id: ap_id}) do
    Notification
    |> join(:inner, [n], activity in assoc(n, :activity))
    |> where([n, a], fragment("? = ?", a.actor, ^ap_id))
    |> Repo.delete_all()
  end

  def delete_user_activities(%User{ap_id: ap_id} = user) do
    ap_id
    |> Activity.Queries.by_actor()
    |> Repo.chunk_stream(50, :batches)
    |> Stream.each(fn activities ->
      Enum.each(activities, fn activity -> delete_activity(activity, user) end)
    end)
    |> Stream.run()
  end

  defp delete_activity(%{data: %{"type" => "Create", "object" => object}} = activity, user) do
    with {_, %Object{}} <- {:find_object, Object.get_by_ap_id(object)},
         {:ok, delete_data, _} <- Builder.delete(user, object) do
      Pipeline.common_pipeline(delete_data, local: user.local)
    else
      {:find_object, nil} ->
        # We have the create activity, but not the object, it was probably pruned.
        # Insert a tombstone and try again
        with {:ok, tombstone_data, _} <- Builder.tombstone(user.ap_id, object),
             {:ok, _tombstone} <- Object.create(tombstone_data) do
          delete_activity(activity, user)
        end

      e ->
        Logger.error("Could not delete #{object} created by #{activity.data["ap_id"]}")
        Logger.error("Error: #{inspect(e)}")
    end
  end

  defp delete_activity(%{data: %{"type" => type}} = activity, user)
       when type in ["Like", "Announce"] do
    {:ok, undo, _} = Builder.undo(user, activity)
    Pipeline.common_pipeline(undo, local: user.local)
  end

  defp delete_activity(_activity, _user), do: "Doing nothing"

  defp delete_outgoing_pending_follow_requests(user) do
    user
    |> FollowingRelationship.outgoing_pending_follow_requests_query()
    |> Repo.delete_all()
  end

  def html_filter_policy(%User{no_rich_text: true}) do
    Pleroma.HTML.Scrubber.TwitterText
  end

  def html_filter_policy(_), do: Config.get([:markup, :scrub_policy])

  def fetch_by_ap_id(ap_id), do: ActivityPub.make_user_from_ap_id(ap_id)

  def get_or_fetch_by_ap_id(ap_id) do
    cached_user = get_cached_by_ap_id(ap_id)

    maybe_fetched_user = needs_update?(cached_user) && fetch_by_ap_id(ap_id)

    case {cached_user, maybe_fetched_user} do
      {_, {:ok, %User{} = user}} ->
        {:ok, user}

      {%User{} = user, _} ->
        {:ok, user}

      _ ->
        {:error, :not_found}
    end
  end

  @doc """
  Creates an internal service actor by URI if missing.
  Optionally takes nickname for addressing.
  """
  @spec get_or_create_service_actor_by_ap_id(String.t(), String.t()) :: User.t() | nil
  def get_or_create_service_actor_by_ap_id(uri, nickname) do
    {_, user} =
      case get_cached_by_ap_id(uri) do
        nil ->
          with {:error, %{errors: errors}} <- create_service_actor(uri, nickname) do
            Logger.error("Cannot create service actor: #{uri}/.\n#{inspect(errors)}")
            {:error, nil}
          end

        %User{invisible: false} = user ->
          set_invisible(user)

        user ->
          {:ok, user}
      end

    user
  end

  @spec set_invisible(User.t()) :: {:ok, User.t()}
  defp set_invisible(user) do
    user
    |> change(%{invisible: true})
    |> update_and_set_cache()
  end

  @spec create_service_actor(String.t(), String.t()) ::
          {:ok, User.t()} | {:error, Ecto.Changeset.t()}
  defp create_service_actor(uri, nickname) do
    %User{
      invisible: true,
      local: true,
      ap_id: uri,
      nickname: nickname,
      follower_address: uri <> "/followers"
    }
    |> change
    |> unique_constraint(:nickname)
    |> Repo.insert()
    |> set_cache()
  end

  def public_key(%{public_key: public_key_pem}) when is_binary(public_key_pem) do
    key =
      public_key_pem
      |> :public_key.pem_decode()
      |> hd()
      |> :public_key.pem_entry_decode()

    {:ok, key}
  end

  def public_key(_), do: {:error, "key not found"}

  def get_public_key_for_ap_id(ap_id) do
    with {:ok, %User{} = user} <- get_or_fetch_by_ap_id(ap_id),
         {:ok, public_key} <- public_key(user) do
      {:ok, public_key}
    else
      _ -> :error
    end
  end

  def ap_enabled?(%User{local: true}), do: true
  def ap_enabled?(%User{ap_enabled: ap_enabled}), do: ap_enabled
  def ap_enabled?(_), do: false

  @doc "Gets or fetch a user by uri or nickname."
  @spec get_or_fetch(String.t()) :: {:ok, User.t()} | {:error, String.t()}
  def get_or_fetch("http" <> _host = uri), do: get_or_fetch_by_ap_id(uri)
  def get_or_fetch(nickname), do: get_or_fetch_by_nickname(nickname)

  # wait a period of time and return newest version of the User structs
  # this is because we have synchronous follow APIs and need to simulate them
  # with an async handshake
  def wait_and_refresh(_, %User{local: true} = a, %User{local: true} = b) do
    with %User{} = a <- get_cached_by_id(a.id),
         %User{} = b <- get_cached_by_id(b.id) do
      {:ok, a, b}
    else
      nil -> :error
    end
  end

  def wait_and_refresh(timeout, %User{} = a, %User{} = b) do
    with :ok <- :timer.sleep(timeout),
         %User{} = a <- get_cached_by_id(a.id),
         %User{} = b <- get_cached_by_id(b.id) do
      {:ok, a, b}
    else
      nil -> :error
    end
  end

  def parse_bio(bio) when is_binary(bio) and bio != "" do
    bio
    |> CommonUtils.format_input("text/plain", mentions_format: :full)
    |> elem(0)
  end

  def parse_bio(_), do: ""

  def parse_bio(bio, user) when is_binary(bio) and bio != "" do
    # TODO: get profile URLs other than user.ap_id
    profile_urls = [user.ap_id]

    bio
    |> CommonUtils.format_input("text/plain",
      mentions_format: :full,
      rel: &RelMe.maybe_put_rel_me(&1, profile_urls)
    )
    |> elem(0)
  end

  def parse_bio(_, _), do: ""

  def tag(user_identifiers, tags) when is_list(user_identifiers) do
    Repo.transaction(fn ->
      for user_identifier <- user_identifiers, do: tag(user_identifier, tags)
    end)
  end

  def tag(nickname, tags) when is_binary(nickname),
    do: tag(get_by_nickname(nickname), tags)

  def tag(%User{} = user, tags),
    do: update_tags(user, Enum.uniq((user.tags || []) ++ normalize_tags(tags)))

  def untag(user_identifiers, tags) when is_list(user_identifiers) do
    Repo.transaction(fn ->
      for user_identifier <- user_identifiers, do: untag(user_identifier, tags)
    end)
  end

  def untag(nickname, tags) when is_binary(nickname),
    do: untag(get_by_nickname(nickname), tags)

  def untag(%User{} = user, tags),
    do: update_tags(user, (user.tags || []) -- normalize_tags(tags))

  defp update_tags(%User{} = user, new_tags) do
    {:ok, updated_user} =
      user
      |> change(%{tags: new_tags})
      |> update_and_set_cache()

    updated_user
  end

  defp normalize_tags(tags) do
    [tags]
    |> List.flatten()
    |> Enum.map(&String.downcase/1)
  end

  defp local_nickname_regex do
    if Config.get([:instance, :extended_nickname_format]) do
      @extended_local_nickname_regex
    else
      @strict_local_nickname_regex
    end
  end

  def local_nickname(nickname_or_mention) do
    nickname_or_mention
    |> full_nickname()
    |> String.split("@")
    |> hd()
  end

  def full_nickname(nickname_or_mention),
    do: String.trim_leading(nickname_or_mention, "@")

  def error_user(ap_id) do
    %User{
      name: ap_id,
      ap_id: ap_id,
      nickname: "erroruser@example.com",
      inserted_at: NaiveDateTime.utc_now()
    }
  end

  @spec all_superusers() :: [User.t()]
  def all_superusers do
    User.Query.build(%{super_users: true, local: true, deactivated: false})
    |> Repo.all()
  end

  def muting_reblogs?(%User{} = user, %User{} = target) do
    UserRelationship.reblog_mute_exists?(user, target)
  end

  def showing_reblogs?(%User{} = user, %User{} = target) do
    not muting_reblogs?(user, target)
  end

  @doc """
  The function returns a query to get users with no activity for given interval of days.
  Inactive users are those who didn't read any notification, or had any activity where
  the user is the activity's actor, during `inactivity_threshold` days.
  Deactivated users will not appear in this list.

  ## Examples

      iex> Pleroma.User.list_inactive_users()
      %Ecto.Query{}
  """
  @spec list_inactive_users_query(integer()) :: Ecto.Query.t()
  def list_inactive_users_query(inactivity_threshold \\ 7) do
    negative_inactivity_threshold = -inactivity_threshold
    now = NaiveDateTime.truncate(NaiveDateTime.utc_now(), :second)
    # Subqueries are not supported in `where` clauses, join gets too complicated.
    has_read_notifications =
      from(n in Pleroma.Notification,
        where: n.seen == true,
        group_by: n.id,
        having: max(n.updated_at) > datetime_add(^now, ^negative_inactivity_threshold, "day"),
        select: n.user_id
      )
      |> Pleroma.Repo.all()

    from(u in Pleroma.User,
      left_join: a in Pleroma.Activity,
      on: u.ap_id == a.actor,
      where: not is_nil(u.nickname),
      where: u.deactivated != ^true,
      where: u.id not in ^has_read_notifications,
      group_by: u.id,
      having:
        max(a.inserted_at) < datetime_add(^now, ^negative_inactivity_threshold, "day") or
          is_nil(max(a.inserted_at))
    )
  end

  @doc """
  Enable or disable email notifications for user

  ## Examples

      iex> Pleroma.User.switch_email_notifications(Pleroma.User{email_notifications: %{"digest" => false}}, "digest", true)
      Pleroma.User{email_notifications: %{"digest" => true}}

      iex> Pleroma.User.switch_email_notifications(Pleroma.User{email_notifications: %{"digest" => true}}, "digest", false)
      Pleroma.User{email_notifications: %{"digest" => false}}
  """
  @spec switch_email_notifications(t(), String.t(), boolean()) ::
          {:ok, t()} | {:error, Ecto.Changeset.t()}
  def switch_email_notifications(user, type, status) do
    User.update_email_notifications(user, %{type => status})
  end

  @doc """
  Set `last_digest_emailed_at` value for the user to current time
  """
  @spec touch_last_digest_emailed_at(t()) :: t()
  def touch_last_digest_emailed_at(user) do
    now = NaiveDateTime.truncate(NaiveDateTime.utc_now(), :second)

    {:ok, updated_user} =
      user
      |> change(%{last_digest_emailed_at: now})
      |> update_and_set_cache()

    updated_user
  end

  @spec need_confirmation(User.t(), boolean()) :: {:ok, User.t()} | {:error, Changeset.t()}
  def need_confirmation(%User{} = user, bool) do
    user
    |> confirmation_changeset(need_confirmation: bool)
    |> update_and_set_cache()
  end

  def get_mascot(%{mascot: %{} = mascot}) when not is_nil(mascot) do
    mascot
  end

  def get_mascot(%{mascot: mascot}) when is_nil(mascot) do
    # use instance-default
    config = Config.get([:assets, :mascots])
    default_mascot = Config.get([:assets, :default_mascot])
    mascot = Keyword.get(config, default_mascot)

    %{
      "id" => "default-mascot",
      "url" => mascot[:url],
      "preview_url" => mascot[:url],
      "pleroma" => %{
        "mime_type" => mascot[:mime_type]
      }
    }
  end

  def ensure_keys_present(%{keys: keys} = user) when not is_nil(keys), do: {:ok, user}

  def ensure_keys_present(%User{} = user) do
    with {:ok, pem} <- Keys.generate_rsa_pem() do
      user
      |> cast(%{keys: pem}, [:keys])
      |> validate_required([:keys])
      |> update_and_set_cache()
    end
  end

  def get_ap_ids_by_nicknames(nicknames) do
    from(u in User,
      where: u.nickname in ^nicknames,
      select: u.ap_id
    )
    |> Repo.all()
  end

  defp put_password_hash(
         %Ecto.Changeset{valid?: true, changes: %{password: password}} = changeset
       ) do
    change(changeset, password_hash: Pbkdf2.hash_pwd_salt(password))
  end

  defp put_password_hash(changeset), do: changeset

  def is_internal_user?(%User{nickname: nil}), do: true
  def is_internal_user?(%User{local: true, nickname: "internal." <> _}), do: true
  def is_internal_user?(_), do: false

  # A hack because user delete activities have a fake id for whatever reason
  # TODO: Get rid of this
  def get_delivered_users_by_object_id("pleroma:fake_object_id"), do: []

  def get_delivered_users_by_object_id(object_id) do
    from(u in User,
      inner_join: delivery in assoc(u, :deliveries),
      where: delivery.object_id == ^object_id
    )
    |> Repo.all()
  end

  def change_email(user, email) do
    user
    |> cast(%{email: email}, [:email])
    |> validate_required([:email])
    |> unique_constraint(:email)
    |> validate_format(:email, @email_regex)
    |> update_and_set_cache()
  end

  # Internal function; public one is `deactivate/2`
  defp set_activation_status(user, deactivated) do
    user
    |> cast(%{deactivated: deactivated}, [:deactivated])
    |> update_and_set_cache()
  end

  def update_banner(user, banner) do
    user
    |> cast(%{banner: banner}, [:banner])
    |> update_and_set_cache()
  end

  def update_background(user, background) do
    user
    |> cast(%{background: background}, [:background])
    |> update_and_set_cache()
  end

  def roles(%{is_moderator: is_moderator, is_admin: is_admin}) do
    %{
      admin: is_admin,
      moderator: is_moderator
    }
  end

  def validate_fields(changeset, remote? \\ false) do
    limit_name = if remote?, do: :max_remote_account_fields, else: :max_account_fields
    limit = Config.get([:instance, limit_name], 0)

    changeset
    |> validate_length(:fields, max: limit)
    |> validate_change(:fields, fn :fields, fields ->
      if Enum.all?(fields, &valid_field?/1) do
        []
      else
        [fields: "invalid"]
      end
    end)
  end

  defp valid_field?(%{"name" => name, "value" => value}) do
    name_limit = Config.get([:instance, :account_field_name_length], 255)
    value_limit = Config.get([:instance, :account_field_value_length], 255)

    is_binary(name) && is_binary(value) && String.length(name) <= name_limit &&
      String.length(value) <= value_limit
  end

  defp valid_field?(_), do: false

  defp truncate_field(%{"name" => name, "value" => value}) do
    {name, _chopped} =
      String.split_at(name, Config.get([:instance, :account_field_name_length], 255))

    {value, _chopped} =
      String.split_at(value, Config.get([:instance, :account_field_value_length], 255))

    %{"name" => name, "value" => value}
  end

  def admin_api_update(user, params) do
    user
    |> cast(params, [
      :is_moderator,
      :is_admin,
      :show_role
    ])
    |> update_and_set_cache()
  end

  @doc "Signs user out of all applications"
  def global_sign_out(user) do
    OAuth.Authorization.delete_user_authorizations(user)
    OAuth.Token.delete_user_tokens(user)
  end

  def mascot_update(user, url) do
    user
    |> cast(%{mascot: url}, [:mascot])
    |> validate_required([:mascot])
    |> update_and_set_cache()
  end

  def mastodon_settings_update(user, settings) do
    user
    |> cast(%{mastofe_settings: settings}, [:mastofe_settings])
    |> validate_required([:mastofe_settings])
    |> update_and_set_cache()
  end

  @spec confirmation_changeset(User.t(), keyword()) :: Changeset.t()
  def confirmation_changeset(user, need_confirmation: need_confirmation?) do
    params =
      if need_confirmation? do
        %{
          confirmation_pending: true,
          confirmation_token: :crypto.strong_rand_bytes(32) |> Base.url_encode64()
        }
      else
        %{
          confirmation_pending: false,
          confirmation_token: nil
        }
      end

    cast(user, params, [:confirmation_pending, :confirmation_token])
  end

  @spec approval_changeset(User.t(), keyword()) :: Changeset.t()
  def approval_changeset(user, need_approval: need_approval?) do
    params = if need_approval?, do: %{approval_pending: true}, else: %{approval_pending: false}
    cast(user, params, [:approval_pending])
  end

  def add_pinnned_activity(user, %Pleroma.Activity{id: id}) do
    if id not in user.pinned_activities do
      max_pinned_statuses = Config.get([:instance, :max_pinned_statuses], 0)
      params = %{pinned_activities: user.pinned_activities ++ [id]}

      # if pinned activity was scheduled for deletion, we remove job
      if expiration = Pleroma.Workers.PurgeExpiredActivity.get_expiration(id) do
        Oban.cancel_job(expiration.id)
      end

      user
      |> cast(params, [:pinned_activities])
      |> validate_length(:pinned_activities,
        max: max_pinned_statuses,
        message: "You have already pinned the maximum number of statuses"
      )
    else
      change(user)
    end
    |> update_and_set_cache()
  end

  def remove_pinnned_activity(user, %Pleroma.Activity{id: id, data: data}) do
    params = %{pinned_activities: List.delete(user.pinned_activities, id)}

    # if pinned activity was scheduled for deletion, we reschedule it for deletion
    if data["expires_at"] do
      # MRF.ActivityExpirationPolicy used UTC timestamps for expires_at in original implementation
      {:ok, expires_at} =
        data["expires_at"] |> Pleroma.EctoType.ActivityPub.ObjectValidators.DateTime.cast()

      Pleroma.Workers.PurgeExpiredActivity.enqueue(%{
        activity_id: id,
        expires_at: expires_at
      })
    end

    user
    |> cast(params, [:pinned_activities])
    |> update_and_set_cache()
  end

  def update_email_notifications(user, settings) do
    email_notifications =
      user.email_notifications
      |> Map.merge(settings)
      |> Map.take(["digest"])

    params = %{email_notifications: email_notifications}
    fields = [:email_notifications]

    user
    |> cast(params, fields)
    |> validate_required(fields)
    |> update_and_set_cache()
  end

  defp set_domain_blocks(user, domain_blocks) do
    params = %{domain_blocks: domain_blocks}

    user
    |> cast(params, [:domain_blocks])
    |> validate_required([:domain_blocks])
    |> update_and_set_cache()
  end

  def block_domain(user, domain_blocked) do
    set_domain_blocks(user, Enum.uniq([domain_blocked | user.domain_blocks]))
  end

  def unblock_domain(user, domain_blocked) do
    set_domain_blocks(user, List.delete(user.domain_blocks, domain_blocked))
  end

  @spec add_to_block(User.t(), User.t()) ::
          {:ok, UserRelationship.t()} | {:error, Ecto.Changeset.t()}
  defp add_to_block(%User{} = user, %User{} = blocked) do
    with {:ok, relationship} <- UserRelationship.create_block(user, blocked) do
      @cachex.del(:user_cache, "blocked_users_ap_ids:#{user.ap_id}")
      {:ok, relationship}
    end
  end

  @spec add_to_block(User.t(), User.t()) ::
          {:ok, UserRelationship.t()} | {:ok, nil} | {:error, Ecto.Changeset.t()}
  defp remove_from_block(%User{} = user, %User{} = blocked) do
    with {:ok, relationship} <- UserRelationship.delete_block(user, blocked) do
      @cachex.del(:user_cache, "blocked_users_ap_ids:#{user.ap_id}")
      {:ok, relationship}
    end
  end

  def set_invisible(user, invisible) do
    params = %{invisible: invisible}

    user
    |> cast(params, [:invisible])
    |> validate_required([:invisible])
    |> update_and_set_cache()
  end

  def sanitize_html(%User{} = user) do
    sanitize_html(user, nil)
  end

  # User data that mastodon isn't filtering (treated as plaintext):
  # - field name
  # - display name
  def sanitize_html(%User{} = user, filter) do
    fields =
      Enum.map(user.fields, fn %{"name" => name, "value" => value} ->
        %{
          "name" => name,
          "value" => HTML.filter_tags(value, Pleroma.HTML.Scrubber.LinksOnly)
        }
      end)

    user
    |> Map.put(:bio, HTML.filter_tags(user.bio, filter))
    |> Map.put(:fields, fields)
  end

<<<<<<< HEAD
  defp validate_also_known_as(changeset) do
    validate_change(changeset, :also_known_as, fn :also_known_as, also_known_as ->
      case Enum.all?(also_known_as, fn a -> Regex.match?(@url_regex, a) end) do
        true -> []
        false -> [also_known_as: "Invalid ap_id format. Must be a URL."]
      end
    end)
=======
  def get_host(%User{ap_id: ap_id} = _user) do
    URI.parse(ap_id).host
>>>>>>> 38924166
  end
end<|MERGE_RESOLUTION|>--- conflicted
+++ resolved
@@ -2456,7 +2456,6 @@
     |> Map.put(:fields, fields)
   end
 
-<<<<<<< HEAD
   defp validate_also_known_as(changeset) do
     validate_change(changeset, :also_known_as, fn :also_known_as, also_known_as ->
       case Enum.all?(also_known_as, fn a -> Regex.match?(@url_regex, a) end) do
@@ -2464,9 +2463,9 @@
         false -> [also_known_as: "Invalid ap_id format. Must be a URL."]
       end
     end)
-=======
+  end
+
   def get_host(%User{ap_id: ap_id} = _user) do
     URI.parse(ap_id).host
->>>>>>> 38924166
   end
 end