# Pleroma: A lightweight social networking server
# Copyright © 2017-2019 Pleroma Authors <https://pleroma.social/>
# SPDX-License-Identifier: AGPL-3.0-only

defmodule Pleroma.User do
  use Ecto.Schema

  import Ecto.Changeset
  import Ecto.Query
  import Ecto, only: [assoc: 2]

  alias Comeonin.Pbkdf2
  alias Ecto.Multi
  alias Pleroma.Activity
  alias Pleroma.Conversation.Participation
  alias Pleroma.Delivery
  alias Pleroma.FollowingRelationship
  alias Pleroma.Keys
  alias Pleroma.Notification
  alias Pleroma.Object
  alias Pleroma.Registration
  alias Pleroma.Repo
  alias Pleroma.RepoStreamer
  alias Pleroma.User
  alias Pleroma.UserRelationship
  alias Pleroma.Web
  alias Pleroma.Web.ActivityPub.ActivityPub
  alias Pleroma.Web.ActivityPub.Utils
  alias Pleroma.Web.CommonAPI
  alias Pleroma.Web.CommonAPI.Utils, as: CommonUtils
  alias Pleroma.Web.OAuth
  alias Pleroma.Web.RelMe
  alias Pleroma.Workers.BackgroundWorker

  require Logger

  @type t :: %__MODULE__{}

  @primary_key {:id, FlakeId.Ecto.CompatType, autogenerate: true}

  # credo:disable-for-next-line Credo.Check.Readability.MaxLineLength
  @email_regex ~r/^[a-zA-Z0-9.!#$%&'*+\/=?^_`{|}~-]+@[a-zA-Z0-9](?:[a-zA-Z0-9-]{0,61}[a-zA-Z0-9])?(?:\.[a-zA-Z0-9](?:[a-zA-Z0-9-]{0,61}[a-zA-Z0-9])?)*$/

  @strict_local_nickname_regex ~r/^[a-zA-Z\d]+$/
  @extended_local_nickname_regex ~r/^[a-zA-Z\d_-]+$/

  # AP ID user relationships (blocks, mutes etc.)
  # Format: [rel_type: [outgoing_rel: :outgoing_rel_target, incoming_rel: :incoming_rel_source]]
  @user_relationships_config [
    block: [
      blocker_blocks: :blocked_users,
      blockee_blocks: :blocker_users
    ],
    mute: [
      muter_mutes: :muted_users,
      mutee_mutes: :muter_users
    ],
    reblog_mute: [
      reblog_muter_mutes: :reblog_muted_users,
      reblog_mutee_mutes: :reblog_muter_users
    ],
    notification_mute: [
      notification_muter_mutes: :notification_muted_users,
      notification_mutee_mutes: :notification_muter_users
    ],
    # Note: `inverse_subscription` relationship is inverse: subscriber acts as relationship target
    inverse_subscription: [
      subscribee_subscriptions: :subscriber_users,
      subscriber_subscriptions: :subscribee_users
    ]
  ]

  schema "users" do
    field(:bio, :string)
    field(:email, :string)
    field(:name, :string)
    field(:nickname, :string)
    field(:password_hash, :string)
    field(:password, :string, virtual: true)
    field(:password_confirmation, :string, virtual: true)
    field(:keys, :string)
    field(:ap_id, :string)
    field(:avatar, :map)
    field(:local, :boolean, default: true)
    field(:follower_address, :string)
    field(:following_address, :string)
    field(:search_rank, :float, virtual: true)
    field(:search_type, :integer, virtual: true)
    field(:tags, {:array, :string}, default: [])
    field(:last_refreshed_at, :naive_datetime_usec)
    field(:last_digest_emailed_at, :naive_datetime)
    field(:banner, :map, default: %{})
    field(:background, :map, default: %{})
    field(:source_data, :map, default: %{})
    field(:note_count, :integer, default: 0)
    field(:follower_count, :integer, default: 0)
    field(:following_count, :integer, default: 0)
    field(:locked, :boolean, default: false)
    field(:confirmation_pending, :boolean, default: false)
    field(:password_reset_pending, :boolean, default: false)
    field(:confirmation_token, :string, default: nil)
    field(:default_scope, :string, default: "public")
    field(:domain_blocks, {:array, :string}, default: [])
    field(:deactivated, :boolean, default: false)
    field(:no_rich_text, :boolean, default: false)
    field(:ap_enabled, :boolean, default: false)
    field(:is_moderator, :boolean, default: false)
    field(:is_admin, :boolean, default: false)
    field(:show_role, :boolean, default: true)
    field(:settings, :map, default: nil)
    field(:magic_key, :string, default: nil)
    field(:uri, :string, default: nil)
    field(:hide_followers_count, :boolean, default: false)
    field(:hide_follows_count, :boolean, default: false)
    field(:hide_followers, :boolean, default: false)
    field(:hide_follows, :boolean, default: false)
    field(:hide_favorites, :boolean, default: true)
    field(:unread_conversation_count, :integer, default: 0)
    field(:pinned_activities, {:array, :string}, default: [])
    field(:email_notifications, :map, default: %{"digest" => false})
    field(:mascot, :map, default: nil)
    field(:emoji, {:array, :map}, default: [])
    field(:pleroma_settings_store, :map, default: %{})
    field(:fields, {:array, :map}, default: [])
    field(:raw_fields, {:array, :map}, default: [])
    field(:discoverable, :boolean, default: false)
    field(:invisible, :boolean, default: false)
    field(:allow_following_move, :boolean, default: true)
    field(:skip_thread_containment, :boolean, default: false)
    field(:also_known_as, {:array, :string}, default: [])

    field(:notification_settings, :map,
      default: %{
        "followers" => true,
        "follows" => true,
        "non_follows" => true,
        "non_followers" => true
      }
    )

    has_many(:notifications, Notification)
    has_many(:registrations, Registration)
    has_many(:deliveries, Delivery)

<<<<<<< HEAD
    has_many(:outgoing_relationships, UserRelationship, foreign_key: :source_id)
    has_many(:incoming_relationships, UserRelationship, foreign_key: :target_id)

    for {relationship_type,
         [
           {outgoing_relation, outgoing_relation_target},
           {incoming_relation, incoming_relation_source}
         ]} <- @user_relationships_config do
      # Definitions of `has_many :blocker_blocks`, `has_many :muter_mutes` etc.
      has_many(outgoing_relation, UserRelationship,
        foreign_key: :source_id,
        where: [relationship_type: relationship_type]
      )

      # Definitions of `has_many :blockee_blocks`, `has_many :mutee_mutes` etc.
      has_many(incoming_relation, UserRelationship,
        foreign_key: :target_id,
        where: [relationship_type: relationship_type]
      )

      # Definitions of `has_many :blocked_users`, `has_many :muted_users` etc.
      has_many(outgoing_relation_target, through: [outgoing_relation, :target])

      # Definitions of `has_many :blocker_users`, `has_many :muter_users` etc.
      has_many(incoming_relation_source, through: [incoming_relation, :source])
    end

    field(:info, :map, default: %{})

    # `:blocks` is deprecated (replaced with `blocked_users` relation)
    field(:blocks, {:array, :string}, default: [])
    # `:mutes` is deprecated (replaced with `muted_users` relation)
    field(:mutes, {:array, :string}, default: [])
    # `:muted_reblogs` is deprecated (replaced with `reblog_muted_users` relation)
    field(:muted_reblogs, {:array, :string}, default: [])
    # `:muted_notifications` is deprecated (replaced with `notification_muted_users` relation)
    field(:muted_notifications, {:array, :string}, default: [])
    # `:subscribers` is deprecated (replaced with `subscriber_users` relation)
    field(:subscribers, {:array, :string}, default: [])

=======
>>>>>>> 228bf4d2
    timestamps()
  end

  for {_relationship_type, [{_outgoing_relation, outgoing_relation_target}, _]} <-
        @user_relationships_config do
    # Definitions of `blocked_users_relation/1`, `muted_users_relation/1`, etc.
    def unquote(:"#{outgoing_relation_target}_relation")(user, restrict_deactivated? \\ false) do
      target_users_query = assoc(user, unquote(outgoing_relation_target))

      if restrict_deactivated? do
        restrict_deactivated(target_users_query)
      else
        target_users_query
      end
    end

    # Definitions of `blocked_users/1`, `muted_users/1`, etc.
    def unquote(outgoing_relation_target)(user, restrict_deactivated? \\ false) do
      __MODULE__
      |> apply(unquote(:"#{outgoing_relation_target}_relation"), [
        user,
        restrict_deactivated?
      ])
      |> Repo.all()
    end

    # Definitions of `blocked_users_ap_ids/1`, `muted_users_ap_ids/1`, etc.
    def unquote(:"#{outgoing_relation_target}_ap_ids")(user, restrict_deactivated? \\ false) do
      __MODULE__
      |> apply(unquote(:"#{outgoing_relation_target}_relation"), [
        user,
        restrict_deactivated?
      ])
      |> select([u], u.ap_id)
      |> Repo.all()
    end
  end

  @doc "Returns if the user should be allowed to authenticate"
  def auth_active?(%User{deactivated: true}), do: false

  def auth_active?(%User{confirmation_pending: true}),
    do: !Pleroma.Config.get([:instance, :account_activation_required])

  def auth_active?(%User{}), do: true

  def visible_for?(user, for_user \\ nil)

  def visible_for?(%User{invisible: true}, _), do: false

  def visible_for?(%User{id: user_id}, %User{id: for_id}) when user_id == for_id, do: true

  def visible_for?(%User{} = user, for_user) do
    auth_active?(user) || superuser?(for_user)
  end

  def visible_for?(_, _), do: false

  def superuser?(%User{local: true, is_admin: true}), do: true
  def superuser?(%User{local: true, is_moderator: true}), do: true
  def superuser?(_), do: false

  def invisible?(%User{invisible: true}), do: true
  def invisible?(_), do: false

  def avatar_url(user, options \\ []) do
    case user.avatar do
      %{"url" => [%{"href" => href} | _]} -> href
      _ -> !options[:no_default] && "#{Web.base_url()}/images/avi.png"
    end
  end

  def banner_url(user, options \\ []) do
    case user.banner do
      %{"url" => [%{"href" => href} | _]} -> href
      _ -> !options[:no_default] && "#{Web.base_url()}/images/banner.png"
    end
  end

  def profile_url(%User{source_data: %{"url" => url}}), do: url
  def profile_url(%User{ap_id: ap_id}), do: ap_id
  def profile_url(_), do: nil

  def ap_id(%User{nickname: nickname}), do: "#{Web.base_url()}/users/#{nickname}"

  def ap_followers(%User{follower_address: fa}) when is_binary(fa), do: fa
  def ap_followers(%User{} = user), do: "#{ap_id(user)}/followers"

  @spec ap_following(User.t()) :: Sring.t()
  def ap_following(%User{following_address: fa}) when is_binary(fa), do: fa
  def ap_following(%User{} = user), do: "#{ap_id(user)}/following"

  def follow_state(%User{} = user, %User{} = target) do
    case Utils.fetch_latest_follow(user, target) do
      %{data: %{"state" => state}} -> state
      # Ideally this would be nil, but then Cachex does not commit the value
      _ -> false
    end
  end

  def get_cached_follow_state(user, target) do
    key = "follow_state:#{user.ap_id}|#{target.ap_id}"
    Cachex.fetch!(:user_cache, key, fn _ -> {:commit, follow_state(user, target)} end)
  end

  @spec set_follow_state_cache(String.t(), String.t(), String.t()) :: {:ok | :error, boolean()}
  def set_follow_state_cache(user_ap_id, target_ap_id, state) do
    Cachex.put(:user_cache, "follow_state:#{user_ap_id}|#{target_ap_id}", state)
  end

  @spec restrict_deactivated(Ecto.Query.t()) :: Ecto.Query.t()
  def restrict_deactivated(query) do
    from(u in query, where: u.deactivated != ^true)
  end

  defdelegate following_count(user), to: FollowingRelationship

  defp truncate_fields_param(params) do
    if Map.has_key?(params, :fields) do
      Map.put(params, :fields, Enum.map(params[:fields], &truncate_field/1))
    else
      params
    end
  end

  defp truncate_if_exists(params, key, max_length) do
    if Map.has_key?(params, key) and is_binary(params[key]) do
      {value, _chopped} = String.split_at(params[key], max_length)
      Map.put(params, key, value)
    else
      params
    end
  end

  def remote_user_creation(params) do
    bio_limit = Pleroma.Config.get([:instance, :user_bio_length], 5000)
    name_limit = Pleroma.Config.get([:instance, :user_name_length], 100)

    params =
      params
      |> truncate_if_exists(:name, name_limit)
      |> truncate_if_exists(:bio, bio_limit)
      |> truncate_fields_param()

    changeset =
      %User{local: false}
      |> cast(
        params,
        [
          :bio,
          :name,
          :ap_id,
          :nickname,
          :avatar,
          :ap_enabled,
          :source_data,
          :banner,
          :locked,
          :magic_key,
          :uri,
          :hide_followers,
          :hide_follows,
          :hide_followers_count,
          :hide_follows_count,
          :follower_count,
          :fields,
          :following_count,
          :discoverable,
          :invisible,
          :also_known_as
        ]
      )
      |> validate_required([:name, :ap_id])
      |> unique_constraint(:nickname)
      |> validate_format(:nickname, @email_regex)
      |> validate_length(:bio, max: bio_limit)
      |> validate_length(:name, max: name_limit)
      |> validate_fields(true)

    case params[:source_data] do
      %{"followers" => followers, "following" => following} ->
        changeset
        |> put_change(:follower_address, followers)
        |> put_change(:following_address, following)

      _ ->
        followers = ap_followers(%User{nickname: get_field(changeset, :nickname)})
        put_change(changeset, :follower_address, followers)
    end
  end

  def update_changeset(struct, params \\ %{}) do
    bio_limit = Pleroma.Config.get([:instance, :user_bio_length], 5000)
    name_limit = Pleroma.Config.get([:instance, :user_name_length], 100)

    struct
    |> cast(
      params,
      [
        :bio,
        :name,
        :avatar,
        :locked,
        :no_rich_text,
        :default_scope,
        :banner,
        :hide_follows,
        :hide_followers,
        :hide_followers_count,
        :hide_follows_count,
        :hide_favorites,
        :allow_following_move,
        :background,
        :show_role,
        :skip_thread_containment,
        :fields,
        :raw_fields,
        :pleroma_settings_store,
        :discoverable,
        :also_known_as
      ]
    )
    |> unique_constraint(:nickname)
    |> validate_format(:nickname, local_nickname_regex())
    |> validate_length(:bio, max: bio_limit)
    |> validate_length(:name, min: 1, max: name_limit)
    |> validate_fields(false)
  end

  def upgrade_changeset(struct, params \\ %{}, remote? \\ false) do
    bio_limit = Pleroma.Config.get([:instance, :user_bio_length], 5000)
    name_limit = Pleroma.Config.get([:instance, :user_name_length], 100)

    params = Map.put(params, :last_refreshed_at, NaiveDateTime.utc_now())

    params = if remote?, do: truncate_fields_param(params), else: params

    struct
    |> cast(
      params,
      [
        :bio,
        :name,
        :follower_address,
        :following_address,
        :avatar,
        :last_refreshed_at,
        :ap_enabled,
        :source_data,
        :banner,
        :locked,
        :magic_key,
        :follower_count,
        :following_count,
        :hide_follows,
        :fields,
        :hide_followers,
        :allow_following_move,
        :discoverable,
        :hide_followers_count,
        :hide_follows_count,
        :also_known_as
      ]
    )
    |> unique_constraint(:nickname)
    |> validate_format(:nickname, local_nickname_regex())
    |> validate_length(:bio, max: bio_limit)
    |> validate_length(:name, max: name_limit)
    |> validate_fields(remote?)
  end

  def password_update_changeset(struct, params) do
    struct
    |> cast(params, [:password, :password_confirmation])
    |> validate_required([:password, :password_confirmation])
    |> validate_confirmation(:password)
    |> put_password_hash()
    |> put_change(:password_reset_pending, false)
  end

  @spec reset_password(User.t(), map) :: {:ok, User.t()} | {:error, Ecto.Changeset.t()}
  def reset_password(%User{id: user_id} = user, data) do
    multi =
      Multi.new()
      |> Multi.update(:user, password_update_changeset(user, data))
      |> Multi.delete_all(:tokens, OAuth.Token.Query.get_by_user(user_id))
      |> Multi.delete_all(:auth, OAuth.Authorization.delete_by_user_query(user))

    case Repo.transaction(multi) do
      {:ok, %{user: user} = _} -> set_cache(user)
      {:error, _, changeset, _} -> {:error, changeset}
    end
  end

  def update_password_reset_pending(user, value) do
    user
    |> change()
    |> put_change(:password_reset_pending, value)
    |> update_and_set_cache()
  end

  def force_password_reset_async(user) do
    BackgroundWorker.enqueue("force_password_reset", %{"user_id" => user.id})
  end

  @spec force_password_reset(User.t()) :: {:ok, User.t()} | {:error, Ecto.Changeset.t()}
  def force_password_reset(user), do: update_password_reset_pending(user, true)

  def register_changeset(struct, params \\ %{}, opts \\ []) do
    bio_limit = Pleroma.Config.get([:instance, :user_bio_length], 5000)
    name_limit = Pleroma.Config.get([:instance, :user_name_length], 100)

    need_confirmation? =
      if is_nil(opts[:need_confirmation]) do
        Pleroma.Config.get([:instance, :account_activation_required])
      else
        opts[:need_confirmation]
      end

    struct
    |> confirmation_changeset(need_confirmation: need_confirmation?)
    |> cast(params, [:bio, :email, :name, :nickname, :password, :password_confirmation])
    |> validate_required([:name, :nickname, :password, :password_confirmation])
    |> validate_confirmation(:password)
    |> unique_constraint(:email)
    |> unique_constraint(:nickname)
    |> validate_exclusion(:nickname, Pleroma.Config.get([User, :restricted_nicknames]))
    |> validate_format(:nickname, local_nickname_regex())
    |> validate_format(:email, @email_regex)
    |> validate_length(:bio, max: bio_limit)
    |> validate_length(:name, min: 1, max: name_limit)
    |> maybe_validate_required_email(opts[:external])
    |> put_password_hash
    |> put_ap_id()
    |> unique_constraint(:ap_id)
    |> put_following_and_follower_address()
  end

  def maybe_validate_required_email(changeset, true), do: changeset
  def maybe_validate_required_email(changeset, _), do: validate_required(changeset, [:email])

  defp put_ap_id(changeset) do
    ap_id = ap_id(%User{nickname: get_field(changeset, :nickname)})
    put_change(changeset, :ap_id, ap_id)
  end

  defp put_following_and_follower_address(changeset) do
    followers = ap_followers(%User{nickname: get_field(changeset, :nickname)})

    changeset
    |> put_change(:follower_address, followers)
  end

  defp autofollow_users(user) do
    candidates = Pleroma.Config.get([:instance, :autofollowed_nicknames])

    autofollowed_users =
      User.Query.build(%{nickname: candidates, local: true, deactivated: false})
      |> Repo.all()

    follow_all(user, autofollowed_users)
  end

  @doc "Inserts provided changeset, performs post-registration actions (confirmation email sending etc.)"
  def register(%Ecto.Changeset{} = changeset) do
    with {:ok, user} <- Repo.insert(changeset) do
      post_register_action(user)
    end
  end

  def post_register_action(%User{} = user) do
    with {:ok, user} <- autofollow_users(user),
         {:ok, user} <- set_cache(user),
         {:ok, _} <- User.WelcomeMessage.post_welcome_message_to_user(user),
         {:ok, _} <- try_send_confirmation_email(user) do
      {:ok, user}
    end
  end

  def try_send_confirmation_email(%User{} = user) do
    if user.confirmation_pending &&
         Pleroma.Config.get([:instance, :account_activation_required]) do
      user
      |> Pleroma.Emails.UserEmail.account_confirmation_email()
      |> Pleroma.Emails.Mailer.deliver_async()

      {:ok, :enqueued}
    else
      {:ok, :noop}
    end
  end

  def try_send_confirmation_email(users) do
    Enum.each(users, &try_send_confirmation_email/1)
  end

  def needs_update?(%User{local: true}), do: false

  def needs_update?(%User{local: false, last_refreshed_at: nil}), do: true

  def needs_update?(%User{local: false} = user) do
    NaiveDateTime.diff(NaiveDateTime.utc_now(), user.last_refreshed_at) >= 86_400
  end

  def needs_update?(_), do: true

  @spec maybe_direct_follow(User.t(), User.t()) :: {:ok, User.t()} | {:error, String.t()}
  def maybe_direct_follow(%User{} = follower, %User{local: true, locked: true} = followed) do
    follow(follower, followed, "pending")
  end

  def maybe_direct_follow(%User{} = follower, %User{local: true} = followed) do
    follow(follower, followed)
  end

  def maybe_direct_follow(%User{} = follower, %User{} = followed) do
    if not ap_enabled?(followed) do
      follow(follower, followed)
    else
      {:ok, follower}
    end
  end

  @doc "A mass follow for local users. Respects blocks in both directions but does not create activities."
  @spec follow_all(User.t(), list(User.t())) :: {atom(), User.t()}
  def follow_all(follower, followeds) do
    followeds
    |> Enum.reject(fn followed -> blocks?(follower, followed) || blocks?(followed, follower) end)
    |> Enum.each(&follow(follower, &1, "accept"))

    set_cache(follower)
  end

  defdelegate following(user), to: FollowingRelationship

  def follow(%User{} = follower, %User{} = followed, state \\ "accept") do
    deny_follow_blocked = Pleroma.Config.get([:user, :deny_follow_blocked])

    cond do
      followed.deactivated ->
        {:error, "Could not follow user: #{followed.nickname} is deactivated."}

      deny_follow_blocked and blocks?(followed, follower) ->
        {:error, "Could not follow user: #{followed.nickname} blocked you."}

      true ->
        FollowingRelationship.follow(follower, followed, state)

        {:ok, _} = update_follower_count(followed)

        follower
        |> update_following_count()
        |> set_cache()
    end
  end

  def unfollow(%User{} = follower, %User{} = followed) do
    if following?(follower, followed) and follower.ap_id != followed.ap_id do
      FollowingRelationship.unfollow(follower, followed)

      {:ok, followed} = update_follower_count(followed)

      {:ok, follower} =
        follower
        |> update_following_count()
        |> set_cache()

      {:ok, follower, Utils.fetch_latest_follow(follower, followed)}
    else
      {:error, "Not subscribed!"}
    end
  end

  defdelegate following?(follower, followed), to: FollowingRelationship

  def locked?(%User{} = user) do
    user.locked || false
  end

  def get_by_id(id) do
    Repo.get_by(User, id: id)
  end

  def get_by_ap_id(ap_id) do
    Repo.get_by(User, ap_id: ap_id)
  end

  def get_all_by_ap_id(ap_ids) do
    from(u in __MODULE__,
      where: u.ap_id in ^ap_ids
    )
    |> Repo.all()
  end

  def get_all_by_ids(ids) do
    from(u in __MODULE__, where: u.id in ^ids)
    |> Repo.all()
  end

  # This is mostly an SPC migration fix. This guesses the user nickname by taking the last part
  # of the ap_id and the domain and tries to get that user
  def get_by_guessed_nickname(ap_id) do
    domain = URI.parse(ap_id).host
    name = List.last(String.split(ap_id, "/"))
    nickname = "#{name}@#{domain}"

    get_cached_by_nickname(nickname)
  end

  def set_cache({:ok, user}), do: set_cache(user)
  def set_cache({:error, err}), do: {:error, err}

  def set_cache(%User{} = user) do
    Cachex.put(:user_cache, "ap_id:#{user.ap_id}", user)
    Cachex.put(:user_cache, "nickname:#{user.nickname}", user)
    {:ok, user}
  end

  def update_and_set_cache(struct, params) do
    struct
    |> update_changeset(params)
    |> update_and_set_cache()
  end

  def update_and_set_cache(changeset) do
    with {:ok, user} <- Repo.update(changeset, stale_error_field: :id) do
      set_cache(user)
    end
  end

  def invalidate_cache(user) do
    Cachex.del(:user_cache, "ap_id:#{user.ap_id}")
    Cachex.del(:user_cache, "nickname:#{user.nickname}")
  end

  def get_cached_by_ap_id(ap_id) do
    key = "ap_id:#{ap_id}"
    Cachex.fetch!(:user_cache, key, fn _ -> get_by_ap_id(ap_id) end)
  end

  def get_cached_by_id(id) do
    key = "id:#{id}"

    ap_id =
      Cachex.fetch!(:user_cache, key, fn _ ->
        user = get_by_id(id)

        if user do
          Cachex.put(:user_cache, "ap_id:#{user.ap_id}", user)
          {:commit, user.ap_id}
        else
          {:ignore, ""}
        end
      end)

    get_cached_by_ap_id(ap_id)
  end

  def get_cached_by_nickname(nickname) do
    key = "nickname:#{nickname}"

    Cachex.fetch!(:user_cache, key, fn ->
      case get_or_fetch_by_nickname(nickname) do
        {:ok, user} -> {:commit, user}
        {:error, _error} -> {:ignore, nil}
      end
    end)
  end

  def get_cached_by_nickname_or_id(nickname_or_id, opts \\ []) do
    restrict_to_local = Pleroma.Config.get([:instance, :limit_to_local_content])

    cond do
      is_integer(nickname_or_id) or FlakeId.flake_id?(nickname_or_id) ->
        get_cached_by_id(nickname_or_id) || get_cached_by_nickname(nickname_or_id)

      restrict_to_local == false or not String.contains?(nickname_or_id, "@") ->
        get_cached_by_nickname(nickname_or_id)

      restrict_to_local == :unauthenticated and match?(%User{}, opts[:for]) ->
        get_cached_by_nickname(nickname_or_id)

      true ->
        nil
    end
  end

  def get_by_nickname(nickname) do
    Repo.get_by(User, nickname: nickname) ||
      if Regex.match?(~r(@#{Pleroma.Web.Endpoint.host()})i, nickname) do
        Repo.get_by(User, nickname: local_nickname(nickname))
      end
  end

  def get_by_email(email), do: Repo.get_by(User, email: email)

  def get_by_nickname_or_email(nickname_or_email) do
    get_by_nickname(nickname_or_email) || get_by_email(nickname_or_email)
  end

  def fetch_by_nickname(nickname), do: ActivityPub.make_user_from_nickname(nickname)

  def get_or_fetch_by_nickname(nickname) do
    with %User{} = user <- get_by_nickname(nickname) do
      {:ok, user}
    else
      _e ->
        with [_nick, _domain] <- String.split(nickname, "@"),
             {:ok, user} <- fetch_by_nickname(nickname) do
          if Pleroma.Config.get([:fetch_initial_posts, :enabled]) do
            fetch_initial_posts(user)
          end

          {:ok, user}
        else
          _e -> {:error, "not found " <> nickname}
        end
    end
  end

  @doc "Fetch some posts when the user has just been federated with"
  def fetch_initial_posts(user) do
    BackgroundWorker.enqueue("fetch_initial_posts", %{"user_id" => user.id})
  end

  @spec get_followers_query(User.t(), pos_integer() | nil) :: Ecto.Query.t()
  def get_followers_query(%User{} = user, nil) do
    User.Query.build(%{followers: user, deactivated: false})
  end

  def get_followers_query(user, page) do
    user
    |> get_followers_query(nil)
    |> User.Query.paginate(page, 20)
  end

  @spec get_followers_query(User.t()) :: Ecto.Query.t()
  def get_followers_query(user), do: get_followers_query(user, nil)

  @spec get_followers(User.t(), pos_integer()) :: {:ok, list(User.t())}
  def get_followers(user, page \\ nil) do
    user
    |> get_followers_query(page)
    |> Repo.all()
  end

  @spec get_external_followers(User.t(), pos_integer()) :: {:ok, list(User.t())}
  def get_external_followers(user, page \\ nil) do
    user
    |> get_followers_query(page)
    |> User.Query.build(%{external: true})
    |> Repo.all()
  end

  def get_followers_ids(user, page \\ nil) do
    user
    |> get_followers_query(page)
    |> select([u], u.id)
    |> Repo.all()
  end

  @spec get_friends_query(User.t(), pos_integer() | nil) :: Ecto.Query.t()
  def get_friends_query(%User{} = user, nil) do
    User.Query.build(%{friends: user, deactivated: false})
  end

  def get_friends_query(user, page) do
    user
    |> get_friends_query(nil)
    |> User.Query.paginate(page, 20)
  end

  @spec get_friends_query(User.t()) :: Ecto.Query.t()
  def get_friends_query(user), do: get_friends_query(user, nil)

  def get_friends(user, page \\ nil) do
    user
    |> get_friends_query(page)
    |> Repo.all()
  end

  def get_friends_ids(user, page \\ nil) do
    user
    |> get_friends_query(page)
    |> select([u], u.id)
    |> Repo.all()
  end

  defdelegate get_follow_requests(user), to: FollowingRelationship

  def increase_note_count(%User{} = user) do
    User
    |> where(id: ^user.id)
    |> update([u], inc: [note_count: 1])
    |> select([u], u)
    |> Repo.update_all([])
    |> case do
      {1, [user]} -> set_cache(user)
      _ -> {:error, user}
    end
  end

  def decrease_note_count(%User{} = user) do
    User
    |> where(id: ^user.id)
    |> update([u],
      set: [
        note_count: fragment("greatest(0, note_count - 1)")
      ]
    )
    |> select([u], u)
    |> Repo.update_all([])
    |> case do
      {1, [user]} -> set_cache(user)
      _ -> {:error, user}
    end
  end

  def update_note_count(%User{} = user, note_count \\ nil) do
    note_count =
      note_count ||
        from(
          a in Object,
          where: fragment("?->>'actor' = ? and ?->>'type' = 'Note'", a.data, ^user.ap_id, a.data),
          select: count(a.id)
        )
        |> Repo.one()

    user
    |> cast(%{note_count: note_count}, [:note_count])
    |> update_and_set_cache()
  end

  @spec maybe_fetch_follow_information(User.t()) :: User.t()
  def maybe_fetch_follow_information(user) do
    with {:ok, user} <- fetch_follow_information(user) do
      user
    else
      e ->
        Logger.error("Follower/Following counter update for #{user.ap_id} failed.\n#{inspect(e)}")

        user
    end
  end

  def fetch_follow_information(user) do
    with {:ok, info} <- ActivityPub.fetch_follow_information_for_user(user) do
      user
      |> follow_information_changeset(info)
      |> update_and_set_cache()
    end
  end

  defp follow_information_changeset(user, params) do
    user
    |> cast(params, [
      :hide_followers,
      :hide_follows,
      :follower_count,
      :following_count,
      :hide_followers_count,
      :hide_follows_count
    ])
  end

  def update_follower_count(%User{} = user) do
    if user.local or !Pleroma.Config.get([:instance, :external_user_synchronization]) do
      follower_count_query =
        User.Query.build(%{followers: user, deactivated: false})
        |> select([u], %{count: count(u.id)})

      User
      |> where(id: ^user.id)
      |> join(:inner, [u], s in subquery(follower_count_query))
      |> update([u, s],
        set: [follower_count: s.count]
      )
      |> select([u], u)
      |> Repo.update_all([])
      |> case do
        {1, [user]} -> set_cache(user)
        _ -> {:error, user}
      end
    else
      {:ok, maybe_fetch_follow_information(user)}
    end
  end

  @spec update_following_count(User.t()) :: User.t()
  def update_following_count(%User{local: false} = user) do
    if Pleroma.Config.get([:instance, :external_user_synchronization]) do
      maybe_fetch_follow_information(user)
    else
      user
    end
  end

  def update_following_count(%User{local: true} = user) do
    following_count = FollowingRelationship.following_count(user)

    user
    |> follow_information_changeset(%{following_count: following_count})
    |> Repo.update!()
  end

  def set_unread_conversation_count(%User{local: true} = user) do
    unread_query = Participation.unread_conversation_count_for_user(user)

    User
    |> join(:inner, [u], p in subquery(unread_query))
    |> update([u, p],
      set: [unread_conversation_count: p.count]
    )
    |> where([u], u.id == ^user.id)
    |> select([u], u)
    |> Repo.update_all([])
    |> case do
      {1, [user]} -> set_cache(user)
      _ -> {:error, user}
    end
  end

  def set_unread_conversation_count(user), do: {:ok, user}

  def increment_unread_conversation_count(conversation, %User{local: true} = user) do
    unread_query =
      Participation.unread_conversation_count_for_user(user)
      |> where([p], p.conversation_id == ^conversation.id)

    User
    |> join(:inner, [u], p in subquery(unread_query))
    |> update([u, p],
      inc: [unread_conversation_count: 1]
    )
    |> where([u], u.id == ^user.id)
    |> where([u, p], p.count == 0)
    |> select([u], u)
    |> Repo.update_all([])
    |> case do
      {1, [user]} -> set_cache(user)
      _ -> {:error, user}
    end
  end

  def increment_unread_conversation_count(_, user), do: {:ok, user}

  @spec get_users_from_set([String.t()], boolean()) :: [User.t()]
  def get_users_from_set(ap_ids, local_only \\ true) do
    criteria = %{ap_id: ap_ids, deactivated: false}
    criteria = if local_only, do: Map.put(criteria, :local, true), else: criteria

    User.Query.build(criteria)
    |> Repo.all()
  end

  @spec get_recipients_from_activity(Activity.t()) :: [User.t()]
  def get_recipients_from_activity(%Activity{recipients: to}) do
    User.Query.build(%{recipients_from_activity: to, local: true, deactivated: false})
    |> Repo.all()
  end

  @spec mute(User.t(), User.t(), boolean()) ::
          {:ok, list(UserRelationship.t())} | {:error, String.t()}
  def mute(%User{} = muter, %User{} = mutee, notifications? \\ true) do
    add_to_mutes(muter, mutee, notifications?)
  end

  def unmute(%User{} = muter, %User{} = mutee) do
    remove_from_mutes(muter, mutee)
  end

  def subscribe(%User{} = subscriber, %User{} = target) do
    deny_follow_blocked = Pleroma.Config.get([:user, :deny_follow_blocked])

    if blocks?(target, subscriber) and deny_follow_blocked do
      {:error, "Could not subscribe: #{target.nickname} is blocking you"}
    else
      # Note: the relationship is inverse: subscriber acts as relationship target
      UserRelationship.create_inverse_subscription(target, subscriber)
    end
  end

  def subscribe(%User{} = subscriber, %{ap_id: ap_id}) do
    with %User{} = subscribee <- get_cached_by_ap_id(ap_id) do
      subscribe(subscriber, subscribee)
    end
  end

  def unsubscribe(%User{} = unsubscriber, %User{} = target) do
    # Note: the relationship is inverse: subscriber acts as relationship target
    UserRelationship.delete_inverse_subscription(target, unsubscriber)
  end

  def unsubscribe(%User{} = unsubscriber, %{ap_id: ap_id}) do
    with %User{} = user <- get_cached_by_ap_id(ap_id) do
      unsubscribe(unsubscriber, user)
    end
  end

  def block(%User{} = blocker, %User{} = blocked) do
    # sever any follow relationships to prevent leaks per activitypub (Pleroma issue #213)
    blocker =
      if following?(blocker, blocked) do
        {:ok, blocker, _} = unfollow(blocker, blocked)
        blocker
      else
        blocker
      end

    # clear any requested follows as well
    blocked =
      case CommonAPI.reject_follow_request(blocked, blocker) do
        {:ok, %User{} = updated_blocked} -> updated_blocked
        nil -> blocked
      end

    unsubscribe(blocked, blocker)

    if following?(blocked, blocker), do: unfollow(blocked, blocker)

    {:ok, blocker} = update_follower_count(blocker)
    {:ok, blocker, _} = Participation.mark_all_as_read(blocker, blocked)
    add_to_block(blocker, blocked)
  end

  # helper to handle the block given only an actor's AP id
  def block(%User{} = blocker, %{ap_id: ap_id}) do
    block(blocker, get_cached_by_ap_id(ap_id))
  end

  def unblock(%User{} = blocker, %User{} = blocked) do
    remove_from_block(blocker, blocked)
  end

  # helper to handle the block given only an actor's AP id
  def unblock(%User{} = blocker, %{ap_id: ap_id}) do
    unblock(blocker, get_cached_by_ap_id(ap_id))
  end

  def mutes?(nil, _), do: false
  def mutes?(%User{} = user, %User{} = target), do: mutes_user?(user, target)

  def mutes_user?(%User{} = user, %User{} = target) do
    UserRelationship.mute_exists?(user, target)
  end

  @spec muted_notifications?(User.t() | nil, User.t() | map()) :: boolean()
  def muted_notifications?(nil, _), do: false

  def muted_notifications?(%User{} = user, %User{} = target),
    do: UserRelationship.notification_mute_exists?(user, target)

  def blocks?(nil, _), do: false

  def blocks?(%User{} = user, %User{} = target) do
    blocks_user?(user, target) || blocks_domain?(user, target)
  end

  def blocks_user?(%User{} = user, %User{} = target) do
    UserRelationship.block_exists?(user, target)
  end

  def blocks_user?(_, _), do: false

  def blocks_domain?(%User{} = user, %User{} = target) do
    domain_blocks = Pleroma.Web.ActivityPub.MRF.subdomains_regex(user.domain_blocks)
    %{host: host} = URI.parse(target.ap_id)
    Pleroma.Web.ActivityPub.MRF.subdomain_match?(domain_blocks, host)
  end

  def blocks_domain?(_, _), do: false

  def subscribed_to?(%User{} = user, %User{} = target) do
    # Note: the relationship is inverse: subscriber acts as relationship target
    UserRelationship.inverse_subscription_exists?(target, user)
  end

  def subscribed_to?(%User{} = user, %{ap_id: ap_id}) do
    with %User{} = target <- get_cached_by_ap_id(ap_id) do
      subscribed_to?(user, target)
    end
  end

  @doc """
  Returns map of outgoing (blocked, muted etc.) relations' user AP IDs by relation type.
  E.g. `outgoing_relations_ap_ids(user, [:block])` -> `%{block: ["https://some.site/users/userapid"]}`
  """
  @spec outgoing_relations_ap_ids(User.t(), list(atom())) :: %{atom() => list(String.t())}
  def outgoing_relations_ap_ids(_, []), do: %{}

  def outgoing_relations_ap_ids(%User{} = user, relationship_types)
      when is_list(relationship_types) do
    db_result =
      user
      |> assoc(:outgoing_relationships)
      |> join(:inner, [user_rel], u in assoc(user_rel, :target))
      |> where([user_rel, u], user_rel.relationship_type in ^relationship_types)
      |> select([user_rel, u], [user_rel.relationship_type, fragment("array_agg(?)", u.ap_id)])
      |> group_by([user_rel, u], user_rel.relationship_type)
      |> Repo.all()
      |> Enum.into(%{}, fn [k, v] -> {k, v} end)

    Enum.into(
      relationship_types,
      %{},
      fn rel_type -> {rel_type, db_result[rel_type] || []} end
    )
  end

  def deactivate_async(user, status \\ true) do
    BackgroundWorker.enqueue("deactivate_user", %{"user_id" => user.id, "status" => status})
  end

  def deactivate(user, status \\ true)

  def deactivate(users, status) when is_list(users) do
    Repo.transaction(fn ->
      for user <- users, do: deactivate(user, status)
    end)
  end

  def deactivate(%User{} = user, status) do
    with {:ok, user} <- set_activation_status(user, status) do
      user
      |> get_followers()
      |> Enum.filter(& &1.local)
      |> Enum.each(fn follower ->
        follower |> update_following_count() |> set_cache()
      end)

      # Only update local user counts, remote will be update during the next pull.
      user
      |> get_friends()
      |> Enum.filter(& &1.local)
      |> Enum.each(&update_follower_count/1)

      {:ok, user}
    end
  end

  def update_notification_settings(%User{} = user, settings) do
    settings =
      settings
      |> Enum.map(fn {k, v} -> {k, v in [true, "true", "True", "1"]} end)
      |> Map.new()

    notification_settings =
      user.notification_settings
      |> Map.merge(settings)
      |> Map.take(["followers", "follows", "non_follows", "non_followers"])

    params = %{notification_settings: notification_settings}

    user
    |> cast(params, [:notification_settings])
    |> validate_required([:notification_settings])
    |> update_and_set_cache()
  end

  def delete(users) when is_list(users) do
    for user <- users, do: delete(user)
  end

  def delete(%User{} = user) do
    BackgroundWorker.enqueue("delete_user", %{"user_id" => user.id})
  end

  def perform(:force_password_reset, user), do: force_password_reset(user)

  @spec perform(atom(), User.t()) :: {:ok, User.t()}
  def perform(:delete, %User{} = user) do
    {:ok, _user} = ActivityPub.delete(user)

    # Remove all relationships
    user
    |> get_followers()
    |> Enum.each(fn follower ->
      ActivityPub.unfollow(follower, user)
      unfollow(follower, user)
    end)

    user
    |> get_friends()
    |> Enum.each(fn followed ->
      ActivityPub.unfollow(user, followed)
      unfollow(user, followed)
    end)

    delete_user_activities(user)
    invalidate_cache(user)
    Repo.delete(user)
  end

  @spec perform(atom(), User.t()) :: {:ok, User.t()}
  def perform(:fetch_initial_posts, %User{} = user) do
    pages = Pleroma.Config.get!([:fetch_initial_posts, :pages])

    # Insert all the posts in reverse order, so they're in the right order on the timeline
    user.source_data["outbox"]
    |> Utils.fetch_ordered_collection(pages)
    |> Enum.reverse()
    |> Enum.each(&Pleroma.Web.Federator.incoming_ap_doc/1)
  end

  def perform(:deactivate_async, user, status), do: deactivate(user, status)

  @spec perform(atom(), User.t(), list()) :: list() | {:error, any()}
  def perform(:blocks_import, %User{} = blocker, blocked_identifiers)
      when is_list(blocked_identifiers) do
    Enum.map(
      blocked_identifiers,
      fn blocked_identifier ->
        with {:ok, %User{} = blocked} <- get_or_fetch(blocked_identifier),
             {:ok, _user_block} <- block(blocker, blocked),
             {:ok, _} <- ActivityPub.block(blocker, blocked) do
          blocked
        else
          err ->
            Logger.debug("blocks_import failed for #{blocked_identifier} with: #{inspect(err)}")
            err
        end
      end
    )
  end

  @spec perform(atom(), User.t(), list()) :: list() | {:error, any()}
  def perform(:follow_import, %User{} = follower, followed_identifiers)
      when is_list(followed_identifiers) do
    Enum.map(
      followed_identifiers,
      fn followed_identifier ->
        with {:ok, %User{} = followed} <- get_or_fetch(followed_identifier),
             {:ok, follower} <- maybe_direct_follow(follower, followed),
             {:ok, _} <- ActivityPub.follow(follower, followed) do
          followed
        else
          err ->
            Logger.debug("follow_import failed for #{followed_identifier} with: #{inspect(err)}")
            err
        end
      end
    )
  end

  @spec external_users_query() :: Ecto.Query.t()
  def external_users_query do
    User.Query.build(%{
      external: true,
      active: true,
      order_by: :id
    })
  end

  @spec external_users(keyword()) :: [User.t()]
  def external_users(opts \\ []) do
    query =
      external_users_query()
      |> select([u], struct(u, [:id, :ap_id]))

    query =
      if opts[:max_id],
        do: where(query, [u], u.id > ^opts[:max_id]),
        else: query

    query =
      if opts[:limit],
        do: limit(query, ^opts[:limit]),
        else: query

    Repo.all(query)
  end

  def blocks_import(%User{} = blocker, blocked_identifiers) when is_list(blocked_identifiers) do
    BackgroundWorker.enqueue("blocks_import", %{
      "blocker_id" => blocker.id,
      "blocked_identifiers" => blocked_identifiers
    })
  end

  def follow_import(%User{} = follower, followed_identifiers)
      when is_list(followed_identifiers) do
    BackgroundWorker.enqueue("follow_import", %{
      "follower_id" => follower.id,
      "followed_identifiers" => followed_identifiers
    })
  end

  def delete_user_activities(%User{ap_id: ap_id}) do
    ap_id
    |> Activity.Queries.by_actor()
    |> RepoStreamer.chunk_stream(50)
    |> Stream.each(fn activities -> Enum.each(activities, &delete_activity/1) end)
    |> Stream.run()
  end

  defp delete_activity(%{data: %{"type" => "Create"}} = activity) do
    activity
    |> Object.normalize()
    |> ActivityPub.delete()
  end

  defp delete_activity(%{data: %{"type" => "Like"}} = activity) do
    object = Object.normalize(activity)

    activity.actor
    |> get_cached_by_ap_id()
    |> ActivityPub.unlike(object)
  end

  defp delete_activity(%{data: %{"type" => "Announce"}} = activity) do
    object = Object.normalize(activity)

    activity.actor
    |> get_cached_by_ap_id()
    |> ActivityPub.unannounce(object)
  end

  defp delete_activity(_activity), do: "Doing nothing"

  def html_filter_policy(%User{no_rich_text: true}) do
    Pleroma.HTML.Scrubber.TwitterText
  end

  def html_filter_policy(_), do: Pleroma.Config.get([:markup, :scrub_policy])

  def fetch_by_ap_id(ap_id), do: ActivityPub.make_user_from_ap_id(ap_id)

  def get_or_fetch_by_ap_id(ap_id) do
    user = get_cached_by_ap_id(ap_id)

    if !is_nil(user) and !needs_update?(user) do
      {:ok, user}
    else
      # Whether to fetch initial posts for the user (if it's a new user & the fetching is enabled)
      should_fetch_initial = is_nil(user) and Pleroma.Config.get([:fetch_initial_posts, :enabled])

      resp = fetch_by_ap_id(ap_id)

      if should_fetch_initial do
        with {:ok, %User{} = user} <- resp do
          fetch_initial_posts(user)
        end
      end

      resp
    end
  end

  @doc """
  Creates an internal service actor by URI if missing.
  Optionally takes nickname for addressing.
  """
  def get_or_create_service_actor_by_ap_id(uri, nickname \\ nil) do
    with user when is_nil(user) <- get_cached_by_ap_id(uri) do
      {:ok, user} =
        %User{
          invisible: true,
          local: true,
          ap_id: uri,
          nickname: nickname,
          follower_address: uri <> "/followers"
        }
        |> Repo.insert()

      user
    end
  end

  # AP style
  def public_key(%{source_data: %{"publicKey" => %{"publicKeyPem" => public_key_pem}}}) do
    key =
      public_key_pem
      |> :public_key.pem_decode()
      |> hd()
      |> :public_key.pem_entry_decode()

    {:ok, key}
  end

  def public_key(_), do: {:error, "not found key"}

  def get_public_key_for_ap_id(ap_id) do
    with {:ok, %User{} = user} <- get_or_fetch_by_ap_id(ap_id),
         {:ok, public_key} <- public_key(user) do
      {:ok, public_key}
    else
      _ -> :error
    end
  end

  defp blank?(""), do: nil
  defp blank?(n), do: n

  def insert_or_update_user(data) do
    data
    |> Map.put(:name, blank?(data[:name]) || data[:nickname])
    |> remote_user_creation()
    |> Repo.insert(on_conflict: :replace_all_except_primary_key, conflict_target: :nickname)
    |> set_cache()
  end

  def ap_enabled?(%User{local: true}), do: true
  def ap_enabled?(%User{ap_enabled: ap_enabled}), do: ap_enabled
  def ap_enabled?(_), do: false

  @doc "Gets or fetch a user by uri or nickname."
  @spec get_or_fetch(String.t()) :: {:ok, User.t()} | {:error, String.t()}
  def get_or_fetch("http" <> _host = uri), do: get_or_fetch_by_ap_id(uri)
  def get_or_fetch(nickname), do: get_or_fetch_by_nickname(nickname)

  # wait a period of time and return newest version of the User structs
  # this is because we have synchronous follow APIs and need to simulate them
  # with an async handshake
  def wait_and_refresh(_, %User{local: true} = a, %User{local: true} = b) do
    with %User{} = a <- get_cached_by_id(a.id),
         %User{} = b <- get_cached_by_id(b.id) do
      {:ok, a, b}
    else
      nil -> :error
    end
  end

  def wait_and_refresh(timeout, %User{} = a, %User{} = b) do
    with :ok <- :timer.sleep(timeout),
         %User{} = a <- get_cached_by_id(a.id),
         %User{} = b <- get_cached_by_id(b.id) do
      {:ok, a, b}
    else
      nil -> :error
    end
  end

  def parse_bio(bio) when is_binary(bio) and bio != "" do
    bio
    |> CommonUtils.format_input("text/plain", mentions_format: :full)
    |> elem(0)
  end

  def parse_bio(_), do: ""

  def parse_bio(bio, user) when is_binary(bio) and bio != "" do
    # TODO: get profile URLs other than user.ap_id
    profile_urls = [user.ap_id]

    bio
    |> CommonUtils.format_input("text/plain",
      mentions_format: :full,
      rel: &RelMe.maybe_put_rel_me(&1, profile_urls)
    )
    |> elem(0)
  end

  def parse_bio(_, _), do: ""

  def tag(user_identifiers, tags) when is_list(user_identifiers) do
    Repo.transaction(fn ->
      for user_identifier <- user_identifiers, do: tag(user_identifier, tags)
    end)
  end

  def tag(nickname, tags) when is_binary(nickname),
    do: tag(get_by_nickname(nickname), tags)

  def tag(%User{} = user, tags),
    do: update_tags(user, Enum.uniq((user.tags || []) ++ normalize_tags(tags)))

  def untag(user_identifiers, tags) when is_list(user_identifiers) do
    Repo.transaction(fn ->
      for user_identifier <- user_identifiers, do: untag(user_identifier, tags)
    end)
  end

  def untag(nickname, tags) when is_binary(nickname),
    do: untag(get_by_nickname(nickname), tags)

  def untag(%User{} = user, tags),
    do: update_tags(user, (user.tags || []) -- normalize_tags(tags))

  defp update_tags(%User{} = user, new_tags) do
    {:ok, updated_user} =
      user
      |> change(%{tags: new_tags})
      |> update_and_set_cache()

    updated_user
  end

  defp normalize_tags(tags) do
    [tags]
    |> List.flatten()
    |> Enum.map(&String.downcase/1)
  end

  defp local_nickname_regex do
    if Pleroma.Config.get([:instance, :extended_nickname_format]) do
      @extended_local_nickname_regex
    else
      @strict_local_nickname_regex
    end
  end

  def local_nickname(nickname_or_mention) do
    nickname_or_mention
    |> full_nickname()
    |> String.split("@")
    |> hd()
  end

  def full_nickname(nickname_or_mention),
    do: String.trim_leading(nickname_or_mention, "@")

  def error_user(ap_id) do
    %User{
      name: ap_id,
      ap_id: ap_id,
      nickname: "erroruser@example.com",
      inserted_at: NaiveDateTime.utc_now()
    }
  end

  @spec all_superusers() :: [User.t()]
  def all_superusers do
    User.Query.build(%{super_users: true, local: true, deactivated: false})
    |> Repo.all()
  end

  def showing_reblogs?(%User{} = user, %User{} = target) do
    not UserRelationship.reblog_mute_exists?(user, target)
  end

  @doc """
  The function returns a query to get users with no activity for given interval of days.
  Inactive users are those who didn't read any notification, or had any activity where
  the user is the activity's actor, during `inactivity_threshold` days.
  Deactivated users will not appear in this list.

  ## Examples

      iex> Pleroma.User.list_inactive_users()
      %Ecto.Query{}
  """
  @spec list_inactive_users_query(integer()) :: Ecto.Query.t()
  def list_inactive_users_query(inactivity_threshold \\ 7) do
    negative_inactivity_threshold = -inactivity_threshold
    now = NaiveDateTime.truncate(NaiveDateTime.utc_now(), :second)
    # Subqueries are not supported in `where` clauses, join gets too complicated.
    has_read_notifications =
      from(n in Pleroma.Notification,
        where: n.seen == true,
        group_by: n.id,
        having: max(n.updated_at) > datetime_add(^now, ^negative_inactivity_threshold, "day"),
        select: n.user_id
      )
      |> Pleroma.Repo.all()

    from(u in Pleroma.User,
      left_join: a in Pleroma.Activity,
      on: u.ap_id == a.actor,
      where: not is_nil(u.nickname),
      where: u.deactivated != ^true,
      where: u.id not in ^has_read_notifications,
      group_by: u.id,
      having:
        max(a.inserted_at) < datetime_add(^now, ^negative_inactivity_threshold, "day") or
          is_nil(max(a.inserted_at))
    )
  end

  @doc """
  Enable or disable email notifications for user

  ## Examples

      iex> Pleroma.User.switch_email_notifications(Pleroma.User{email_notifications: %{"digest" => false}}, "digest", true)
      Pleroma.User{email_notifications: %{"digest" => true}}

      iex> Pleroma.User.switch_email_notifications(Pleroma.User{email_notifications: %{"digest" => true}}, "digest", false)
      Pleroma.User{email_notifications: %{"digest" => false}}
  """
  @spec switch_email_notifications(t(), String.t(), boolean()) ::
          {:ok, t()} | {:error, Ecto.Changeset.t()}
  def switch_email_notifications(user, type, status) do
    User.update_email_notifications(user, %{type => status})
  end

  @doc """
  Set `last_digest_emailed_at` value for the user to current time
  """
  @spec touch_last_digest_emailed_at(t()) :: t()
  def touch_last_digest_emailed_at(user) do
    now = NaiveDateTime.truncate(NaiveDateTime.utc_now(), :second)

    {:ok, updated_user} =
      user
      |> change(%{last_digest_emailed_at: now})
      |> update_and_set_cache()

    updated_user
  end

  @spec toggle_confirmation(User.t()) :: {:ok, User.t()} | {:error, Changeset.t()}
  def toggle_confirmation(%User{} = user) do
    user
    |> confirmation_changeset(need_confirmation: !user.confirmation_pending)
    |> update_and_set_cache()
  end

  @spec toggle_confirmation([User.t()]) :: [{:ok, User.t()} | {:error, Changeset.t()}]
  def toggle_confirmation(users) do
    Enum.map(users, &toggle_confirmation/1)
  end

  def get_mascot(%{mascot: %{} = mascot}) when not is_nil(mascot) do
    mascot
  end

  def get_mascot(%{mascot: mascot}) when is_nil(mascot) do
    # use instance-default
    config = Pleroma.Config.get([:assets, :mascots])
    default_mascot = Pleroma.Config.get([:assets, :default_mascot])
    mascot = Keyword.get(config, default_mascot)

    %{
      "id" => "default-mascot",
      "url" => mascot[:url],
      "preview_url" => mascot[:url],
      "pleroma" => %{
        "mime_type" => mascot[:mime_type]
      }
    }
  end

  def ensure_keys_present(%{keys: keys} = user) when not is_nil(keys), do: {:ok, user}

  def ensure_keys_present(%User{} = user) do
    with {:ok, pem} <- Keys.generate_rsa_pem() do
      user
      |> cast(%{keys: pem}, [:keys])
      |> validate_required([:keys])
      |> update_and_set_cache()
    end
  end

  def get_ap_ids_by_nicknames(nicknames) do
    from(u in User,
      where: u.nickname in ^nicknames,
      select: u.ap_id
    )
    |> Repo.all()
  end

  defdelegate search(query, opts \\ []), to: User.Search

  defp put_password_hash(
         %Ecto.Changeset{valid?: true, changes: %{password: password}} = changeset
       ) do
    change(changeset, password_hash: Pbkdf2.hashpwsalt(password))
  end

  defp put_password_hash(changeset), do: changeset

  def is_internal_user?(%User{nickname: nil}), do: true
  def is_internal_user?(%User{local: true, nickname: "internal." <> _}), do: true
  def is_internal_user?(_), do: false

  # A hack because user delete activities have a fake id for whatever reason
  # TODO: Get rid of this
  def get_delivered_users_by_object_id("pleroma:fake_object_id"), do: []

  def get_delivered_users_by_object_id(object_id) do
    from(u in User,
      inner_join: delivery in assoc(u, :deliveries),
      where: delivery.object_id == ^object_id
    )
    |> Repo.all()
  end

  def change_email(user, email) do
    user
    |> cast(%{email: email}, [:email])
    |> validate_required([:email])
    |> unique_constraint(:email)
    |> validate_format(:email, @email_regex)
    |> update_and_set_cache()
  end

  # Internal function; public one is `deactivate/2`
  defp set_activation_status(user, deactivated) do
    user
    |> cast(%{deactivated: deactivated}, [:deactivated])
    |> update_and_set_cache()
  end

  def update_banner(user, banner) do
    user
    |> cast(%{banner: banner}, [:banner])
    |> update_and_set_cache()
  end

  def update_background(user, background) do
    user
    |> cast(%{background: background}, [:background])
    |> update_and_set_cache()
  end

  def update_source_data(user, source_data) do
    user
    |> cast(%{source_data: source_data}, [:source_data])
    |> update_and_set_cache()
  end

  def roles(%{is_moderator: is_moderator, is_admin: is_admin}) do
    %{
      admin: is_admin,
      moderator: is_moderator
    }
  end

  # ``fields`` is an array of mastodon profile field, containing ``{"name": "…", "value": "…"}``.
  # For example: [{"name": "Pronoun", "value": "she/her"}, …]
  def fields(%{fields: nil, source_data: %{"attachment" => attachment}}) do
    limit = Pleroma.Config.get([:instance, :max_remote_account_fields], 0)

    attachment
    |> Enum.filter(fn %{"type" => t} -> t == "PropertyValue" end)
    |> Enum.map(fn fields -> Map.take(fields, ["name", "value"]) end)
    |> Enum.take(limit)
  end

  def fields(%{fields: nil}), do: []

  def fields(%{fields: fields}), do: fields

  def validate_fields(changeset, remote? \\ false) do
    limit_name = if remote?, do: :max_remote_account_fields, else: :max_account_fields
    limit = Pleroma.Config.get([:instance, limit_name], 0)

    changeset
    |> validate_length(:fields, max: limit)
    |> validate_change(:fields, fn :fields, fields ->
      if Enum.all?(fields, &valid_field?/1) do
        []
      else
        [fields: "invalid"]
      end
    end)
  end

  defp valid_field?(%{"name" => name, "value" => value}) do
    name_limit = Pleroma.Config.get([:instance, :account_field_name_length], 255)
    value_limit = Pleroma.Config.get([:instance, :account_field_value_length], 255)

    is_binary(name) && is_binary(value) && String.length(name) <= name_limit &&
      String.length(value) <= value_limit
  end

  defp valid_field?(_), do: false

  defp truncate_field(%{"name" => name, "value" => value}) do
    {name, _chopped} =
      String.split_at(name, Pleroma.Config.get([:instance, :account_field_name_length], 255))

    {value, _chopped} =
      String.split_at(value, Pleroma.Config.get([:instance, :account_field_value_length], 255))

    %{"name" => name, "value" => value}
  end

  def admin_api_update(user, params) do
    user
    |> cast(params, [
      :is_moderator,
      :is_admin,
      :show_role
    ])
    |> update_and_set_cache()
  end

  def mascot_update(user, url) do
    user
    |> cast(%{mascot: url}, [:mascot])
    |> validate_required([:mascot])
    |> update_and_set_cache()
  end

  def mastodon_settings_update(user, settings) do
    user
    |> cast(%{settings: settings}, [:settings])
    |> validate_required([:settings])
    |> update_and_set_cache()
  end

  @spec confirmation_changeset(User.t(), keyword()) :: Changeset.t()
  def confirmation_changeset(user, need_confirmation: need_confirmation?) do
    params =
      if need_confirmation? do
        %{
          confirmation_pending: true,
          confirmation_token: :crypto.strong_rand_bytes(32) |> Base.url_encode64()
        }
      else
        %{
          confirmation_pending: false,
          confirmation_token: nil
        }
      end

    cast(user, params, [:confirmation_pending, :confirmation_token])
  end

  def add_pinnned_activity(user, %Pleroma.Activity{id: id}) do
    if id not in user.pinned_activities do
      max_pinned_statuses = Pleroma.Config.get([:instance, :max_pinned_statuses], 0)
      params = %{pinned_activities: user.pinned_activities ++ [id]}

      user
      |> cast(params, [:pinned_activities])
      |> validate_length(:pinned_activities,
        max: max_pinned_statuses,
        message: "You have already pinned the maximum number of statuses"
      )
    else
      change(user)
    end
    |> update_and_set_cache()
  end

  def remove_pinnned_activity(user, %Pleroma.Activity{id: id}) do
    params = %{pinned_activities: List.delete(user.pinned_activities, id)}

    user
    |> cast(params, [:pinned_activities])
    |> update_and_set_cache()
  end

  def update_email_notifications(user, settings) do
    email_notifications =
      user.email_notifications
      |> Map.merge(settings)
      |> Map.take(["digest"])

    params = %{email_notifications: email_notifications}
    fields = [:email_notifications]

    user
    |> cast(params, fields)
    |> validate_required(fields)
    |> update_and_set_cache()
  end

  defp set_domain_blocks(user, domain_blocks) do
    params = %{domain_blocks: domain_blocks}

    user
    |> cast(params, [:domain_blocks])
    |> validate_required([:domain_blocks])
    |> update_and_set_cache()
  end

  def block_domain(user, domain_blocked) do
    set_domain_blocks(user, Enum.uniq([domain_blocked | user.domain_blocks]))
  end

  def unblock_domain(user, domain_blocked) do
    set_domain_blocks(user, List.delete(user.domain_blocks, domain_blocked))
  end

  @spec add_to_block(User.t(), User.t()) ::
          {:ok, UserRelationship.t()} | {:error, Ecto.Changeset.t()}
  defp add_to_block(%User{} = user, %User{} = blocked) do
    UserRelationship.create_block(user, blocked)
  end

  @spec add_to_block(User.t(), User.t()) ::
          {:ok, UserRelationship.t()} | {:ok, nil} | {:error, Ecto.Changeset.t()}
  defp remove_from_block(%User{} = user, %User{} = blocked) do
    UserRelationship.delete_block(user, blocked)
  end

  defp add_to_mutes(%User{} = user, %User{} = muted_user, notifications?) do
    with {:ok, user_mute} <- UserRelationship.create_mute(user, muted_user),
         {:ok, user_notification_mute} <-
           (notifications? && UserRelationship.create_notification_mute(user, muted_user)) ||
             {:ok, nil} do
      {:ok, Enum.filter([user_mute, user_notification_mute], & &1)}
    end
  end

  defp remove_from_mutes(user, %User{} = muted_user) do
    with {:ok, user_mute} <- UserRelationship.delete_mute(user, muted_user),
         {:ok, user_notification_mute} <-
           UserRelationship.delete_notification_mute(user, muted_user) do
      {:ok, [user_mute, user_notification_mute]}
    end
  end

  def set_invisible(user, invisible) do
    params = %{invisible: invisible}

    user
    |> cast(params, [:invisible])
    |> validate_required([:invisible])
    |> update_and_set_cache()
  end
end<|MERGE_RESOLUTION|>--- conflicted
+++ resolved
@@ -142,7 +142,6 @@
     has_many(:registrations, Registration)
     has_many(:deliveries, Delivery)
 
-<<<<<<< HEAD
     has_many(:outgoing_relationships, UserRelationship, foreign_key: :source_id)
     has_many(:incoming_relationships, UserRelationship, foreign_key: :target_id)
 
@@ -183,8 +182,6 @@
     # `:subscribers` is deprecated (replaced with `subscriber_users` relation)
     field(:subscribers, {:array, :string}, default: [])
 
-=======
->>>>>>> 228bf4d2
     timestamps()
   end
 
