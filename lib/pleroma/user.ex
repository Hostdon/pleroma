--- conflicted
+++ resolved
@@ -177,23 +177,6 @@
   def ap_following(%User{following_address: fa}) when is_binary(fa), do: fa
   def ap_following(%User{} = user), do: "#{ap_id(user)}/following"
 
-<<<<<<< HEAD
-  def user_info(%User{} = user, args \\ %{}) do
-    following_count = Map.get(args, :following_count, user.following_count) || 0
-    follower_count = Map.get(args, :follower_count, user.follower_count) || 0
-
-    %{
-      note_count: user.note_count,
-      locked: user.locked,
-      confirmation_pending: user.confirmation_pending,
-      default_scope: user.default_scope,
-      follower_count: follower_count,
-      following_count: following_count
-    }
-  end
-
-=======
->>>>>>> ef1718a0
   def follow_state(%User{} = user, %User{} = target) do
     case Utils.fetch_latest_follow(user, target) do
       %{data: %{"state" => state}} -> state
