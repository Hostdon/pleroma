# Pleroma: A lightweight social networking server
# Copyright © 2017-2021 Pleroma Authors <https://pleroma.social/>
# SPDX-License-Identifier: AGPL-3.0-only

defmodule Pleroma.Uploaders.S3 do
  @behaviour Pleroma.Uploaders.Uploader
  require Logger

  alias Pleroma.Config

  # The file name is re-encoded with S3's constraints here to comply with previous
  # links with less strict filenames
  @impl true
  def get_file(file) do
<<<<<<< HEAD
    config = Config.get([__MODULE__])
    #bucket = Keyword.fetch!(config, :bucket)

    #bucket_with_namespace =
    #  cond do
    #    truncated_namespace = Keyword.get(config, :truncated_namespace) ->
    #      truncated_namespace

    #    namespace = Keyword.get(config, :bucket_namespace) ->
    #      namespace <> ":" <> bucket

    #    true ->
    #      bucket
    #  end

    {:ok,
     {:url,
      Path.join([
        Keyword.fetch!(config, :public_endpoint),
        #bucket_with_namespace,
=======
    {:ok,
     {:url,
      Path.join([
        Pleroma.Upload.base_url(),
>>>>>>> 0a589c88
        strict_encode(URI.decode(file))
      ])}}
  end

  @impl true
  def put_file(%Pleroma.Upload{} = upload) do
    config = Config.get([__MODULE__])
    bucket = Keyword.get(config, :bucket)
    streaming = Keyword.get(config, :streaming_enabled)

    s3_name = Keyword.get(config, :upload_path) <> strict_encode(upload.path)

    op =
      if streaming do
        op =
          upload.tempfile
          |> ExAws.S3.Upload.stream_file()
          |> ExAws.S3.upload(bucket, s3_name, [
            {:acl, :public_read},
            {:content_type, upload.content_type}
          ])

        if Application.get_env(:tesla, :adapter) == Tesla.Adapter.Gun do
          # set s3 upload timeout to respect :upload pool timeout
          # timeout should be slightly larger, so s3 can retry upload on fail
          timeout = Pleroma.HTTP.AdapterHelper.Gun.pool_timeout(:upload) + 1_000
          opts = Keyword.put(op.opts, :timeout, timeout)
          Map.put(op, :opts, opts)
        else
          op
        end
      else
        {:ok, file_data} = File.read(upload.tempfile)

        ExAws.S3.put_object(bucket, s3_name, file_data, [
          {:acl, :public_read},
          {:content_type, upload.content_type}
        ])
      end

    case ExAws.request(op) do
      {:ok, _} ->
        {:ok, {:file, s3_name}}

      error ->
        Logger.error("#{__MODULE__}: #{inspect(error)}")
        {:error, "S3 Upload failed"}
    end
  end

  @impl true
  def delete_file(file) do
    [__MODULE__, :bucket]
    |> Config.get()
    |> ExAws.S3.delete_object(file)
    |> ExAws.request()
    |> case do
      {:ok, %{status_code: 204}} -> :ok
      error -> {:error, inspect(error)}
    end
  end

  @regex Regex.compile!("[^0-9a-zA-Z!.*/'()_-]")
  def strict_encode(name) do
    String.replace(name, @regex, "-")
  end
end<|MERGE_RESOLUTION|>--- conflicted
+++ resolved
@@ -12,33 +12,10 @@
   # links with less strict filenames
   @impl true
   def get_file(file) do
-<<<<<<< HEAD
-    config = Config.get([__MODULE__])
-    #bucket = Keyword.fetch!(config, :bucket)
-
-    #bucket_with_namespace =
-    #  cond do
-    #    truncated_namespace = Keyword.get(config, :truncated_namespace) ->
-    #      truncated_namespace
-
-    #    namespace = Keyword.get(config, :bucket_namespace) ->
-    #      namespace <> ":" <> bucket
-
-    #    true ->
-    #      bucket
-    #  end
-
-    {:ok,
-     {:url,
-      Path.join([
-        Keyword.fetch!(config, :public_endpoint),
-        #bucket_with_namespace,
-=======
     {:ok,
      {:url,
       Path.join([
         Pleroma.Upload.base_url(),
->>>>>>> 0a589c88
         strict_encode(URI.decode(file))
       ])}}
   end
