# Pleroma: A lightweight social networking server
# Copyright © 2017-2019 Pleroma Authors <https://pleroma.social/>
# SPDX-License-Identifier: AGPL-3.0-only

defmodule Pleroma.User.Info do
  use Ecto.Schema
  import Ecto.Changeset

  alias Pleroma.User.Info

  @type t :: %__MODULE__{}

  embedded_schema do
    field(:banner, :map, default: %{})
    field(:background, :map, default: %{})
    field(:source_data, :map, default: %{})
    field(:note_count, :integer, default: 0)
    field(:follower_count, :integer, default: 0)
    field(:locked, :boolean, default: false)
    field(:confirmation_pending, :boolean, default: false)
    field(:confirmation_token, :string, default: nil)
    field(:default_scope, :string, default: "public")
    field(:blocks, {:array, :string}, default: [])
    field(:domain_blocks, {:array, :string}, default: [])
    field(:mutes, {:array, :string}, default: [])
    field(:muted_reblogs, {:array, :string}, default: [])
    field(:subscribers, {:array, :string}, default: [])
    field(:deactivated, :boolean, default: false)
    field(:no_rich_text, :boolean, default: false)
    field(:ap_enabled, :boolean, default: false)
    field(:is_moderator, :boolean, default: false)
    field(:is_admin, :boolean, default: false)
    field(:show_role, :boolean, default: true)
    field(:keys, :string, default: nil)
    field(:settings, :map, default: nil)
    field(:magic_key, :string, default: nil)
    field(:uri, :string, default: nil)
    field(:topic, :string, default: nil)
    field(:hub, :string, default: nil)
    field(:salmon, :string, default: nil)
    field(:hide_followers, :boolean, default: false)
    field(:hide_follows, :boolean, default: false)
    field(:hide_favorites, :boolean, default: true)
    field(:pinned_activities, {:array, :string}, default: [])
    field(:flavour, :string, default: nil)
<<<<<<< HEAD
    field(:email_notifications, :map, default: %{"digest" => false})
=======
    field(:mascot, :map, default: nil)
>>>>>>> 57e58d26
    field(:emoji, {:array, :map}, default: [])

    field(:notification_settings, :map,
      default: %{"remote" => true, "local" => true, "followers" => true, "follows" => true}
    )

    # Found in the wild
    # ap_id -> Where is this used?
    # bio -> Where is this used?
    # avatar -> Where is this used?
    # fqn -> Where is this used?
    # host -> Where is this used?
    # subject _> Where is this used?
  end

  def set_activation_status(info, deactivated) do
    params = %{deactivated: deactivated}

    info
    |> cast(params, [:deactivated])
    |> validate_required([:deactivated])
  end

  def update_notification_settings(info, settings) do
    notification_settings =
      info.notification_settings
      |> Map.merge(settings)
      |> Map.take(["remote", "local", "followers", "follows"])

    params = %{notification_settings: notification_settings}

    info
    |> cast(params, [:notification_settings])
    |> validate_required([:notification_settings])
  end

  @doc """
  Update email notifications in the given User.Info struct.

  Examples:

      iex> update_email_notifications(%Pleroma.User.Info{email_notifications: %{"digest" => false}}, %{"digest" => true})
      %Pleroma.User.Info{email_notifications: %{"digest" => true}}

  """
  @spec update_email_notifications(t(), map()) :: Ecto.Changeset.t()
  def update_email_notifications(info, settings) do
    email_notifications =
      info.email_notifications
      |> Map.merge(settings)
      |> Map.take(["digest"])

    params = %{email_notifications: email_notifications}
    fields = [:email_notifications]

    info
    |> cast(params, fields)
    |> validate_required(fields)
  end

  def add_to_note_count(info, number) do
    set_note_count(info, info.note_count + number)
  end

  def set_note_count(info, number) do
    params = %{note_count: Enum.max([0, number])}

    info
    |> cast(params, [:note_count])
    |> validate_required([:note_count])
  end

  def set_follower_count(info, number) do
    params = %{follower_count: Enum.max([0, number])}

    info
    |> cast(params, [:follower_count])
    |> validate_required([:follower_count])
  end

  def set_mutes(info, mutes) do
    params = %{mutes: mutes}

    info
    |> cast(params, [:mutes])
    |> validate_required([:mutes])
  end

  def set_blocks(info, blocks) do
    params = %{blocks: blocks}

    info
    |> cast(params, [:blocks])
    |> validate_required([:blocks])
  end

  def set_subscribers(info, subscribers) do
    params = %{subscribers: subscribers}

    info
    |> cast(params, [:subscribers])
    |> validate_required([:subscribers])
  end

  def add_to_mutes(info, muted) do
    set_mutes(info, Enum.uniq([muted | info.mutes]))
  end

  def remove_from_mutes(info, muted) do
    set_mutes(info, List.delete(info.mutes, muted))
  end

  def add_to_block(info, blocked) do
    set_blocks(info, Enum.uniq([blocked | info.blocks]))
  end

  def remove_from_block(info, blocked) do
    set_blocks(info, List.delete(info.blocks, blocked))
  end

  def add_to_subscribers(info, subscribed) do
    set_subscribers(info, Enum.uniq([subscribed | info.subscribers]))
  end

  def remove_from_subscribers(info, subscribed) do
    set_subscribers(info, List.delete(info.subscribers, subscribed))
  end

  def set_domain_blocks(info, domain_blocks) do
    params = %{domain_blocks: domain_blocks}

    info
    |> cast(params, [:domain_blocks])
    |> validate_required([:domain_blocks])
  end

  def add_to_domain_block(info, domain_blocked) do
    set_domain_blocks(info, Enum.uniq([domain_blocked | info.domain_blocks]))
  end

  def remove_from_domain_block(info, domain_blocked) do
    set_domain_blocks(info, List.delete(info.domain_blocks, domain_blocked))
  end

  def set_keys(info, keys) do
    params = %{keys: keys}

    info
    |> cast(params, [:keys])
    |> validate_required([:keys])
  end

  def remote_user_creation(info, params) do
    info
    |> cast(params, [
      :ap_enabled,
      :source_data,
      :banner,
      :locked,
      :magic_key,
      :uri,
      :hub,
      :topic,
      :salmon
    ])
  end

  def user_upgrade(info, params) do
    info
    |> cast(params, [
      :ap_enabled,
      :source_data,
      :banner,
      :locked,
      :magic_key
    ])
  end

  def profile_update(info, params) do
    info
    |> cast(params, [
      :locked,
      :no_rich_text,
      :default_scope,
      :banner,
      :hide_follows,
      :hide_followers,
      :hide_favorites,
      :background,
      :show_role
    ])
  end

  @spec confirmation_changeset(Info.t(), keyword()) :: Changeset.t()
  def confirmation_changeset(info, opts) do
    need_confirmation? = Keyword.get(opts, :need_confirmation)

    params =
      if need_confirmation? do
        %{
          confirmation_pending: true,
          confirmation_token: :crypto.strong_rand_bytes(32) |> Base.url_encode64()
        }
      else
        %{
          confirmation_pending: false,
          confirmation_token: nil
        }
      end

    cast(info, params, [:confirmation_pending, :confirmation_token])
  end

  def mastodon_settings_update(info, settings) do
    params = %{settings: settings}

    info
    |> cast(params, [:settings])
    |> validate_required([:settings])
  end

  def mastodon_flavour_update(info, flavour) do
    params = %{flavour: flavour}

    info
    |> cast(params, [:flavour])
    |> validate_required([:flavour])
  end

  def mascot_update(info, url) do
    params = %{mascot: url}

    info
    |> cast(params, [:mascot])
    |> validate_required([:mascot])
  end

  def set_source_data(info, source_data) do
    params = %{source_data: source_data}

    info
    |> cast(params, [:source_data])
    |> validate_required([:source_data])
  end

  def admin_api_update(info, params) do
    info
    |> cast(params, [
      :is_moderator,
      :is_admin,
      :show_role
    ])
  end

  def add_pinnned_activity(info, %Pleroma.Activity{id: id}) do
    if id not in info.pinned_activities do
      max_pinned_statuses = Pleroma.Config.get([:instance, :max_pinned_statuses], 0)
      params = %{pinned_activities: info.pinned_activities ++ [id]}

      info
      |> cast(params, [:pinned_activities])
      |> validate_length(:pinned_activities,
        max: max_pinned_statuses,
        message: "You have already pinned the maximum number of statuses"
      )
    else
      change(info)
    end
  end

  def remove_pinnned_activity(info, %Pleroma.Activity{id: id}) do
    params = %{pinned_activities: List.delete(info.pinned_activities, id)}

    cast(info, params, [:pinned_activities])
  end

  def roles(%Info{is_moderator: is_moderator, is_admin: is_admin}) do
    %{
      admin: is_admin,
      moderator: is_moderator
    }
  end

  def add_reblog_mute(info, ap_id) do
    params = %{muted_reblogs: info.muted_reblogs ++ [ap_id]}

    cast(info, params, [:muted_reblogs])
  end

  def remove_reblog_mute(info, ap_id) do
    params = %{muted_reblogs: List.delete(info.muted_reblogs, ap_id)}

    cast(info, params, [:muted_reblogs])
  end
end<|MERGE_RESOLUTION|>--- conflicted
+++ resolved
@@ -43,11 +43,8 @@
     field(:hide_favorites, :boolean, default: true)
     field(:pinned_activities, {:array, :string}, default: [])
     field(:flavour, :string, default: nil)
-<<<<<<< HEAD
     field(:email_notifications, :map, default: %{"digest" => false})
-=======
     field(:mascot, :map, default: nil)
->>>>>>> 57e58d26
     field(:emoji, {:array, :map}, default: [])
 
     field(:notification_settings, :map,
