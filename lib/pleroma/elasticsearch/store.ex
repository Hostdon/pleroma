--- conflicted
+++ resolved
@@ -26,11 +26,7 @@
   def maybe_put_into_elasticsearch(
         %{data: %{"type" => "Create"}, object: %{data: %{"type" => "Note"}}} = activity
       ) do
-<<<<<<< HEAD
-    if Config.get([:search, :provider]) == Pleroma.Search.Elasticsearch do
-=======
     if enabled?() do
->>>>>>> 703f53c0
       actor = Pleroma.Activity.user_actor(activity)
 
       activity
