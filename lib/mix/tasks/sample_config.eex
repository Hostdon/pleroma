use Mix.Config

config :pleroma, Pleroma.Web.Endpoint,
   url: [host: "<%= domain %>", scheme: "https", port: 443],
   secret_key_base: "<%= secret %>"

config :pleroma, :instance,
  name: "<%= name %>",
  email: "<%= email %>",
  limit: 5000,
  registrations_open: true,
  dedupe_media: false

config :pleroma, :media_proxy,
  enabled: false,
  redirect_on_failure: true
  #base_url: "https://cache.pleroma.social"

# Configure your database
config :pleroma, Pleroma.Repo,
  adapter: Ecto.Adapters.Postgres,
  username: "pleroma",
  password: "<%= dbpass %>",
  database: "pleroma_dev",
  hostname: "localhost",
  pool_size: 10

<<<<<<< HEAD
# Configure web push notifications
config :web_push_encryption, :vapid_details,
  subject: "mailto:<%= email %>",
  public_key: "<%= web_push_public_key %>",
  private_key: "<%= web_push_private_key %>"
=======
# Enable Strict-Transport-Security once SSL is working:
# config :pleroma, :http_security,
#   sts: true
>>>>>>> 52ce3685

# Configure S3 support if desired.
# The public S3 endpoint is different depending on region and provider,
# consult your S3 provider's documentation for details on what to use.
#
# config :pleroma, Pleroma.Uploaders.S3,
#   bucket: "some-bucket",
#   public_endpoint: "https://s3.amazonaws.com"
#
# Configure S3 credentials:
# config :ex_aws, :s3,
#   access_key_id: "xxxxxxxxxxxxx",
#   secret_access_key: "yyyyyyyyyyyy",
#   region: "us-east-1",
#   scheme: "https://"
#
# For using third-party S3 clones like wasabi, also do:
# config :ex_aws, :s3,
#   host: "s3.wasabisys.com"


# Configure Openstack Swift support if desired.
# 
# Many openstack deployments are different, so config is left very open with 
# no assumptions made on which provider you're using. This should allow very 
# wide support without needing separate handlers for OVH, Rackspace, etc.
#
# config :pleroma, Pleroma.Uploaders.Swift,
#  container: "some-container",
#  username: "api-username-yyyy",
#  password: "api-key-xxxx",
#  tenant_id: "<openstack-project/tenant-id>",
#  auth_url: "https://keystone-endpoint.provider.com",
#  storage_url: "https://swift-endpoint.prodider.com/v1/AUTH_<tenant>/<container>",
#  object_url: "https://cdn-endpoint.provider.com/<container>"
#
<|MERGE_RESOLUTION|>--- conflicted
+++ resolved
@@ -25,17 +25,15 @@
   hostname: "localhost",
   pool_size: 10
 
-<<<<<<< HEAD
 # Configure web push notifications
 config :web_push_encryption, :vapid_details,
   subject: "mailto:<%= email %>",
   public_key: "<%= web_push_public_key %>",
   private_key: "<%= web_push_private_key %>"
-=======
+
 # Enable Strict-Transport-Security once SSL is working:
 # config :pleroma, :http_security,
 #   sts: true
->>>>>>> 52ce3685
 
 # Configure S3 support if desired.
 # The public S3 endpoint is different depending on region and provider,
@@ -58,9 +56,9 @@
 
 
 # Configure Openstack Swift support if desired.
-# 
-# Many openstack deployments are different, so config is left very open with 
-# no assumptions made on which provider you're using. This should allow very 
+#
+# Many openstack deployments are different, so config is left very open with
+# no assumptions made on which provider you're using. This should allow very
 # wide support without needing separate handlers for OVH, Rackspace, etc.
 #
 # config :pleroma, Pleroma.Uploaders.Swift,
