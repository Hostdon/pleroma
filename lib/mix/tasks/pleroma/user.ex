--- conflicted
+++ resolved
@@ -345,7 +345,6 @@
     end
   end
 
-<<<<<<< HEAD
   def run(["change_email", nickname, email]) do
     start_pleroma()
 
@@ -379,10 +378,7 @@
     end
   end
 
-  def run(["toggle_confirmed", nickname]) do
-=======
   def run(["confirm", nickname]) do
->>>>>>> 607cac19
     start_pleroma()
 
     with %User{} = user <- User.get_cached_by_nickname(nickname) do
