--- conflicted
+++ resolved
@@ -71,11 +71,8 @@
 - `unread_conversation_count`: The count of unread conversations. Only returned to the account owner.
 - `unread_notifications_count`: The count of unread notifications. Only returned to the account owner.
 - `notification_settings`: object, can be absent. See `/api/pleroma/notification_settings` for the parameters/keys returned.
-<<<<<<< HEAD
 - `accepts_chat_messages`: boolean, but can be null if we don't have that information about a user
-=======
 - `favicon`: nullable URL string, Favicon image of the user's instance
->>>>>>> 8aa7143f
 
 ### Source
 
