--- conflicted
+++ resolved
@@ -70,11 +70,8 @@
 
 - `preview`: boolean, if set to `true` the post won't be actually posted, but the status entitiy would still be rendered back. This could be useful for previewing rich text/custom emoji, for example.
 - `content_type`: string, contain the MIME type of the status, it is transformed into HTML by the backend. You can get the list of the supported MIME types with the nodeinfo endpoint.
-<<<<<<< HEAD
+- `to`: A list of nicknames (like `lain@soykaf.club` or `lain` on the local server) that will be used to determine who is going to be addressed by this post. Using this will disable the implicit addressing by mentioned names in the `status` body, only the people in the `to` list will be addressed. The normal rules for for post visibility are not affected by this and will still apply.
 - `visibility`: string, besides standard MastoAPI values (`direct`, `private`, `unlisted` or `public`) it can be used to address a List by setting it to `list:LIST_ID`.
-=======
-- `to`: A list of nicknames (like `lain@soykaf.club` or `lain` on the local server) that will be used to determine who is going to be addressed by this post. Using this will disable the implicit addressing by mentioned names in the `status` body, only the people in the `to` list will be addressed. The normal rules for for post visibility are not affected by this and will still apply.
->>>>>>> e4babb1c
 
 ## PATCH `/api/v1/update_credentials`
 
