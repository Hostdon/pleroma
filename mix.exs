defmodule Pleroma.Mixfile do
  use Mix.Project

  def project do
    [
      app: :pleroma,
      version: version("0.9.0"),
      elixir: "~> 1.4",
      elixirc_paths: elixirc_paths(Mix.env()),
      compilers: [:phoenix, :gettext] ++ Mix.compilers(),
      start_permanent: Mix.env() == :prod,
      aliases: aliases(),
      deps: deps(),

      # Docs
      name: "Pleroma",
      source_url: "https://git.pleroma.social/pleroma/pleroma",
      source_url_pattern:
        "https://git.pleroma.social/pleroma/pleroma/blob/develop/%{path}#L%{line}",
      homepage_url: "https://pleroma.social/",
      docs: [
        logo: "priv/static/static/logo.png",
        extras: ["README.md", "config/config.md"],
        main: "readme"
      ]
    ]
  end

  # Configuration for the OTP application.
  #
  # Type `mix help compile.app` for more information.
  def application do
    [mod: {Pleroma.Application, []}, extra_applications: [:logger, :runtime_tools, :comeonin]]
  end

  # Specifies which paths to compile per environment.
  defp elixirc_paths(:test), do: ["lib", "test/support"]
  defp elixirc_paths(_), do: ["lib"]

  # Specifies your project dependencies.
  #
  # Type `mix help deps` for examples and options.
  defp deps do
    [
      {:phoenix, "~> 1.3.3"},
      {:phoenix_pubsub, "~> 1.0.2"},
      {:phoenix_ecto, "~> 3.3"},
      {:postgrex, ">= 0.13.5"},
      {:gettext, "~> 0.15"},
      {:cowboy, "~> 1.1.2", override: true},
      {:comeonin, "~> 4.1.1"},
      {:pbkdf2_elixir, "~> 0.12.3"},
      {:trailing_format_plug, "~> 0.0.7"},
      {:html_sanitize_ex, "~> 1.3.0"},
      {:phoenix_html, "~> 2.10"},
      {:calendar, "~> 0.17.4"},
      {:cachex, "~> 3.0.2"},
      {:httpoison, "~> 1.2.0"},
      {:jason, "~> 1.0"},
      {:mogrify, "~> 0.6.1"},
      {:ex_aws, "~> 2.0"},
      {:ex_aws_s3, "~> 2.0"},
      {:earmark, "~> 1.2"},
      {:ex_machina, "~> 2.2", only: :test},
      {:credo, "~> 0.9.3", only: [:dev, :test]},
      {:mock, "~> 0.3.1", only: :test},
      {:crypt,
       git: "https://github.com/msantos/crypt", ref: "1f2b58927ab57e72910191a7ebaeff984382a1d3"},
<<<<<<< HEAD
      {:web_push_encryption, "~> 0.2.1"}
=======
      {:cors_plug, "~> 1.5"},
      {:ex_doc, "> 0.18.3 and < 0.20.0", only: :dev, runtime: false}
>>>>>>> 52ce3685
    ]
  end

  # Aliases are shortcuts or tasks specific to the current project.
  # For example, to create, migrate and run the seeds file at once:
  #
  #     $ mix ecto.setup
  #
  # See the documentation for `Mix` for more info on aliases.
  defp aliases do
    [
      "ecto.setup": ["ecto.create", "ecto.migrate", "run priv/repo/seeds.exs"],
      "ecto.reset": ["ecto.drop", "ecto.setup"],
      test: ["ecto.create --quiet", "ecto.migrate", "test"]
    ]
  end

  # Builds a version string made of:
  # * the application version
  # * a pre-release if ahead of the tag: the describe string (-count-commithash)
  # * build info:
  #   * a build name if `PLEROMA_BUILD_NAME` or `:pleroma, :build_name` is defined
  #   * the mix environment if different than prod
  defp version(version) do
    {git_tag, git_pre_release} =
      with {tag, 0} <- System.cmd("git", ["describe", "--tags", "--abbrev=0"]),
           tag = String.trim(tag),
           {describe, 0} <- System.cmd("git", ["describe", "--tags", "--abbrev=8"]),
           describe = String.trim(describe),
           ahead <- String.replace(describe, tag, "") do
        {String.replace_prefix(tag, "v", ""), if(ahead != "", do: String.trim(ahead))}
      else
        _ -> {nil, nil}
      end

    if git_tag && version != git_tag do
      Mix.shell().error(
        "Application version #{inspect(version)} does not match git tag #{inspect(git_tag)}"
      )
    end

    build_name =
      cond do
        name = Application.get_env(:pleroma, :build_name) -> name
        name = System.get_env("PLEROMA_BUILD_NAME") -> name
        true -> nil
      end

    env_name = if Mix.env() != :prod, do: to_string(Mix.env())

    build =
      [build_name, env_name]
      |> Enum.filter(fn string -> string && string != "" end)
      |> Enum.join("-")
      |> (fn
            "" -> nil
            string -> "+" <> string
          end).()

    [version, git_pre_release, build]
    |> Enum.filter(fn string -> string && string != "" end)
    |> Enum.join()
  end
end<|MERGE_RESOLUTION|>--- conflicted
+++ resolved
@@ -66,12 +66,9 @@
       {:mock, "~> 0.3.1", only: :test},
       {:crypt,
        git: "https://github.com/msantos/crypt", ref: "1f2b58927ab57e72910191a7ebaeff984382a1d3"},
-<<<<<<< HEAD
+      {:cors_plug, "~> 1.5"},
+      {:ex_doc, "> 0.18.3 and < 0.20.0", only: :dev, runtime: false},
       {:web_push_encryption, "~> 0.2.1"}
-=======
-      {:cors_plug, "~> 1.5"},
-      {:ex_doc, "> 0.18.3 and < 0.20.0", only: :dev, runtime: false}
->>>>>>> 52ce3685
     ]
   end
 
