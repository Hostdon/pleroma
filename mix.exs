defmodule Pleroma.Mixfile do
  use Mix.Project

  def project do
    [
      app: :pleroma,
      version: version("2.3.50"),
      elixir: "~> 1.9",
      elixirc_paths: elixirc_paths(Mix.env()),
      compilers: [:phoenix, :gettext] ++ Mix.compilers(),
      elixirc_options: [warnings_as_errors: warnings_as_errors(Mix.env())],
      xref: [exclude: [:eldap]],
      start_permanent: Mix.env() == :prod,
      aliases: aliases(),
      deps: deps(),
      test_coverage: [tool: ExCoveralls],
      preferred_cli_env: ["coveralls.html": :test],
      # Docs
      name: "Pleroma",
      homepage_url: "https://pleroma.social/",
      source_url: "https://git.pleroma.social/pleroma/pleroma",
      docs: [
        source_url_pattern:
          "https://git.pleroma.social/pleroma/pleroma/blob/develop/%{path}#L%{line}",
        logo: "priv/static/images/logo.png",
        extras: ["README.md", "CHANGELOG.md"] ++ Path.wildcard("docs/**/*.md"),
        groups_for_extras: [
          "Installation manuals": Path.wildcard("docs/installation/*.md"),
          Configuration: Path.wildcard("docs/config/*.md"),
          Administration: Path.wildcard("docs/admin/*.md"),
          "Pleroma's APIs and Mastodon API extensions": Path.wildcard("docs/api/*.md")
        ],
        main: "readme",
        output: "priv/static/doc"
      ],
      releases: [
        pleroma: [
          include_executables_for: [:unix],
          applications: [ex_syslogger: :load, syslog: :load, eldap: :transient],
          steps: [:assemble, &put_otp_version/1, &copy_files/1, &copy_nginx_config/1],
          config_providers: [{Pleroma.Config.ReleaseRuntimeProvider, []}]
        ]
      ]
    ]
  end

  def put_otp_version(%{path: target_path} = release) do
    File.write!(
      Path.join([target_path, "OTP_VERSION"]),
      Pleroma.OTPVersion.version()
    )

    release
  end

  def copy_files(%{path: target_path} = release) do
    File.cp_r!("./rel/files", target_path)
    release
  end

  def copy_nginx_config(%{path: target_path} = release) do
    File.cp!(
      "./installation/pleroma.nginx",
      Path.join([target_path, "installation", "pleroma.nginx"])
    )

    release
  end

  # Configuration for the OTP application.
  #
  # Type `mix help compile.app` for more information.
  def application do
    [
      mod: {Pleroma.Application, []},
      extra_applications: [
        :logger,
        :runtime_tools,
        :comeonin,
        :quack,
        :fast_sanitize,
        :ssl
      ],
      included_applications: [:ex_syslogger]
    ]
  end

  # Specifies which paths to compile per environment.
  defp elixirc_paths(:benchmark), do: ["lib", "benchmarks"]
  defp elixirc_paths(:test), do: ["lib", "test/support"]
  defp elixirc_paths(_), do: ["lib"]

  defp warnings_as_errors(:prod), do: false
  defp warnings_as_errors(_), do: true

  # Specifies OAuth dependencies.
  defp oauth_deps do
    oauth_strategy_packages =
      System.get_env("OAUTH_CONSUMER_STRATEGIES")
      |> to_string()
      |> String.split()
      |> Enum.map(fn strategy_entry ->
        with [_strategy, dependency] <- String.split(strategy_entry, ":") do
          dependency
        else
          [strategy] -> "ueberauth_#{strategy}"
        end
      end)

    for s <- oauth_strategy_packages, do: {String.to_atom(s), ">= 0.0.0"}
  end

  # Specifies your project dependencies.
  #
  # Type `mix help deps` for examples and options.
  defp deps do
    [
      {:phoenix, "~> 1.5.5"},
      {:tzdata, "~> 1.0.3"},
      {:plug_cowboy, "~> 2.3"},
      {:phoenix_pubsub, "~> 2.0"},
      {:phoenix_ecto, "~> 4.0"},
      {:ecto_enum, "~> 1.4"},
      {:ecto_explain, "~> 0.1.2"},
      {:ecto_sql, "~> 3.4.4"},
      {:postgrex, ">= 0.15.5"},
      {:oban, "~> 2.3.4"},
      {:gettext, "~> 0.18"},
      {:bcrypt_elixir, "~> 2.2"},
      {:trailing_format_plug, "~> 0.0.7"},
      {:fast_sanitize, "~> 0.2.0"},
      {:html_entities, "~> 0.5", override: true},
      {:phoenix_html, "~> 2.14"},
      {:calendar, "~> 1.0"},
      {:cachex, "~> 3.2"},
      {:poison, "~> 3.0", override: true},
      {:tesla, "~> 1.4.0", override: true},
      {:castore, "~> 0.1"},
      {:cowlib, "~> 2.9", override: true},
      {:gun,
       github: "ninenines/gun", ref: "921c47146b2d9567eac7e9a4d2ccc60fffd4f327", override: true},
      {:jason, "~> 1.2"},
      {:mogrify, "~> 0.7.4"},
      {:ex_aws, "~> 2.1.6"},
      {:ex_aws_s3, "~> 2.0"},
      {:sweet_xml, "~> 0.6.6"},
      {:earmark, "1.4.15"},
      {:bbcode_pleroma, "~> 0.2.0"},
      {:crypt,
       git: "https://git.pleroma.social/pleroma/elixir-libraries/crypt.git",
       ref: "cf2aa3f11632e8b0634810a15b3e612c7526f6a3"},
      {:cors_plug, "~> 2.0"},
      {:web_push_encryption, "~> 0.3"},
      {:swoosh, "~> 1.0"},
      {:phoenix_swoosh, "~> 0.3"},
      {:gen_smtp, "~> 0.13"},
      {:ex_syslogger, "~> 1.4"},
      {:floki, "~> 0.27"},
      {:timex, "~> 3.6"},
      {:ueberauth, "~> 0.4"},
      {:linkify, "~> 0.5.0"},
      {:http_signatures, "~> 0.1.0"},
      {:telemetry, "~> 0.3"},
      {:poolboy, "~> 1.5"},
      {:prometheus, "~> 4.6"},
      {:prometheus_ex,
       git: "https://git.pleroma.social/pleroma/elixir-libraries/prometheus.ex.git",
       ref: "a4e9beb3c1c479d14b352fd9d6dd7b1f6d7deee5",
       override: true},
      {:prometheus_plugs, "~> 1.1"},
      {:prometheus_phoenix, "~> 1.3"},
      # Note: once `prometheus_phx` is integrated into `prometheus_phoenix`, remove the former:
      {:prometheus_phx,
       git: "https://git.pleroma.social/pleroma/elixir-libraries/prometheus-phx.git",
       branch: "no-logging"},
      {:prometheus_ecto, "~> 1.4"},
      {:recon, "~> 2.5"},
      {:quack, "~> 0.1.1"},
      {:joken, "~> 2.0"},
      {:benchee, "~> 1.0"},
      {:pot, "~> 0.11"},
      {:esshd, "~> 0.1.0", runtime: Application.get_env(:esshd, :enabled, false)},
      {:ex_const, "~> 0.2"},
      {:plug_static_index_html, "~> 1.0.0"},
      {:flake_id, "~> 0.1.0"},
      {:concurrent_limiter,
       git: "https://git.pleroma.social/pleroma/elixir-libraries/concurrent_limiter.git",
       ref: "d81be41024569330f296fc472e24198d7499ba78"},
      {:remote_ip,
       git: "https://git.pleroma.social/pleroma/remote_ip.git",
       ref: "b647d0deecaa3acb140854fe4bda5b7e1dc6d1c8"},
      {:captcha,
       git: "https://git.pleroma.social/pleroma/elixir-libraries/elixir-captcha.git",
       ref: "e0f16822d578866e186a0974d65ad58cddc1e2ab"},
      {:restarter, path: "./restarter"},
      {:majic,
       git: "https://git.pleroma.social/pleroma/elixir-libraries/majic.git",
       ref: "289cda1b6d0d70ccb2ba508a2b0bd24638db2880"},
<<<<<<< HEAD
      {:open_api_spex,
       git: "https://git.pleroma.social/pleroma/elixir-libraries/open_api_spex.git",
       ref: "f296ac0924ba3cf79c7a588c4c252889df4c2edd"},
      {:eblurhash,
       git: "https://github.com/zotonic/eblurhash.git",
       ref: "04a0b76eadf4de1be17726f39b6313b88708fd12"},
=======
      {:open_api_spex, "~> 3.10"},
>>>>>>> 5a57b025

      ## dev & test
      {:ex_doc, "~> 0.22", only: :dev, runtime: false},
      {:ex_machina, "~> 2.4", only: :test},
      {:credo, "~> 1.4", only: [:dev, :test], runtime: false},
      {:mock, "~> 0.3.5", only: :test},
      # temporary downgrade for excoveralls, hackney until hackney max_connections bug will be fixed
      {:excoveralls, "0.12.3", only: :test},
      {:hackney,
       git: "https://git.pleroma.social/pleroma/elixir-libraries/hackney.git",
       ref: "7d7119f0651515d6d7669c78393fd90950a3ec6e",
       override: true},
      {:mox, "~> 1.0", only: :test},
      {:websocket_client, git: "https://github.com/jeremyong/websocket_client.git", only: :test}
    ] ++ oauth_deps()
  end

  # Aliases are shortcuts or tasks specific to the current project.
  # For example, to create, migrate and run the seeds file at once:
  #
  #     $ mix ecto.setup
  #
  # See the documentation for `Mix` for more info on aliases.
  defp aliases do
    [
      "ecto.migrate": ["pleroma.ecto.migrate"],
      "ecto.rollback": ["pleroma.ecto.rollback"],
      "ecto.setup": ["ecto.create", "ecto.migrate", "run priv/repo/seeds.exs"],
      "ecto.reset": ["ecto.drop", "ecto.setup"],
      test: ["ecto.create --quiet", "ecto.migrate", "test"],
      docs: ["pleroma.docs", "docs"],
      analyze: ["credo --strict --only=warnings,todo,fixme,consistency,readability"],
      copyright: &add_copyright/1,
      "copyright.bump": &bump_copyright/1
    ]
  end

  # Builds a version string made of:
  # * the application version
  # * a pre-release if ahead of the tag: the describe string (-count-commithash)
  # * branch name
  # * build metadata:
  #   * a build name if `PLEROMA_BUILD_NAME` or `:pleroma, :build_name` is defined
  #   * the mix environment if different than prod
  defp version(version) do
    identifier_filter = ~r/[^0-9a-z\-]+/i

    git_available? = match?({_output, 0}, System.cmd("sh", ["-c", "command -v git"]))

    git_pre_release =
      if git_available? do
        {tag, tag_err} =
          System.cmd("git", ["describe", "--tags", "--abbrev=0"], stderr_to_stdout: true)

        {describe, describe_err} = System.cmd("git", ["describe", "--tags", "--abbrev=8"])
        {commit_hash, commit_hash_err} = System.cmd("git", ["rev-parse", "--short", "HEAD"])

        # Pre-release version, denoted from patch version with a hyphen
        cond do
          tag_err == 0 and describe_err == 0 ->
            describe
            |> String.trim()
            |> String.replace(String.trim(tag), "")
            |> String.trim_leading("-")
            |> String.trim()

          commit_hash_err == 0 ->
            "0-g" <> String.trim(commit_hash)

          true ->
            nil
        end
      end

    # Branch name as pre-release version component, denoted with a dot
    branch_name =
      with true <- git_available?,
           {branch_name, 0} <- System.cmd("git", ["rev-parse", "--abbrev-ref", "HEAD"]),
           branch_name <- String.trim(branch_name),
           branch_name <- System.get_env("PLEROMA_BUILD_BRANCH") || branch_name,
           true <-
             !Enum.any?(["master", "HEAD", "release/", "stable"], fn name ->
               String.starts_with?(name, branch_name)
             end) do
        branch_name =
          branch_name
          |> String.trim()
          |> String.replace(identifier_filter, "-")

        branch_name
      else
        _ -> ""
      end

    build_name =
      cond do
        name = Application.get_env(:pleroma, :build_name) -> name
        name = System.get_env("PLEROMA_BUILD_NAME") -> name
        true -> nil
      end

    env_name = if Mix.env() != :prod, do: to_string(Mix.env())
    env_override = System.get_env("PLEROMA_BUILD_ENV")

    env_name =
      case env_override do
        nil -> env_name
        env_override when env_override in ["", "prod"] -> nil
        env_override -> env_override
      end

    # Pre-release version, denoted by appending a hyphen
    # and a series of dot separated identifiers
    pre_release =
      [git_pre_release, branch_name]
      |> Enum.filter(fn string -> string && string != "" end)
      |> Enum.join(".")
      |> (fn
            "" -> nil
            string -> "-" <> String.replace(string, identifier_filter, "-")
          end).()

    # Build metadata, denoted with a plus sign
    build_metadata =
      [build_name, env_name]
      |> Enum.filter(fn string -> string && string != "" end)
      |> Enum.join(".")
      |> (fn
            "" -> nil
            string -> "+" <> String.replace(string, identifier_filter, "-")
          end).()

    [version, pre_release, build_metadata]
    |> Enum.filter(fn string -> string && string != "" end)
    |> Enum.join()
  end

  defp add_copyright(_) do
    year = NaiveDateTime.utc_now().year
    template = ~s[\
# Pleroma: A lightweight social networking server
# Copyright © 2017-#{year} Pleroma Authors <https://pleroma.social/>
# SPDX-License-Identifier: AGPL-3.0-only

] |> String.replace("\n", "\\n")

    find = "find lib test priv -type f \\( -name '*.ex' -or -name '*.exs' \\) -exec "
    grep = "grep -L '# Copyright © [0-9\-]* Pleroma' {} \\;"
    xargs = "xargs -n1 sed -i'' '1s;^;#{template};'"

    :os.cmd(String.to_charlist("#{find}#{grep} | #{xargs}"))
  end

  defp bump_copyright(_) do
    year = NaiveDateTime.utc_now().year
    find = "find lib test priv -type f \\( -name '*.ex' -or -name '*.exs' \\)"

    xargs =
      "xargs sed -i'' 's;# Copyright © [0-9\-]* Pleroma.*$;# Copyright © 2017-#{year} Pleroma Authors <https://pleroma.social/>;'"

    :os.cmd(String.to_charlist("#{find} | #{xargs}"))
  end
end<|MERGE_RESOLUTION|>--- conflicted
+++ resolved
@@ -196,16 +196,10 @@
       {:majic,
        git: "https://git.pleroma.social/pleroma/elixir-libraries/majic.git",
        ref: "289cda1b6d0d70ccb2ba508a2b0bd24638db2880"},
-<<<<<<< HEAD
-      {:open_api_spex,
-       git: "https://git.pleroma.social/pleroma/elixir-libraries/open_api_spex.git",
-       ref: "f296ac0924ba3cf79c7a588c4c252889df4c2edd"},
       {:eblurhash,
        git: "https://github.com/zotonic/eblurhash.git",
        ref: "04a0b76eadf4de1be17726f39b6313b88708fd12"},
-=======
       {:open_api_spex, "~> 3.10"},
->>>>>>> 5a57b025
 
       ## dev & test
       {:ex_doc, "~> 0.22", only: :dev, runtime: false},
